# CHANGELOG
All notable changes to this project will be documented in this file.

The format is based on [Keep a Changelog](https://keepachangelog.com/en/1.0.0/),
and this project adheres to [Semantic Versioning](https://semver.org/spec/v2.0.0.html).

## [Unreleased]

## [283] - 2022-06-23
Note: Runtime-only release
- Update Neumann and Turing governance parameters

## [1.4.0] - 2022-06-01
- Fixed execution fees for automation time
- Update to substrate 0.9.20
- Added Parallel Heiko tokens
- Changed KUSD to AUSD
<<<<<<< HEAD
- Turing staging chain spec added
- Schedule automated XCMP task
=======
- Updating fee burn rate to 20%
- Provide on-chain identity registration
>>>>>>> d9fcd6a8

## [1.3.0] - 2022-05-17
- Moving Turing xcm configs to their own file.
- Allow foreign tokens to get stored on-chain
- Enable cross chain token transfers
- Lower existential deposit from .1 to .01
- Adding Karura tokens
- Ensure CollatorRegistration before joining candidate pool
- Update to substrate 0.9.19

## [279] - 2022-04-29
- Change scheduled time slots from minutes to hours. Migration used to clear all tasks in existing maps and queues.
- Change max tasks in a given slot to 256 per hour.
- Added recurring tasks feature to schedule up to 24 recurring executions for a single task.

## [1.2.8] - 2022-04-05
- Updated to substrate 0.9.18

## [277] - 2022-03-14
Note: Runtime-only release
- Disable treasury burn in runtime
- Split update queue behavior for missed and scheduled queues
- Added Democracy pallet and Technical Committee (#bump-tx-version)
- Added Turing initial allocation & vesting for wallets
- Change vesting from the 5th of the month to the 1st of the month

## [1.2.7] - 2022-03-10
- Removed Quadratic funding pallet; can now be found [here](https://github.com/OAK-Foundation/quadratic-funding-pallet)
- Added inclusion fees for OAK transactions
- Modified execution fees
- Added weights for pallet-valve
- Upgraded polkadot client to v0.9.17
- Added vesting on initialize
- Benchmarks for automation time pallet
- Safe math calculations

## [1.2.6] - 2022-03-01
- Add Turing runtime and split chain-specific code (#chain-fork)
- Add telemetry for node infra
- Default Turing chain_spec on genesis has all gates closed
- Adding pallet-vesting for OAK's own vesting schedule and distribution

## [1.2.5] - 2022-02-20
- Automation Time RPC called automationTime_generateTaskId
- Added onfinality neumann cli script
- Missed tasks for a given time window will not be run
- Action: wallet to wallet transfer
- Neumann tasks cannot be scheduled farther than 1 week from today
- Change ss58 prefix to 51 for NEU, TUR, OAK (#chain-fork)

## [1.2.4] - 2022-02-08
### Added
- automationTime pallet deployed for a future events (N=1)
- parts of the valve pallet implemented and deployed<|MERGE_RESOLUTION|>--- conflicted
+++ resolved
@@ -5,6 +5,8 @@
 and this project adheres to [Semantic Versioning](https://semver.org/spec/v2.0.0.html).
 
 ## [Unreleased]
+- Turing staging chain spec added
+- Schedule automated XCMP task
 
 ## [283] - 2022-06-23
 Note: Runtime-only release
@@ -15,13 +17,8 @@
 - Update to substrate 0.9.20
 - Added Parallel Heiko tokens
 - Changed KUSD to AUSD
-<<<<<<< HEAD
-- Turing staging chain spec added
-- Schedule automated XCMP task
-=======
 - Updating fee burn rate to 20%
 - Provide on-chain identity registration
->>>>>>> d9fcd6a8
 
 ## [1.3.0] - 2022-05-17
 - Moving Turing xcm configs to their own file.
