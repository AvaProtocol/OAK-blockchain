--- conflicted
+++ resolved
@@ -5,11 +5,8 @@
 and this project adheres to [Semantic Versioning](https://semver.org/spec/v2.0.0.html).
 
 ## [Unreleased]
-<<<<<<< HEAD
 - Adding try-runtime to Turing
-=======
 - Adding Currencies, PolkadotXcm, and XTokens to Turing closed call filter (Valve) 
->>>>>>> 05d33e2e
 
 ## [1.6.0] - 2022-08-10
 - Update to substrate 0.9.26
