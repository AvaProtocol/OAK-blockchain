use cumulus_primitives_core::ParaId;
use sc_service::ChainType;
use sp_core::sr25519;

use crate::chain_spec::{
	get_account_id_from_seed, get_collator_keys_from_seed, inflation_config, DummyChainSpec,
	Extensions,
};
use primitives::{AccountId, AuraId, Balance};
use turing_runtime::{
<<<<<<< HEAD
	CouncilConfig, PolkadotXcmConfig, TechnicalMembershipConfig, ValveConfig, VestingConfig,
	DOLLAR, TOKEN_DECIMALS,
=======
	CouncilConfig, PolkadotXcmConfig, SudoConfig, TechnicalMembershipConfig, ValveConfig,
	VestingConfig, XcmpHandlerConfig, DOLLAR, TOKEN_DECIMALS,
>>>>>>> 9efd8c61
};

const TOKEN_SYMBOL: &str = "TUR";
const SS_58_FORMAT: u32 = 51;
static RELAY_CHAIN: &str = "rococo-local";
const REGISTERED_PARA_ID: u32 = 2114;

/// The default XCM version to set in genesis config.
const SAFE_XCM_VERSION: u32 = xcm::prelude::XCM_VERSION;

/// Specialized `ChainSpec` for the normal parachain runtime.
pub type ChainSpec = sc_service::GenericChainSpec<turing_runtime::GenesisConfig, Extensions>;

/// Generate the session keys from individual elements.
///
/// The input must be a tuple of individual keys (a single arg for now since we have just one key).
pub fn template_session_keys(keys: AuraId) -> turing_runtime::SessionKeys {
	turing_runtime::SessionKeys { aura: keys }
}

pub fn turing_development_config() -> ChainSpec {
	// Give your base currency a unit name and decimal places
	let mut properties = sc_chain_spec::Properties::new();
	properties.insert("tokenSymbol".into(), TOKEN_SYMBOL.into());
	properties.insert("tokenDecimals".into(), TOKEN_DECIMALS.into());
	properties.insert("ss58Format".into(), SS_58_FORMAT.into());

	ChainSpec::from_genesis(
		// Name
		"Turing Development",
		// ID
		"turing-dev",
		ChainType::Development,
		move || {
			let accounts = vec![
				get_account_id_from_seed::<sr25519::Public>("Alice"),
				get_account_id_from_seed::<sr25519::Public>("Bob"),
				get_account_id_from_seed::<sr25519::Public>("Charlie"),
				get_account_id_from_seed::<sr25519::Public>("Dave"),
				get_account_id_from_seed::<sr25519::Public>("Eve"),
				get_account_id_from_seed::<sr25519::Public>("Ferdie"),
			];
			const ALLOC_TOKENS_TOTAL: u128 = DOLLAR * 58_000_000;
			let initial_balance: u128 = ALLOC_TOKENS_TOTAL / accounts.len() as u128;
			let endowed_accounts: Vec<(AccountId, Balance)> =
				accounts.iter().cloned().map(|k| (k, initial_balance)).collect();

			testnet_genesis(
				// initial collators.
				vec![
					(
						get_account_id_from_seed::<sr25519::Public>("Alice"),
						get_collator_keys_from_seed("Alice"),
					),
					(
						get_account_id_from_seed::<sr25519::Public>("Bob"),
						get_collator_keys_from_seed("Bob"),
					),
				],
				endowed_accounts,
				REGISTERED_PARA_ID.into(),
				vec![],
				vec![],
				vec![get_account_id_from_seed::<sr25519::Public>("Alice")],
<<<<<<< HEAD
				vec![
					get_account_id_from_seed::<sr25519::Public>("Alice"),
					get_account_id_from_seed::<sr25519::Public>("Bob"),
				],
=======
				vec![get_account_id_from_seed::<sr25519::Public>("Alice")],
				vec![(
					1999,
					turing_runtime::CurrencyId::default(),
					false,
					419_000_000_000,
					1_000_000_000,
				)],
>>>>>>> 9efd8c61
			)
		},
		Vec::new(),
		None,
		None,
		None,
		None,
		Extensions {
			relay_chain: RELAY_CHAIN.into(), // You MUST set this to the correct network!
			para_id: REGISTERED_PARA_ID,
		},
	)
}

pub fn turing_staging() -> Result<DummyChainSpec, String> {
	DummyChainSpec::from_json_bytes(&include_bytes!("../../res/turing-staging.json")[..])
}

pub fn turing_live() -> Result<DummyChainSpec, String> {
	DummyChainSpec::from_json_bytes(&include_bytes!("../../res/turing.json")[..])
}

fn testnet_genesis(
	invulnerables: Vec<(AccountId, AuraId)>,
	endowed_accounts: Vec<(AccountId, Balance)>,
	para_id: ParaId,
	pallet_gates_closed: Vec<Vec<u8>>,
	vesting_schedule: Vec<(u64, Vec<(AccountId, Balance)>)>,
	general_councils: Vec<AccountId>,
	technical_memberships: Vec<AccountId>,
	xcmp_handler_data: Vec<(u32, turing_runtime::CurrencyId, bool, u128, u64)>,
) -> turing_runtime::GenesisConfig {
	let candidate_stake = std::cmp::max(
		turing_runtime::MinCollatorStk::get(),
		turing_runtime::MinCandidateStk::get(),
	);
	turing_runtime::GenesisConfig {
		system: turing_runtime::SystemConfig {
			code: turing_runtime::WASM_BINARY
				.expect("WASM binary was not build, please build it!")
				.to_vec(),
		},
		balances: turing_runtime::BalancesConfig { balances: endowed_accounts },
		parachain_info: turing_runtime::ParachainInfoConfig { parachain_id: para_id },
		session: turing_runtime::SessionConfig {
			keys: invulnerables
				.iter()
				.cloned()
				.map(|(acc, aura)| {
					(
						acc.clone(),                 // account id
						acc,                         // validator id
						template_session_keys(aura), // session keys
					)
				})
				.collect(),
		},
		parachain_staking: turing_runtime::ParachainStakingConfig {
			candidates: invulnerables
				.iter()
				.cloned()
				.map(|(acc, _)| (acc, candidate_stake))
				.collect(),
			delegations: vec![],
			inflation_config: inflation_config(turing_runtime::DefaultBlocksPerRound::get()),
		},
		// no need to pass anything to aura, in fact it will panic if we do. Session will take care
		// of this.
		aura: Default::default(),
		aura_ext: Default::default(),
		council: CouncilConfig { members: general_councils, phantom: Default::default() },
		democracy: Default::default(),
		tokens: Default::default(),
		technical_committee: Default::default(),
		technical_membership: TechnicalMembershipConfig {
			members: technical_memberships.try_into().unwrap(),
			phantom: Default::default(),
		},
		parachain_system: Default::default(),
		polkadot_xcm: PolkadotXcmConfig { safe_xcm_version: Some(SAFE_XCM_VERSION) },
		treasury: Default::default(),
		valve: ValveConfig { start_with_valve_closed: false, closed_gates: pallet_gates_closed },
		vesting: VestingConfig { vesting_schedule },
		xcmp_handler: XcmpHandlerConfig { chain_data: xcmp_handler_data },
	}
}

#[cfg(test)]
mod tests {
	use super::*;
	use crate::chain_spec::test::{validate_allocation, validate_total_tokens, validate_vesting};
	use turing_runtime::EXISTENTIAL_DEPOSIT;

	#[test]
	fn validate_turing_allocation() {
		let allocation_json = &include_bytes!("../../../distribution/turing_alloc.json")[..];
		let initial_allocation: Vec<(AccountId, Balance)> =
			serde_json::from_slice(allocation_json).unwrap();
		const EXPECTED_ALLOC_TOKENS_TOTAL: u128 = DOLLAR * 58_000_000;
		validate_allocation(initial_allocation, EXPECTED_ALLOC_TOKENS_TOTAL, EXISTENTIAL_DEPOSIT);
	}

	#[test]
	fn validate_turing_vesting() {
		let vesting_json = &include_bytes!("../../../distribution/turing_vesting.json")[..];
		let initial_vesting: Vec<(u64, Vec<(AccountId, Balance)>)> =
			serde_json::from_slice(vesting_json).unwrap();

		let vested_tokens = 9_419_999_999_999_999_919;
		let vest_starting_time: u64 = 1651431600;
		let vest_ending_time: u64 = 1743534000;
		validate_vesting(
			initial_vesting,
			vested_tokens,
			EXISTENTIAL_DEPOSIT,
			vest_starting_time,
			vest_ending_time,
		);
	}

	#[test]
	fn validate_total_turing_tokens() {
		let allocation_json = &include_bytes!("../../../distribution/turing_alloc.json")[..];
		let initial_allocation: Vec<(AccountId, Balance)> =
			serde_json::from_slice(allocation_json).unwrap();

		let vesting_json = &include_bytes!("../../../distribution/turing_vesting.json")[..];
		let initial_vesting: Vec<(u64, Vec<(AccountId, Balance)>)> =
			serde_json::from_slice(vesting_json).unwrap();

		let expected_vested_tokens = 9_419_999_999_999_999_919;
		let expected_allocated_tokens = DOLLAR * 58_000_000;
		let expected_total_tokens = expected_vested_tokens + expected_allocated_tokens;
		validate_total_tokens(initial_allocation, initial_vesting, expected_total_tokens);
	}
}<|MERGE_RESOLUTION|>--- conflicted
+++ resolved
@@ -8,13 +8,8 @@
 };
 use primitives::{AccountId, AuraId, Balance};
 use turing_runtime::{
-<<<<<<< HEAD
-	CouncilConfig, PolkadotXcmConfig, TechnicalMembershipConfig, ValveConfig, VestingConfig,
-	DOLLAR, TOKEN_DECIMALS,
-=======
-	CouncilConfig, PolkadotXcmConfig, SudoConfig, TechnicalMembershipConfig, ValveConfig,
+	CouncilConfig, PolkadotXcmConfig, TechnicalMembershipConfig, ValveConfig,
 	VestingConfig, XcmpHandlerConfig, DOLLAR, TOKEN_DECIMALS,
->>>>>>> 9efd8c61
 };
 
 const TOKEN_SYMBOL: &str = "TUR";
@@ -79,13 +74,10 @@
 				vec![],
 				vec![],
 				vec![get_account_id_from_seed::<sr25519::Public>("Alice")],
-<<<<<<< HEAD
 				vec![
 					get_account_id_from_seed::<sr25519::Public>("Alice"),
 					get_account_id_from_seed::<sr25519::Public>("Bob"),
 				],
-=======
-				vec![get_account_id_from_seed::<sr25519::Public>("Alice")],
 				vec![(
 					1999,
 					turing_runtime::CurrencyId::default(),
@@ -93,7 +85,6 @@
 					419_000_000_000,
 					1_000_000_000,
 				)],
->>>>>>> 9efd8c61
 			)
 		},
 		Vec::new(),
