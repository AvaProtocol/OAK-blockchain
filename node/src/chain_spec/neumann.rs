--- conflicted
+++ resolved
@@ -10,11 +10,7 @@
 	get_account_id_from_seed, get_collator_keys_from_seed, validate_allocation, validate_vesting, validate_total_tokens, Extensions,
 };
 use neumann_runtime::{
-<<<<<<< HEAD
-	CouncilConfig, SudoConfig, ValveConfig, VestingConfig, DOLLAR, EXISTENTIAL_DEPOSIT, TOKEN_DECIMALS,
-=======
-	CouncilConfig, SudoConfig, TechnicalMembershipConfig, ValveConfig, DOLLAR, EXISTENTIAL_DEPOSIT, TOKEN_DECIMALS,
->>>>>>> 5d1b1cf5
+	CouncilConfig, SudoConfig, TechnicalMembershipConfig, ValveConfig, VestingConfig, DOLLAR, EXISTENTIAL_DEPOSIT, TOKEN_DECIMALS,
 };
 use primitives::{AccountId, AuraId, Balance};
 
@@ -77,16 +73,13 @@
 				endowed_accounts,
 				DEFAULT_PARA_ID.into(),
 				vec![],
-<<<<<<< HEAD
-				vec![],
-=======
+				vec![],
 				vec![
 					get_account_id_from_seed::<sr25519::Public>("Alice"),
 				],
 				vec![
 					get_account_id_from_seed::<sr25519::Public>("Alice"),
 				],
->>>>>>> 5d1b1cf5
 			)
 		},
 		Vec::new(),
@@ -148,16 +141,13 @@
 				endowed_accounts,
 				DEFAULT_PARA_ID.into(),
 				vec![],
-<<<<<<< HEAD
 				initial_vesting,
-=======
 				vec![
 					get_account_id_from_seed::<sr25519::Public>("Alice"),
 				],
 				vec![
 					get_account_id_from_seed::<sr25519::Public>("Alice"),
 				],
->>>>>>> 5d1b1cf5
 			)
 		},
 		// Bootnodes
@@ -191,7 +181,6 @@
 		"neumann",
 		ChainType::Live,
 		move || {
-<<<<<<< HEAD
 			let allocation_json = &include_bytes!("../../../distribution/neumann_vest_test_alloc.json")[..];
 			let initial_allocation: Vec<(AccountId, Balance)> =
 				serde_json::from_slice(allocation_json).unwrap();
@@ -207,27 +196,6 @@
 			let vest_starting_time: u64 = 1647212400;
 			let vest_ending_time: u64 = 1647277200;
 			validate_vesting(initial_vesting.clone(), vested_tokens, EXISTENTIAL_DEPOSIT, vest_starting_time, vest_ending_time);
-=======
-			let accounts = vec![
-				// 67nmVh57G9yo7sqiGLjgNNqtUd7H2CSESTyQgp5272aMibwS
-				hex!["488ced7d199b4386081a52505962128da5a3f54f4665db3d78b6e9f9e89eea4d"].into(),
-				// 67kgfmY6zpw1PRYpj3D5RtkzVZnVvn49XHGyR4v9MEsRRyet
-				hex!["46f630b3f79c588100dc0f69845633a830e01ea09eed4f1d01314a9bf33b9c16"].into(),
-				// 6A6VuGbeUwm3J2HqLduH7VFZTvrYQs8GuqzdhopLGN2JKMAe
-				hex!["ae8b51cd0aa290645e593a4f54673ae62bab95791a137b943723bb6070533830"].into(),
-				// 699YyPF2uA83zsFnQU4GCAvZXzucvyS5rx8LS9UrL9kEv8PP
-				hex!["84a328f5f568d82ecd91861df7eae1065c1a2f1bcfec0950d4124e9363205b4a"].into(),
-				// 67D6ecyNhnAzZqgRbxr3MdGnxB9Bw8VadMhjpLAYB3wf5Pq6
-				hex!["2edf0fd8948ea642f135b314b1358c77ec6d0a4af83220b6ea18136e5ce36277"].into(),
-				// 6AMsXyV1CYc3LMTk155JTDGEzbgVPvsX9aXp7VXz9heC3iuP
-				hex!["ba44d2c00d9528c2d1fc51cef8ce8b9c3939928ecda8f404cdc46e3a2c090627"].into(),
-				// 669ocRxey7vxUJs1TTRWe31zwrpGr8B13zRfAHB6yhhfcMud
-				hex!["001fbcefa8c96f3d2e236688da5485a0af67988b78d61ea952f461255d1f4267"].into(),
-			];
-			let initial_balance: u128 = TOTAL_TOKENS / accounts.len() as u128;
-			let endowed_accounts: Vec<(AccountId, Balance)> =
-				accounts.iter().cloned().map(|k| (k, initial_balance)).collect();
->>>>>>> 5d1b1cf5
 
 			testnet_genesis(
 				// initial collators.
@@ -252,9 +220,7 @@
 				initial_allocation,
 				DEFAULT_PARA_ID.into(),
 				vec![],
-<<<<<<< HEAD
 				initial_vesting,
-=======
 				vec![
 					// 67nmVh57G9yo7sqiGLjgNNqtUd7H2CSESTyQgp5272aMibwS
 					hex!["488ced7d199b4386081a52505962128da5a3f54f4665db3d78b6e9f9e89eea4d"].into(),
@@ -277,7 +243,6 @@
 					// 669ocRxey7vxUJs1TTRWe31zwrpGr8B13zRfAHB6yhhfcMud
 					hex!["001fbcefa8c96f3d2e236688da5485a0af67988b78d61ea952f461255d1f4267"].into(),
 				],
->>>>>>> 5d1b1cf5
 			)
 		},
 		// Bootnodes
@@ -341,9 +306,7 @@
 				initial_allocation,
 				DEFAULT_PARA_ID.into(),
 				vec![],
-<<<<<<< HEAD
-				vec![],
-=======
+				vec![],
 				vec![
 					// 67nmVh57G9yo7sqiGLjgNNqtUd7H2CSESTyQgp5272aMibwS
 					hex!["488ced7d199b4386081a52505962128da5a3f54f4665db3d78b6e9f9e89eea4d"].into(),
@@ -366,7 +329,6 @@
 					// 669ocRxey7vxUJs1TTRWe31zwrpGr8B13zRfAHB6yhhfcMud
 					hex!["001fbcefa8c96f3d2e236688da5485a0af67988b78d61ea952f461255d1f4267"].into(),
 				],
->>>>>>> 5d1b1cf5
 			)
 		},
 		// Bootnodes
@@ -392,12 +354,9 @@
 	endowed_accounts: Vec<(AccountId, Balance)>,
 	para_id: ParaId,
 	pallet_gates_closed: Vec<Vec<u8>>,
-<<<<<<< HEAD
 	vesting_schedule: Vec<(u64, Vec<(AccountId, Balance)>)>,
-=======
 	general_councils: Vec<AccountId>,
 	technical_memberships: Vec<AccountId>,
->>>>>>> 5d1b1cf5
 ) -> neumann_runtime::GenesisConfig {
 	neumann_runtime::GenesisConfig {
 		system: neumann_runtime::SystemConfig {
