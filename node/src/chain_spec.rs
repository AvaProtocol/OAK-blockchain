use cumulus_primitives_core::ParaId;
use neumann_runtime::{AccountId, AuraId, Signature, SudoConfig, EXISTENTIAL_DEPOSIT};
use sc_chain_spec::{ChainSpecExtension, ChainSpecGroup};
use sc_service::ChainType;
use serde::{Deserialize, Serialize};
use sp_core::{sr25519, Pair, Public};
use sp_runtime::traits::{IdentifyAccount, Verify};

static TOKEN_SYMBOL: &str = "NEU";
const TOKEN_DECIMALS: u32 = 10;
const SS_58_FORMAT: u32 = 42;
const PARA_ID: u32 = 2000;
static RELAY_CHAIN: &str = "rococo-local";

/// Specialized `ChainSpec` for the normal parachain runtime.
pub type ChainSpec =
	sc_service::GenericChainSpec<neumann_runtime::GenesisConfig, Extensions>;

/// Helper function to generate a crypto pair from seed
pub fn get_public_from_seed<TPublic: Public>(seed: &str) -> <TPublic::Pair as Pair>::Public {
	TPublic::Pair::from_string(&format!("//{}", seed), None)
		.expect("static values are valid; qed")
		.public()
}

/// The extensions for the [`ChainSpec`].
#[derive(Debug, Clone, PartialEq, Serialize, Deserialize, ChainSpecGroup, ChainSpecExtension)]
#[serde(deny_unknown_fields)]
pub struct Extensions {
	/// The relay chain of the Parachain.
	pub relay_chain: String,
	/// The id of the Parachain.
	pub para_id: u32,
}

impl Extensions {
	/// Try to get the extension from the given `ChainSpec`.
	pub fn try_get(chain_spec: &dyn sc_service::ChainSpec) -> Option<&Self> {
		sc_chain_spec::get_extension(chain_spec.extensions())
	}
}

type AccountPublic = <Signature as Verify>::Signer;

/// Generate collator keys from seed.
///
/// This function's return type must always match the session keys of the chain in tuple format.
pub fn get_collator_keys_from_seed(seed: &str) -> AuraId {
	get_public_from_seed::<AuraId>(seed)
}

/// Helper function to generate an account ID from seed
pub fn get_account_id_from_seed<TPublic: Public>(seed: &str) -> AccountId
where
	AccountPublic: From<<TPublic::Pair as Pair>::Public>,
{
	AccountPublic::from(get_public_from_seed::<TPublic>(seed)).into_account()
}

/// Generate the session keys from individual elements.
///
/// The input must be a tuple of individual keys (a single arg for now since we have just one key).
pub fn template_session_keys(keys: AuraId) -> neumann_runtime::SessionKeys {
	neumann_runtime::SessionKeys { aura: keys }
}

pub fn development_config() -> ChainSpec {
	// Give your base currency a unit name and decimal places
	let mut properties = sc_chain_spec::Properties::new();
	properties.insert("tokenSymbol".into(), TOKEN_SYMBOL.into());
	properties.insert("tokenDecimals".into(), TOKEN_DECIMALS.into());
	properties.insert("ss58Format".into(), SS_58_FORMAT.into());

	ChainSpec::from_genesis(
		// Name
		"Development",
		// ID
		"dev",
		ChainType::Development,
		move || {
			testnet_genesis(
				// initial collators.
				vec![
					(
						get_account_id_from_seed::<sr25519::Public>("Alice"),
						get_collator_keys_from_seed("Alice"),
					),
					(
						get_account_id_from_seed::<sr25519::Public>("Bob"),
						get_collator_keys_from_seed("Bob"),
					),
				],
<<<<<<< HEAD
				// Sudo account
=======
>>>>>>> 45d788a3
				get_account_id_from_seed::<sr25519::Public>("Alice"),
				vec![
					get_account_id_from_seed::<sr25519::Public>("Alice"),
					get_account_id_from_seed::<sr25519::Public>("Bob"),
					get_account_id_from_seed::<sr25519::Public>("Charlie"),
					get_account_id_from_seed::<sr25519::Public>("Dave"),
					get_account_id_from_seed::<sr25519::Public>("Eve"),
					get_account_id_from_seed::<sr25519::Public>("Ferdie"),
					get_account_id_from_seed::<sr25519::Public>("Alice//stash"),
					get_account_id_from_seed::<sr25519::Public>("Bob//stash"),
					get_account_id_from_seed::<sr25519::Public>("Charlie//stash"),
					get_account_id_from_seed::<sr25519::Public>("Dave//stash"),
					get_account_id_from_seed::<sr25519::Public>("Eve//stash"),
					get_account_id_from_seed::<sr25519::Public>("Ferdie//stash"),
				],
				PARA_ID.into(),
			)
		},
		Vec::new(),
		None,
		None,
		None,
		Extensions {
			relay_chain: RELAY_CHAIN.into(), // You MUST set this to the correct network!
			para_id: PARA_ID,
		},
	)
}

pub fn local_testnet_config() -> ChainSpec {
	// Give your base currency a unit name and decimal places
	let mut properties = sc_chain_spec::Properties::new();
	properties.insert("tokenSymbol".into(), TOKEN_SYMBOL.into());
	properties.insert("tokenDecimals".into(), TOKEN_DECIMALS.into());
	properties.insert("ss58Format".into(), SS_58_FORMAT.into());

	ChainSpec::from_genesis(
		// Name
		"Local Testnet",
		// ID
		"local_testnet",
		ChainType::Local,
		move || {
			testnet_genesis(
				// initial collators.
				vec![
					(
						get_account_id_from_seed::<sr25519::Public>("Alice"),
						get_collator_keys_from_seed("Alice"),
					),
					(
						get_account_id_from_seed::<sr25519::Public>("Bob"),
						get_collator_keys_from_seed("Bob"),
					),
				],
<<<<<<< HEAD
				// Sudo account
=======
>>>>>>> 45d788a3
				get_account_id_from_seed::<sr25519::Public>("Alice"),
				vec![
					get_account_id_from_seed::<sr25519::Public>("Alice"),
					get_account_id_from_seed::<sr25519::Public>("Bob"),
					get_account_id_from_seed::<sr25519::Public>("Charlie"),
					get_account_id_from_seed::<sr25519::Public>("Dave"),
					get_account_id_from_seed::<sr25519::Public>("Eve"),
					get_account_id_from_seed::<sr25519::Public>("Ferdie"),
					get_account_id_from_seed::<sr25519::Public>("Alice//stash"),
					get_account_id_from_seed::<sr25519::Public>("Bob//stash"),
					get_account_id_from_seed::<sr25519::Public>("Charlie//stash"),
					get_account_id_from_seed::<sr25519::Public>("Dave//stash"),
					get_account_id_from_seed::<sr25519::Public>("Eve//stash"),
					get_account_id_from_seed::<sr25519::Public>("Ferdie//stash"),
				],
				PARA_ID.into(),
			)
		},
		// Bootnodes
		Vec::new(),
		// Telemetry
		None,
		// Protocol ID
		Some("template-local"),
		// Properties
		Some(properties),
		// Extensions
		Extensions {
			relay_chain: RELAY_CHAIN.into(), // You MUST set this to the correct network!
			para_id: PARA_ID,
		},
	)
}

fn testnet_genesis(
	invulnerables: Vec<(AccountId, AuraId)>,
	root_key: AccountId,
	endowed_accounts: Vec<AccountId>,
	id: ParaId,
) -> neumann_runtime::GenesisConfig {
	neumann_runtime::GenesisConfig {
		system: neumann_runtime::SystemConfig {
			code: neumann_runtime::WASM_BINARY
				.expect("WASM binary was not build, please build it!")
				.to_vec(),
			changes_trie_config: Default::default(),
		},
		balances: neumann_runtime::BalancesConfig {
			balances: endowed_accounts.iter().cloned().map(|k| (k, 1 << 60)).collect(),
		},
		parachain_info: neumann_runtime::ParachainInfoConfig { parachain_id: id },
		collator_selection: neumann_runtime::CollatorSelectionConfig {
			invulnerables: invulnerables.iter().cloned().map(|(acc, _)| acc).collect(),
			candidacy_bond: EXISTENTIAL_DEPOSIT * 16,
			..Default::default()
		},
		session: neumann_runtime::SessionConfig {
			keys: invulnerables
				.into_iter()
				.map(|(acc, aura)| {
					(
						acc.clone(),                 // account id
						acc,                         // validator id
						template_session_keys(aura), // session keys
					)
				})
				.collect(),
		},
		// no need to pass anything to aura, in fact it will panic if we do. Session will take care
		// of this.
		aura: Default::default(),
		aura_ext: Default::default(),
		council: neumann_runtime::CouncilConfig::default(),
		parachain_system: Default::default(),
<<<<<<< HEAD
		sudo: neumann_runtime::SudoConfig { key: root_key },
		treasury: Default::default(),
=======
		sudo: SudoConfig { key: root_key },
>>>>>>> 45d788a3
	}
}<|MERGE_RESOLUTION|>--- conflicted
+++ resolved
@@ -1,5 +1,5 @@
 use cumulus_primitives_core::ParaId;
-use neumann_runtime::{AccountId, AuraId, Signature, SudoConfig, EXISTENTIAL_DEPOSIT};
+use neumann_runtime::{AccountId, AuraId, CouncilConfig, Signature, SudoConfig, EXISTENTIAL_DEPOSIT};
 use sc_chain_spec::{ChainSpecExtension, ChainSpecGroup};
 use sc_service::ChainType;
 use serde::{Deserialize, Serialize};
@@ -90,10 +90,6 @@
 						get_collator_keys_from_seed("Bob"),
 					),
 				],
-<<<<<<< HEAD
-				// Sudo account
-=======
->>>>>>> 45d788a3
 				get_account_id_from_seed::<sr25519::Public>("Alice"),
 				vec![
 					get_account_id_from_seed::<sr25519::Public>("Alice"),
@@ -149,10 +145,6 @@
 						get_collator_keys_from_seed("Bob"),
 					),
 				],
-<<<<<<< HEAD
-				// Sudo account
-=======
->>>>>>> 45d788a3
 				get_account_id_from_seed::<sr25519::Public>("Alice"),
 				vec![
 					get_account_id_from_seed::<sr25519::Public>("Alice"),
@@ -225,13 +217,9 @@
 		// of this.
 		aura: Default::default(),
 		aura_ext: Default::default(),
-		council: neumann_runtime::CouncilConfig::default(),
+		council: CouncilConfig::default(),
 		parachain_system: Default::default(),
-<<<<<<< HEAD
-		sudo: neumann_runtime::SudoConfig { key: root_key },
+		sudo: SudoConfig { key: root_key },
 		treasury: Default::default(),
-=======
-		sudo: SudoConfig { key: root_key },
->>>>>>> 45d788a3
 	}
 }