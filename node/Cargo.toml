--- conflicted
+++ resolved
@@ -112,12 +112,9 @@
 xcm = { git = "https://github.com/paritytech/polkadot", branch = "release-v0.9.20" } 
 
 # Moonbeam Dependencies
-<<<<<<< HEAD
 # TODO: fix dep
-parachain-staking = { path = "/Users/nikhil/oak/moonbeam/pallets/parachain-staking", default-features = false }
-=======
-parachain-staking = { git = "https://github.com/OAK-Foundation/moonbeam", branch = "oak-polkadot-v0.9.20" }
->>>>>>> e787f16a
+parachain-staking = { path = "/Users/nikhil/oak/moonbeam/pallets/parachain-staking" }
+# parachain-staking = { git = "https://github.com/OAK-Foundation/moonbeam", branch = "oak-polkadot-v0.9.20" }
 
 [package.metadata.deb]
 name = "oak-collator"
