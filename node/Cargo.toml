[package]
name = "oak-node"
version = "1.7.0"
authors = ["OAK Developement Team"]
description = "Automation-first Blockchain"
license = "GPL-3.0"
homepage = "https://oak.tech"
repository = 'https://github.com/OAK-Foundation/OAK-blockchain'
edition = "2021"
build = "build.rs"

[package.metadata.docs.rs]
targets = ["x86_64-unknown-linux-gnu"]

[build-dependencies]
substrate-build-script-utils = { git = "https://github.com/paritytech/substrate", branch = "polkadot-v0.9.26" }

[[bin]]
name = "oak-collator"
path = "src/main.rs"

[features]
runtime-benchmarks = [
    "neumann-runtime/runtime-benchmarks",
    "turing-runtime/runtime-benchmarks",
    "polkadot-cli/runtime-benchmarks",
]
neumann-node = ["neumann-runtime"]
turing-node = ["turing-runtime"]
all-nodes = ["neumann-node", "turing-node"]
try-runtime = ["try-runtime-cli", "turing-runtime/try-runtime"]

[dependencies]
async-trait = "0.1.48"
derive_more = "0.99.2"
log = "0.4.17"
clap = { version = "3.2.6", features = [ "derive" ] }
codec = { package = "parity-scale-codec", version = "3.0.0" }
serde = { version = "1.0.137", features = ["derive"] }
serde_json = "1.0.68"
hex-literal = "0.3.1"
<<<<<<< HEAD
=======
# TODO: try to remove when upgrading to 0.9.28 
>>>>>>> 6de5824a
tracing-core = "=0.1.26"

# RPC related Dependencies
jsonrpsee = { version = "0.14.0", features = ["server"] }

# Local Dependencies
neumann-runtime = { path = "../runtime/neumann", optional = true}
turing-runtime = { path ='../runtime/turing', optional = true}
pallet-automation-time-rpc ={ path = "../pallets/automation-time/rpc"}
pallet-xcmp-handler-rpc ={ path = "../pallets/xcmp-handler/rpc"}
primitives = {path = "../primitives"}

# Substrate Dependencies
frame-benchmarking = { git = "https://github.com/paritytech/substrate", branch = "polkadot-v0.9.26" }
frame-benchmarking-cli = { git = "https://github.com/paritytech/substrate", branch = "polkadot-v0.9.26" }
try-runtime-cli = { git = "https://github.com/paritytech/substrate", branch = "polkadot-v0.9.26", optional = true }

pallet-transaction-payment-rpc = { git = "https://github.com/paritytech/substrate", branch = "polkadot-v0.9.26" }

substrate-frame-rpc-system = { git = "https://github.com/paritytech/substrate", branch = "polkadot-v0.9.26" }
substrate-prometheus-endpoint = { git = "https://github.com/paritytech/substrate", branch = "polkadot-v0.9.26" }

## Substrate Client Dependencies
sc-basic-authorship = { git = "https://github.com/paritytech/substrate", branch = "polkadot-v0.9.26" }
sc-chain-spec = { git = "https://github.com/paritytech/substrate", branch = "polkadot-v0.9.26" }
sc-cli = { git = "https://github.com/paritytech/substrate", branch = "polkadot-v0.9.26" }
sc-client-api = { git = "https://github.com/paritytech/substrate", branch = "polkadot-v0.9.26" }
sc-consensus = { git = "https://github.com/paritytech/substrate", branch = "polkadot-v0.9.26" }
sc-executor = { git = "https://github.com/paritytech/substrate", branch = "polkadot-v0.9.26" }
sc-network = { git = "https://github.com/paritytech/substrate", branch = "polkadot-v0.9.26" }
sc-keystore = { git = "https://github.com/paritytech/substrate", branch = "polkadot-v0.9.26" }
sc-rpc = { git = "https://github.com/paritytech/substrate", branch = "polkadot-v0.9.26" }
sc-rpc-api = { git = "https://github.com/paritytech/substrate", branch = "polkadot-v0.9.26" }
sc-service = { git = "https://github.com/paritytech/substrate", features = ["wasmtime"], branch = "polkadot-v0.9.26" }
sc-sysinfo = { git = "https://github.com/paritytech/substrate", branch = "polkadot-v0.9.26" }
sc-telemetry = { git = "https://github.com/paritytech/substrate", branch = "polkadot-v0.9.26" }
sc-transaction-pool = { git = "https://github.com/paritytech/substrate", branch = "polkadot-v0.9.26" }
sc-transaction-pool-api = { git = "https://github.com/paritytech/substrate", branch = "polkadot-v0.9.26" }
sc-tracing = { git = "https://github.com/paritytech/substrate", branch = "polkadot-v0.9.26" }

## Substrate Primitive Dependencies
sp-api = { git = "https://github.com/paritytech/substrate", branch = "polkadot-v0.9.26" }
sp-block-builder = { git = "https://github.com/paritytech/substrate", branch = "polkadot-v0.9.26" }
sp-blockchain = { git = "https://github.com/paritytech/substrate", branch = "polkadot-v0.9.26" }
sp-consensus = { git = "https://github.com/paritytech/substrate", branch = "polkadot-v0.9.26" }
sp-consensus-aura = { git = "https://github.com/paritytech/substrate", branch = "polkadot-v0.9.26" }
sp-core = { git = "https://github.com/paritytech/substrate", branch = "polkadot-v0.9.26" }
sp-inherents = { git = "https://github.com/paritytech/substrate", branch = "polkadot-v0.9.26" }
sp-keystore = { git = "https://github.com/paritytech/substrate", branch = "polkadot-v0.9.26" }
sp-offchain = { git = "https://github.com/paritytech/substrate", branch = "polkadot-v0.9.26" }
sp-runtime = { git = "https://github.com/paritytech/substrate", branch = "polkadot-v0.9.26" }
sp-session = { git = "https://github.com/paritytech/substrate", branch = "polkadot-v0.9.26" }
sp-timestamp = { git = "https://github.com/paritytech/substrate", branch = "polkadot-v0.9.26" }
sp-transaction-pool = { git = "https://github.com/paritytech/substrate", branch = "polkadot-v0.9.26" }

# Cumulus dependencies
cumulus-client-cli = { git = 'https://github.com/paritytech/cumulus', branch = 'polkadot-v0.9.26' }
cumulus-client-collator = { git = 'https://github.com/paritytech/cumulus', branch = 'polkadot-v0.9.26' }
cumulus-client-consensus-aura = { git = 'https://github.com/paritytech/cumulus', branch = 'polkadot-v0.9.26' }
cumulus-client-consensus-common = { git = 'https://github.com/paritytech/cumulus', branch = 'polkadot-v0.9.26' }
cumulus-client-network = { git = 'https://github.com/paritytech/cumulus', branch = 'polkadot-v0.9.26' }
cumulus-client-service = { git = 'https://github.com/paritytech/cumulus', branch = 'polkadot-v0.9.26' }
cumulus-client-consensus-relay-chain = { git = "https://github.com/paritytech/cumulus", branch = "polkadot-v0.9.26" }
cumulus-primitives-core = { git = 'https://github.com/paritytech/cumulus', branch = 'polkadot-v0.9.26' }
cumulus-primitives-parachain-inherent = { git = 'https://github.com/paritytech/cumulus', branch = 'polkadot-v0.9.26' }
cumulus-relay-chain-interface = { git = "https://github.com/paritytech/cumulus", branch = "polkadot-v0.9.26" }
cumulus-relay-chain-inprocess-interface = { git = "https://github.com/paritytech/cumulus", branch = "polkadot-v0.9.26" }
cumulus-relay-chain-rpc-interface = { git = "https://github.com/paritytech/cumulus", branch = "polkadot-v0.9.26" }

# Polkadot dependencies
polkadot-cli = { git = "https://github.com/paritytech/polkadot", branch = "release-v0.9.26" }
polkadot-parachain = { git = "https://github.com/paritytech/polkadot", branch = "release-v0.9.26" }
polkadot-primitives = { git = "https://github.com/paritytech/polkadot", branch = "release-v0.9.26" }
polkadot-service = { git = "https://github.com/paritytech/polkadot", branch = "release-v0.9.26" }
polkadot-test-service = { git = "https://github.com/paritytech/polkadot", branch = "release-v0.9.26" }
xcm = { git = "https://github.com/paritytech/polkadot", branch = "release-v0.9.26" }

# Moonbeam Dependencies
pallet-parachain-staking = { git = "https://github.com/OAK-Foundation/moonbeam", branch = "oak-polkadot-v0.9.26" }

[package.metadata.deb]
name = "oak-collator"
maintainer-scripts = "../.maintain/debian/deb-maintainer-scripts"
assets = [
	["target/release/oak-collator", "/usr/bin/", "755"],
	["../.maintain/debian/oak-collator.service", "/lib/systemd/system/", "644"],
	["../.maintain/debian/defaults", "/usr/share/oak-collator/oak-collator", "644"]
]
conf-files = [
	"/etc/default/oak-collator"
]<|MERGE_RESOLUTION|>--- conflicted
+++ resolved
@@ -39,10 +39,7 @@
 serde = { version = "1.0.137", features = ["derive"] }
 serde_json = "1.0.68"
 hex-literal = "0.3.1"
-<<<<<<< HEAD
-=======
 # TODO: try to remove when upgrading to 0.9.28 
->>>>>>> 6de5824a
 tracing-core = "=0.1.26"
 
 # RPC related Dependencies
