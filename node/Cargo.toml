[package]
name = "oak-node"
version = "1.3.0"
authors = ["OAK Developement Team"]
description = "Automation-first Blockchain"
license = "GPL-3.0"
homepage = "https://oak.tech"
repository = 'https://github.com/OAK-Foundation/OAK-blockchain'
edition = "2021"
build = "build.rs"

[package.metadata.docs.rs]
targets = ["x86_64-unknown-linux-gnu"]

[build-dependencies]
substrate-build-script-utils = { git = "https://github.com/paritytech/substrate", branch = "polkadot-v0.9.19" }

[[bin]]
name = "oak-collator"
path = "src/main.rs"

[features]
runtime-benchmarks = [
    "neumann-runtime/runtime-benchmarks",
    "turing-runtime/runtime-benchmarks",
    "polkadot-cli/runtime-benchmarks",
    ]
neumann-node = ["neumann-runtime"]
turing-node = ["turing-runtime"]
all-nodes = ["neumann-node", "turing-node"]

[dependencies]
async-trait = "0.1.48"
derive_more = "0.99.2"
log = "0.4.16"
clap = { version = "3.1", features = [ "derive" ] }
codec = { package = "parity-scale-codec", version = "3.0.0" }
serde = { version = "1.0.136", features = ["derive"] }
serde_json = "1.0.68"
hex-literal = "0.3.1"

# RPC related Dependencies
jsonrpc-core = "18.0.0"

# Local Dependencies
neumann-runtime = { path = "../runtime/neumann", optional = true}
turing-runtime = { path ='../runtime/turing', optional = true}
pallet-automation-time-rpc ={ path = "../pallets/automation-time/rpc"}
primitives = {path = "../primitives"}

# Substrate Dependencies
frame-benchmarking = { git = "https://github.com/paritytech/substrate", branch = "polkadot-v0.9.19" }
frame-benchmarking-cli = { git = "https://github.com/paritytech/substrate", branch = "polkadot-v0.9.19" }

pallet-transaction-payment-rpc = { git = "https://github.com/paritytech/substrate", branch = "polkadot-v0.9.19" }

substrate-frame-rpc-system = { git = "https://github.com/paritytech/substrate", branch = "polkadot-v0.9.19" }
substrate-prometheus-endpoint = { git = "https://github.com/paritytech/substrate", branch = "polkadot-v0.9.19" }

## Substrate Client Dependencies
sc-basic-authorship = { git = "https://github.com/paritytech/substrate", branch = "polkadot-v0.9.19" }
sc-chain-spec = { git = "https://github.com/paritytech/substrate", branch = "polkadot-v0.9.19" }
sc-cli = { git = "https://github.com/paritytech/substrate", branch = "polkadot-v0.9.19" }
sc-client-api = { git = "https://github.com/paritytech/substrate", branch = "polkadot-v0.9.19" }
sc-consensus = { git = "https://github.com/paritytech/substrate", branch = "polkadot-v0.9.19" }
sc-executor = { git = "https://github.com/paritytech/substrate", branch = "polkadot-v0.9.19" }
sc-network = { git = "https://github.com/paritytech/substrate", branch = "polkadot-v0.9.19" }
sc-keystore = { git = "https://github.com/paritytech/substrate", branch = "polkadot-v0.9.19" }
sc-rpc = { git = "https://github.com/paritytech/substrate", branch = "polkadot-v0.9.19" }
sc-rpc-api = { git = "https://github.com/paritytech/substrate", branch = "polkadot-v0.9.19" }
sc-service = { git = "https://github.com/paritytech/substrate", features = ["wasmtime"], branch = "polkadot-v0.9.19" }
sc-telemetry = { git = "https://github.com/paritytech/substrate", branch = "polkadot-v0.9.19" }
sc-transaction-pool = { git = "https://github.com/paritytech/substrate", branch = "polkadot-v0.9.19" }
sc-transaction-pool-api = { git = "https://github.com/paritytech/substrate", branch = "polkadot-v0.9.19" }
sc-tracing = { git = "https://github.com/paritytech/substrate", branch = "polkadot-v0.9.19" }

## Substrate Primitive Dependencies
sp-api = { git = "https://github.com/paritytech/substrate", branch = "polkadot-v0.9.19" }
sp-block-builder = { git = "https://github.com/paritytech/substrate", branch = "polkadot-v0.9.19" }
sp-blockchain = { git = "https://github.com/paritytech/substrate", branch = "polkadot-v0.9.19" }
sp-consensus = { git = "https://github.com/paritytech/substrate", branch = "polkadot-v0.9.19" }
sp-consensus-aura = { git = "https://github.com/paritytech/substrate", branch = "polkadot-v0.9.19" }
sp-core = { git = "https://github.com/paritytech/substrate", branch = "polkadot-v0.9.19" }
sp-inherents = { git = "https://github.com/paritytech/substrate", branch = "polkadot-v0.9.19" }
sp-keystore = { git = "https://github.com/paritytech/substrate", branch = "polkadot-v0.9.19" }
sp-offchain = { git = "https://github.com/paritytech/substrate", branch = "polkadot-v0.9.19" }
sp-runtime = { git = "https://github.com/paritytech/substrate", branch = "polkadot-v0.9.19" }
sp-session = { git = "https://github.com/paritytech/substrate", branch = "polkadot-v0.9.19" }
sp-timestamp = { git = "https://github.com/paritytech/substrate", branch = "polkadot-v0.9.19" }
sp-transaction-pool = { git = "https://github.com/paritytech/substrate", branch = "polkadot-v0.9.19" }

# Cumulus dependencies
cumulus-client-cli = { git = 'https://github.com/paritytech/cumulus', branch = 'polkadot-v0.9.19' }
cumulus-client-collator = { git = 'https://github.com/paritytech/cumulus', branch = 'polkadot-v0.9.19' }
cumulus-client-consensus-aura = { git = 'https://github.com/paritytech/cumulus', branch = 'polkadot-v0.9.19' }
cumulus-client-consensus-common = { git = 'https://github.com/paritytech/cumulus', branch = 'polkadot-v0.9.19' }
cumulus-client-network = { git = 'https://github.com/paritytech/cumulus', branch = 'polkadot-v0.9.19' }
cumulus-client-service = { git = 'https://github.com/paritytech/cumulus', branch = 'polkadot-v0.9.19' }
cumulus-client-consensus-relay-chain = { git = "https://github.com/paritytech/cumulus", branch = "polkadot-v0.9.19" }
cumulus-primitives-core = { git = 'https://github.com/paritytech/cumulus', branch = 'polkadot-v0.9.19' }
cumulus-primitives-parachain-inherent = { git = 'https://github.com/paritytech/cumulus', branch = 'polkadot-v0.9.19' }
cumulus-relay-chain-interface = { git = "https://github.com/paritytech/cumulus", branch = "polkadot-v0.9.19" }
cumulus-relay-chain-inprocess-interface = { git = "https://github.com/paritytech/cumulus", branch = "polkadot-v0.9.19" }
cumulus-relay-chain-rpc-interface = { git = "https://github.com/paritytech/cumulus", branch = "polkadot-v0.9.19" }

# Polkadot dependencies
<<<<<<< HEAD
polkadot-cli = { git = "https://github.com/paritytech/polkadot", branch = "release-v0.9.18" }
polkadot-parachain = { git = "https://github.com/paritytech/polkadot", branch = "release-v0.9.18" }
polkadot-primitives = { git = "https://github.com/paritytech/polkadot", branch = "release-v0.9.18" }
polkadot-service = { git = "https://github.com/paritytech/polkadot", branch = "release-v0.9.18" }
polkadot-test-service = { git = "https://github.com/paritytech/polkadot", branch = "release-v0.9.18" }
xcm = { git = "https://github.com/paritytech/polkadot", default-features = false, branch = "release-v0.9.18" }
=======
polkadot-cli = { git = "https://github.com/paritytech/polkadot", branch = "release-v0.9.19" }
polkadot-parachain = { git = "https://github.com/paritytech/polkadot", branch = "release-v0.9.19" }
polkadot-primitives = { git = "https://github.com/paritytech/polkadot", branch = "release-v0.9.19" }
polkadot-service = { git = "https://github.com/paritytech/polkadot", branch = "release-v0.9.19" }
polkadot-test-service = { git = "https://github.com/paritytech/polkadot", branch = "release-v0.9.19" }

# Moonbeam Dependencies
parachain-staking = { git = "https://github.com/OAK-Foundation/moonbeam", default-features = false, branch = "oak-polkadot-v0.9.19" }
>>>>>>> 956f8086
<|MERGE_RESOLUTION|>--- conflicted
+++ resolved
@@ -104,20 +104,12 @@
 cumulus-relay-chain-rpc-interface = { git = "https://github.com/paritytech/cumulus", branch = "polkadot-v0.9.19" }
 
 # Polkadot dependencies
-<<<<<<< HEAD
-polkadot-cli = { git = "https://github.com/paritytech/polkadot", branch = "release-v0.9.18" }
-polkadot-parachain = { git = "https://github.com/paritytech/polkadot", branch = "release-v0.9.18" }
-polkadot-primitives = { git = "https://github.com/paritytech/polkadot", branch = "release-v0.9.18" }
-polkadot-service = { git = "https://github.com/paritytech/polkadot", branch = "release-v0.9.18" }
-polkadot-test-service = { git = "https://github.com/paritytech/polkadot", branch = "release-v0.9.18" }
-xcm = { git = "https://github.com/paritytech/polkadot", default-features = false, branch = "release-v0.9.18" }
-=======
 polkadot-cli = { git = "https://github.com/paritytech/polkadot", branch = "release-v0.9.19" }
 polkadot-parachain = { git = "https://github.com/paritytech/polkadot", branch = "release-v0.9.19" }
 polkadot-primitives = { git = "https://github.com/paritytech/polkadot", branch = "release-v0.9.19" }
 polkadot-service = { git = "https://github.com/paritytech/polkadot", branch = "release-v0.9.19" }
 polkadot-test-service = { git = "https://github.com/paritytech/polkadot", branch = "release-v0.9.19" }
+xcm = { git = "https://github.com/paritytech/polkadot", default-features = false, branch = "release-v0.9.19" }
 
 # Moonbeam Dependencies
-parachain-staking = { git = "https://github.com/OAK-Foundation/moonbeam", default-features = false, branch = "oak-polkadot-v0.9.19" }
->>>>>>> 956f8086
+parachain-staking = { git = "https://github.com/OAK-Foundation/moonbeam", default-features = false, branch = "oak-polkadot-v0.9.19" }