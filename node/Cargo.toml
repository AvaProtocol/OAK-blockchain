--- conflicted
+++ resolved
@@ -113,13 +113,9 @@
 xcm = { git = "https://github.com/paritytech/polkadot", branch = "release-v0.9.23" } 
 
 # Moonbeam Dependencies
-<<<<<<< HEAD
 # TODO: fix dep
-parachain-staking = { path = "/Users/nikhil/oak/moonbeam/pallets/parachain-staking" }
-# parachain-staking = { git = "https://github.com/OAK-Foundation/moonbeam", branch = "oak-polkadot-v0.9.20" }
-=======
-pallet-parachain-staking = { git = "https://github.com/OAK-Foundation/moonbeam", branch = "oak-polkadot-v0.9.23" }
->>>>>>> d7b7824f
+pallet-parachain-staking = { path = "/Users/nikhil/oak/moonbeam/pallets/parachain-staking" }
+# pallet-parachain-staking = { git = "https://github.com/OAK-Foundation/moonbeam", branch = "oak-polkadot-v0.9.23" }
 
 [package.metadata.deb]
 name = "oak-collator"
