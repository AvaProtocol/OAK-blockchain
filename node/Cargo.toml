[package]
name = "oak-node"
version = "1.3.0"
authors = ["OAK Developement Team"]
description = "Automation-first Blockchain"
license = "GPL-3.0"
homepage = "https://oak.tech"
repository = 'https://github.com/OAK-Foundation/OAK-blockchain'
edition = "2021"
build = "build.rs"

[package.metadata.docs.rs]
targets = ["x86_64-unknown-linux-gnu"]

[build-dependencies]
substrate-build-script-utils = { git = "https://github.com/paritytech/substrate", branch = "polkadot-v0.9.20" }

[[bin]]
name = "oak-collator"
path = "src/main.rs"

[features]
runtime-benchmarks = [
    "neumann-runtime/runtime-benchmarks",
    "turing-runtime/runtime-benchmarks",
    "polkadot-cli/runtime-benchmarks",
    ]
neumann-node = ["neumann-runtime"]
turing-node = ["turing-runtime"]
all-nodes = ["neumann-node", "turing-node"]

[dependencies]
async-trait = "0.1.48"
derive_more = "0.99.2"
log = "0.4.16"
clap = { version = "3.1", features = [ "derive" ] }
codec = { package = "parity-scale-codec", version = "3.0.0" }
serde = { version = "1.0.136", features = ["derive"] }
serde_json = "1.0.68"
hex-literal = "0.3.1"

# RPC related Dependencies
jsonrpc-core = "18.0.0"

# Local Dependencies
neumann-runtime = { path = "../runtime/neumann", optional = true}
turing-runtime = { path ='../runtime/turing', optional = true}
pallet-automation-time-rpc ={ path = "../pallets/automation-time/rpc"}
primitives = {path = "../primitives"}

# Substrate Dependencies
frame-benchmarking = { git = "https://github.com/paritytech/substrate", branch = "polkadot-v0.9.20" }
frame-benchmarking-cli = { git = "https://github.com/paritytech/substrate", branch = "polkadot-v0.9.20" }

pallet-transaction-payment-rpc = { git = "https://github.com/paritytech/substrate", branch = "polkadot-v0.9.20" }

substrate-frame-rpc-system = { git = "https://github.com/paritytech/substrate", branch = "polkadot-v0.9.20" }
substrate-prometheus-endpoint = { git = "https://github.com/paritytech/substrate", branch = "polkadot-v0.9.20" }

## Substrate Client Dependencies
sc-basic-authorship = { git = "https://github.com/paritytech/substrate", branch = "polkadot-v0.9.20" }
sc-chain-spec = { git = "https://github.com/paritytech/substrate", branch = "polkadot-v0.9.20" }
sc-cli = { git = "https://github.com/paritytech/substrate", branch = "polkadot-v0.9.20" }
sc-client-api = { git = "https://github.com/paritytech/substrate", branch = "polkadot-v0.9.20" }
sc-consensus = { git = "https://github.com/paritytech/substrate", branch = "polkadot-v0.9.20" }
sc-executor = { git = "https://github.com/paritytech/substrate", branch = "polkadot-v0.9.20" }
sc-network = { git = "https://github.com/paritytech/substrate", branch = "polkadot-v0.9.20" }
sc-keystore = { git = "https://github.com/paritytech/substrate", branch = "polkadot-v0.9.20" }
sc-rpc = { git = "https://github.com/paritytech/substrate", branch = "polkadot-v0.9.20" }
sc-rpc-api = { git = "https://github.com/paritytech/substrate", branch = "polkadot-v0.9.20" }
sc-service = { git = "https://github.com/paritytech/substrate", features = ["wasmtime"], branch = "polkadot-v0.9.20" }
sc-telemetry = { git = "https://github.com/paritytech/substrate", branch = "polkadot-v0.9.20" }
sc-transaction-pool = { git = "https://github.com/paritytech/substrate", branch = "polkadot-v0.9.20" }
sc-transaction-pool-api = { git = "https://github.com/paritytech/substrate", branch = "polkadot-v0.9.20" }
sc-tracing = { git = "https://github.com/paritytech/substrate", branch = "polkadot-v0.9.20" }

## Substrate Primitive Dependencies
sp-api = { git = "https://github.com/paritytech/substrate", branch = "polkadot-v0.9.20" }
sp-block-builder = { git = "https://github.com/paritytech/substrate", branch = "polkadot-v0.9.20" }
sp-blockchain = { git = "https://github.com/paritytech/substrate", branch = "polkadot-v0.9.20" }
sp-consensus = { git = "https://github.com/paritytech/substrate", branch = "polkadot-v0.9.20" }
sp-consensus-aura = { git = "https://github.com/paritytech/substrate", branch = "polkadot-v0.9.20" }
sp-core = { git = "https://github.com/paritytech/substrate", branch = "polkadot-v0.9.20" }
sp-inherents = { git = "https://github.com/paritytech/substrate", branch = "polkadot-v0.9.20" }
sp-keystore = { git = "https://github.com/paritytech/substrate", branch = "polkadot-v0.9.20" }
sp-offchain = { git = "https://github.com/paritytech/substrate", branch = "polkadot-v0.9.20" }
sp-runtime = { git = "https://github.com/paritytech/substrate", branch = "polkadot-v0.9.20" }
sp-session = { git = "https://github.com/paritytech/substrate", branch = "polkadot-v0.9.20" }
sp-timestamp = { git = "https://github.com/paritytech/substrate", branch = "polkadot-v0.9.20" }
sp-transaction-pool = { git = "https://github.com/paritytech/substrate", branch = "polkadot-v0.9.20" }

# Cumulus dependencies
cumulus-client-cli = { git = 'https://github.com/paritytech/cumulus', branch = 'polkadot-v0.9.20' }
cumulus-client-collator = { git = 'https://github.com/paritytech/cumulus', branch = 'polkadot-v0.9.20' }
cumulus-client-consensus-aura = { git = 'https://github.com/paritytech/cumulus', branch = 'polkadot-v0.9.20' }
cumulus-client-consensus-common = { git = 'https://github.com/paritytech/cumulus', branch = 'polkadot-v0.9.20' }
cumulus-client-network = { git = 'https://github.com/paritytech/cumulus', branch = 'polkadot-v0.9.20' }
cumulus-client-service = { git = 'https://github.com/paritytech/cumulus', branch = 'polkadot-v0.9.20' }
cumulus-client-consensus-relay-chain = { git = "https://github.com/paritytech/cumulus", branch = "polkadot-v0.9.20" }
cumulus-primitives-core = { git = 'https://github.com/paritytech/cumulus', branch = 'polkadot-v0.9.20' }
cumulus-primitives-parachain-inherent = { git = 'https://github.com/paritytech/cumulus', branch = 'polkadot-v0.9.20' }
cumulus-relay-chain-interface = { git = "https://github.com/paritytech/cumulus", branch = "polkadot-v0.9.20" }
cumulus-relay-chain-inprocess-interface = { git = "https://github.com/paritytech/cumulus", branch = "polkadot-v0.9.20" }
cumulus-relay-chain-rpc-interface = { git = "https://github.com/paritytech/cumulus", branch = "polkadot-v0.9.20" }

# Polkadot dependencies
<<<<<<< HEAD
polkadot-cli = { git = "https://github.com/paritytech/polkadot", branch = "release-v0.9.19" }
polkadot-parachain = { git = "https://github.com/paritytech/polkadot", branch = "release-v0.9.19" }
polkadot-primitives = { git = "https://github.com/paritytech/polkadot", branch = "release-v0.9.19" }
polkadot-service = { git = "https://github.com/paritytech/polkadot", branch = "release-v0.9.19" }
polkadot-test-service = { git = "https://github.com/paritytech/polkadot", branch = "release-v0.9.19" }
xcm = { git = "https://github.com/paritytech/polkadot", default-features = false, branch = "release-v0.9.19" } 
=======
polkadot-cli = { git = "https://github.com/paritytech/polkadot", branch = "release-v0.9.20" }
polkadot-parachain = { git = "https://github.com/paritytech/polkadot", branch = "release-v0.9.20" }
polkadot-primitives = { git = "https://github.com/paritytech/polkadot", branch = "release-v0.9.20" }
polkadot-service = { git = "https://github.com/paritytech/polkadot", branch = "release-v0.9.20" }
polkadot-test-service = { git = "https://github.com/paritytech/polkadot", branch = "release-v0.9.20" }
>>>>>>> b399ab07

# Moonbeam Dependencies
parachain-staking = { git = "https://github.com/OAK-Foundation/moonbeam", default-features = false, branch = "oak-polkadot-v0.9.20" }<|MERGE_RESOLUTION|>--- conflicted
+++ resolved
@@ -104,20 +104,12 @@
 cumulus-relay-chain-rpc-interface = { git = "https://github.com/paritytech/cumulus", branch = "polkadot-v0.9.20" }
 
 # Polkadot dependencies
-<<<<<<< HEAD
-polkadot-cli = { git = "https://github.com/paritytech/polkadot", branch = "release-v0.9.19" }
-polkadot-parachain = { git = "https://github.com/paritytech/polkadot", branch = "release-v0.9.19" }
-polkadot-primitives = { git = "https://github.com/paritytech/polkadot", branch = "release-v0.9.19" }
-polkadot-service = { git = "https://github.com/paritytech/polkadot", branch = "release-v0.9.19" }
-polkadot-test-service = { git = "https://github.com/paritytech/polkadot", branch = "release-v0.9.19" }
-xcm = { git = "https://github.com/paritytech/polkadot", default-features = false, branch = "release-v0.9.19" } 
-=======
 polkadot-cli = { git = "https://github.com/paritytech/polkadot", branch = "release-v0.9.20" }
 polkadot-parachain = { git = "https://github.com/paritytech/polkadot", branch = "release-v0.9.20" }
 polkadot-primitives = { git = "https://github.com/paritytech/polkadot", branch = "release-v0.9.20" }
 polkadot-service = { git = "https://github.com/paritytech/polkadot", branch = "release-v0.9.20" }
 polkadot-test-service = { git = "https://github.com/paritytech/polkadot", branch = "release-v0.9.20" }
->>>>>>> b399ab07
+xcm = { git = "https://github.com/paritytech/polkadot", branch = "release-v0.9.20" } 
 
 # Moonbeam Dependencies
 parachain-staking = { git = "https://github.com/OAK-Foundation/moonbeam", default-features = false, branch = "oak-polkadot-v0.9.20" }