[package]
name = "pallet-valve"
description = "Pallet for pausing different parts of the chain."
version = "0.2.0"
edition = "2021"
authors = ["OAK Developement Team"]
homepage = "https://oak.tech"
repository = 'https://github.com/OAK-Foundation/OAK-blockchain'

[package.metadata.docs.rs]
targets = ['x86_64-unknown-linux-gnu']

[dependencies]
codec = { package = "parity-scale-codec", version = "2.3.1", features = ["derive"], default-features = false }
scale-info = { version = "1.0", default-features = false, features = [ "derive" ] }

# Substrate
<<<<<<< HEAD
frame-benchmarking = { git = "https://github.com/paritytech/substrate", default-features = false, optional = true, branch = "polkadot-v0.9.16" }
frame-support = { git = "https://github.com/paritytech/substrate", default-features = false, branch = "polkadot-v0.9.16" }
frame-system = { git = "https://github.com/paritytech/substrate", default-features = false, branch = "polkadot-v0.9.16" }
sp-runtime = { git = "https://github.com/paritytech/substrate", default-features = false, branch = "polkadot-v0.9.16" }
sp-std = { git = "https://github.com/paritytech/substrate", default-features = false, branch = "polkadot-v0.9.16" }
=======
frame-support = { git = "https://github.com/paritytech/substrate", default-features = false, branch = "polkadot-v0.9.17" }
frame-system = { git = "https://github.com/paritytech/substrate", default-features = false, branch = "polkadot-v0.9.17" }
sp-runtime = { git = "https://github.com/paritytech/substrate", default-features = false, branch = "polkadot-v0.9.17" }
sp-std = { git = "https://github.com/paritytech/substrate", default-features = false, branch = "polkadot-v0.9.17" }
>>>>>>> b87eb418

pallet-automation-time = { path = "../automation-time", default-features = false }

[dev-dependencies]
sp-core = { git = "https://github.com/paritytech/substrate", branch = "polkadot-v0.9.17" }
sp-io = { git = "https://github.com/paritytech/substrate", branch = "polkadot-v0.9.17" }
pallet-balances = { git = "https://github.com/paritytech/substrate", branch = "polkadot-v0.9.17" }
pallet-timestamp = { git = "https://github.com/paritytech/substrate", default-features = false, branch = "polkadot-v0.9.17" }


[features]
default = ["std"]
runtime-benchmarks = ["frame-benchmarking"]
std = [
	"frame-support/std",
	"frame-system/std",
	"scale-info/std",
	"sp-runtime/std",
	"sp-std/std",
]<|MERGE_RESOLUTION|>--- conflicted
+++ resolved
@@ -15,18 +15,11 @@
 scale-info = { version = "1.0", default-features = false, features = [ "derive" ] }
 
 # Substrate
-<<<<<<< HEAD
-frame-benchmarking = { git = "https://github.com/paritytech/substrate", default-features = false, optional = true, branch = "polkadot-v0.9.16" }
-frame-support = { git = "https://github.com/paritytech/substrate", default-features = false, branch = "polkadot-v0.9.16" }
-frame-system = { git = "https://github.com/paritytech/substrate", default-features = false, branch = "polkadot-v0.9.16" }
-sp-runtime = { git = "https://github.com/paritytech/substrate", default-features = false, branch = "polkadot-v0.9.16" }
-sp-std = { git = "https://github.com/paritytech/substrate", default-features = false, branch = "polkadot-v0.9.16" }
-=======
+frame-benchmarking = { git = "https://github.com/paritytech/substrate", default-features = false, optional = true, branch = "polkadot-v0.9.17" }
 frame-support = { git = "https://github.com/paritytech/substrate", default-features = false, branch = "polkadot-v0.9.17" }
 frame-system = { git = "https://github.com/paritytech/substrate", default-features = false, branch = "polkadot-v0.9.17" }
 sp-runtime = { git = "https://github.com/paritytech/substrate", default-features = false, branch = "polkadot-v0.9.17" }
 sp-std = { git = "https://github.com/paritytech/substrate", default-features = false, branch = "polkadot-v0.9.17" }
->>>>>>> b87eb418
 
 pallet-automation-time = { path = "../automation-time", default-features = false }
 
