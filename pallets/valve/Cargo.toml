--- conflicted
+++ resolved
@@ -23,27 +23,9 @@
 
 
 [dev-dependencies]
-<<<<<<< HEAD
 sp-core = { git = "https://github.com/paritytech/substrate", branch = "polkadot-v0.9.26" }
 sp-io = { git = "https://github.com/paritytech/substrate", branch = "polkadot-v0.9.26" }
 pallet-balances = { git = "https://github.com/paritytech/substrate", branch = "polkadot-v0.9.26" }
-pallet-timestamp = { git = "https://github.com/paritytech/substrate", default-features = false, branch = "polkadot-v0.9.26" }
-
-xcm = { git = "https://github.com/paritytech/polkadot", default-features = false, branch = "release-v0.9.26" }
-pallet-xcm = { git = 'https://github.com/paritytech/polkadot', default-features = false, branch = "release-v0.9.26" }
-xcm-builder = { git = 'https://github.com/paritytech/polkadot', default-features = false, branch = "release-v0.9.26" }
-xcm-executor = { git = 'https://github.com/paritytech/polkadot', default-features = false, branch = "release-v0.9.26" }
-
-cumulus-pallet-xcm = { git = 'https://github.com/paritytech/cumulus', default-features = false, branch = 'polkadot-v0.9.26' }
-cumulus-primitives-core = { git = 'https://github.com/paritytech/cumulus', default-features = false, branch = 'polkadot-v0.9.26' }
-
-# Moonbeam Dependencies
-pallet-parachain-staking = { git = "https://github.com/OAK-Foundation/moonbeam", default-features = false, branch = "oak-polkadot-v0.9.26" }
-=======
-sp-core = { git = "https://github.com/paritytech/substrate", branch = "polkadot-v0.9.23" }
-sp-io = { git = "https://github.com/paritytech/substrate", branch = "polkadot-v0.9.23" }
-pallet-balances = { git = "https://github.com/paritytech/substrate", branch = "polkadot-v0.9.23" }
->>>>>>> bba0c684
 
 [features]
 default = ["std"]
