--- conflicted
+++ resolved
@@ -21,14 +21,9 @@
 sp-std = { git = "https://github.com/paritytech/substrate", default-features = false, branch = "polkadot-v0.9.17" }
 
 ## Substrate FRAME Dependencies
-<<<<<<< HEAD
-frame-benchmarking = { git = "https://github.com/paritytech/substrate", default-features = false, optional = true, branch = "polkadot-v0.9.16" }
-frame-support = { git = "https://github.com/paritytech/substrate", default-features = false, branch = "polkadot-v0.9.16" }
-frame-system = { git = "https://github.com/paritytech/substrate", default-features = false, branch = "polkadot-v0.9.16" }
-=======
+frame-benchmarking = { git = "https://github.com/paritytech/substrate", default-features = false, optional = true, branch = "polkadot-v0.9.17" }
 frame-support = { git = "https://github.com/paritytech/substrate", default-features = false, branch = "polkadot-v0.9.17" }
 frame-system = { git = "https://github.com/paritytech/substrate", default-features = false, branch = "polkadot-v0.9.17" }
->>>>>>> b87eb418
 
 ## Substrate Pallet Dependencies
 pallet-timestamp = { git = "https://github.com/paritytech/substrate", default-features = false, branch = "polkadot-v0.9.17" }
