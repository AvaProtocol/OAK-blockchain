[package]
name = "pallet-vesting"
description = "Pallet for minting tokens on a set schedule"
version = "1.0.0"
edition = "2021"
authors = ["OAK Developement Team"]
license = "GPL-3.0"
homepage = "https://oak.tech"
repository = 'https://github.com/OAK-Foundation/OAK-blockchain'

[package.metadata.docs.rs]
targets = ['x86_64-unknown-linux-gnu']

[dependencies]
codec = { package = "parity-scale-codec", version = "3.0.0", features = ["derive"], default-features = false }
scale-info = { version = "2.1", default-features = false, features = ["derive"] }
log = { version = "0.4.17", default-features = false }

# Substrate Dependencies
## Substrate Primitive Dependencies
sp-runtime = { git = "https://github.com/paritytech/substrate", default-features = false, branch = "polkadot-v0.9.23" }
sp-std = { git = "https://github.com/paritytech/substrate", default-features = false, branch = "polkadot-v0.9.23" }

## Substrate FRAME Dependencies
frame-benchmarking = { git = "https://github.com/paritytech/substrate", default-features = false, optional = true, branch = "polkadot-v0.9.23" }
frame-support = { git = "https://github.com/paritytech/substrate", default-features = false, branch = "polkadot-v0.9.23" }
frame-system = { git = "https://github.com/paritytech/substrate", default-features = false, branch = "polkadot-v0.9.23" }

## Substrate Pallet Dependencies
pallet-timestamp = { git = "https://github.com/paritytech/substrate", default-features = false, branch = "polkadot-v0.9.23" }

<<<<<<< HEAD
parachain-staking = { path = "/Users/nikhil/oak/moonbeam/pallets/parachain-staking", default-features = false }
=======
pallet-parachain-staking = { git = "https://github.com/OAK-Foundation/moonbeam", default-features = false, branch = "oak-polkadot-v0.9.23" }
>>>>>>> d7b7824f

[dev-dependencies]
sp-core = { git = "https://github.com/paritytech/substrate", branch = "polkadot-v0.9.23" }
sp-io = { git = "https://github.com/paritytech/substrate", branch = "polkadot-v0.9.23" }
pallet-balances = { git = "https://github.com/paritytech/substrate", branch = "polkadot-v0.9.23" }

[features]
default = ["std"]
runtime-benchmarks = ["frame-benchmarking"]
std = [
    "codec/std",
	"scale-info/std",
    "sp-runtime/std",
    "sp-std/std",
    "frame-support/std",
	"frame-system/std",
	"pallet-timestamp/std",
	"pallet-parachain-staking/std",
]<|MERGE_RESOLUTION|>--- conflicted
+++ resolved
@@ -29,11 +29,10 @@
 ## Substrate Pallet Dependencies
 pallet-timestamp = { git = "https://github.com/paritytech/substrate", default-features = false, branch = "polkadot-v0.9.23" }
 
-<<<<<<< HEAD
-parachain-staking = { path = "/Users/nikhil/oak/moonbeam/pallets/parachain-staking", default-features = false }
-=======
-pallet-parachain-staking = { git = "https://github.com/OAK-Foundation/moonbeam", default-features = false, branch = "oak-polkadot-v0.9.23" }
->>>>>>> d7b7824f
+## Moonbeam dependencies
+## TODO: fix dep
+pallet-parachain-staking = { path = "/Users/nikhil/oak/moonbeam/pallets/parachain-staking", default-features = false }
+# pallet-parachain-staking = { git = "https://github.com/OAK-Foundation/moonbeam", default-features = false, branch = "oak-polkadot-v0.9.23" }
 
 [dev-dependencies]
 sp-core = { git = "https://github.com/paritytech/substrate", branch = "polkadot-v0.9.23" }
