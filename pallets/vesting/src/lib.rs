// This file is part of OAK Blockchain.

// Copyright (C) 2021 OAK Network
// SPDX-License-Identifier: Apache-2.0

// Licensed under the Apache License, Version 2.0 (the "License");
// you may not use this file except in compliance with the License.
// You may obtain a copy of the License at
//
// http://www.apache.org/licenses/LICENSE-2.0
//
// Unless required by applicable law or agreed to in writing, software
// distributed under the License is distributed on an "AS IS" BASIS,
// WITHOUT WARRANTIES OR CONDITIONS OF ANY KIND, either express or implied.
// See the License for the specific language governing permissions and
// limitations under the License.

//! # Vesting pallet
//!
//! This pallet will mint tokens to the designated accounts at the designated times.

#![cfg_attr(not(feature = "std"), no_std)]

#[cfg(test)]
mod mock;
#[cfg(test)]
mod tests;

mod benchmarking;
pub mod weights;
pub use weights::WeightInfo;

use frame_support::pallet;
pub use pallet::*;

#[pallet]
pub mod pallet {
<<<<<<< HEAD
	use sp_runtime::traits::{Saturating, SaturatedConversion};
=======
	use super::*;
	use sp_runtime::traits::SaturatedConversion;
>>>>>>> 0757e21d
	use sp_std::vec::Vec;

	use frame_support::{pallet_prelude::*, traits::Currency};
	use frame_system::pallet_prelude::*;
	use pallet_timestamp::{self as timestamp};

	pub type AccountOf<T> = <T as frame_system::Config>::AccountId;
	pub type BalanceOf<T> = <<T as Config>::Currency as Currency<AccountOf<T>>>::Balance;
	type UnixTime = u64;

	#[pallet::config]
	pub trait Config: frame_system::Config + pallet_timestamp::Config {
		type Event: From<Event<Self>> + IsType<<Self as frame_system::Config>::Event>;

		/// Weight information for the extrinsics in this module.
		type WeightInfo: WeightInfo;

		/// The Currency handler
		type Currency: Currency<Self::AccountId>;
	}

	#[pallet::event]
	#[pallet::generate_deposit(pub(crate) fn deposit_event)]
	pub enum Event<T: Config> {
		/// A vest occured.
		Vested {
			account: AccountOf<T>,
			amount: BalanceOf<T>,
		},
		VestFailed {
			account: AccountOf<T>,
			amount: BalanceOf<T>,
			error: DispatchError,
		},
	}

	#[pallet::error]
	pub enum Error<T> {
		/// Block time not set.
		BlockTimeNotSet,
	}

	#[pallet::pallet]
	#[pallet::without_storage_info]
	#[pallet::generate_store(pub(super) trait Store)]
	pub struct Pallet<T>(_);

	/// The closed pallet map. Each pallet in here will not receive transcations.
	#[pallet::storage]
	#[pallet::getter(fn get_scheduled_vest)]
	pub type VestingSchedule<T: Config> =
		StorageMap<_, Twox64Concat, UnixTime, Vec<(AccountOf<T>, BalanceOf<T>)>, OptionQuery>;

	#[pallet::hooks]
	impl<T: Config> Hooks<BlockNumberFor<T>> for Pallet<T> {
		fn on_initialize(_: T::BlockNumber) -> Weight {
			let vest_count = Self::vest();
			<T as Config>::WeightInfo::vest(vest_count)
		}
	}

	impl<T: Config> Pallet<T> {
		/// Based on the block time, return the time slot.
		///
		/// In order to do this we:
		/// * Get the most recent timestamp from the block.
		/// * Convert the ms unix timestamp to seconds.
		/// * Bring the timestamp down to the last whole hour.
		fn get_current_time_slot() -> Result<UnixTime, Error<T>> {
			let now = <timestamp::Pallet<T>>::get().saturated_into::<UnixTime>();
			if now == 0 {
				Err(Error::<T>::BlockTimeNotSet)?
			}
			let now = now.saturating_div(1000);
			let diff_to_min = now % 3600;
			Ok(now.saturating_sub(diff_to_min))
		}

		/// Mint tokens for any accounts that have vested.
		pub fn vest() -> u32 {
			let mut num_vests: u32 = 0;
			if let Ok(current_time) = Self::get_current_time_slot() {
				if let Some(scheduled) = Self::get_scheduled_vest(current_time) {
					num_vests = scheduled.len().saturated_into::<u32>();
					for (account, amount) in scheduled {
						<T as Config>::Currency::deposit_creating(&account, amount);
						Self::deposit_event(Event::Vested { account, amount })
					}
				}
				VestingSchedule::<T>::remove(current_time);
			}
			num_vests
		}
	}

	#[pallet::genesis_config]
	pub struct GenesisConfig<T: Config> {
		pub vesting_schedule: Vec<(UnixTime, Vec<(AccountOf<T>, BalanceOf<T>)>)>,
	}

	#[cfg(feature = "std")]
	impl<T: Config> Default for GenesisConfig<T> {
		fn default() -> Self {
			Self { vesting_schedule: Default::default() }
		}
	}

	#[pallet::genesis_build]
	impl<T: Config> GenesisBuild<T> for GenesisConfig<T> {
		fn build(&self) {
			for (time, schedule) in self.vesting_schedule.iter() {
				assert!(time % 3600 == 0, "Invalid time");
				let mut scheduled_vests: Vec<(AccountOf<T>, BalanceOf<T>)> = vec![];
				for (account, amount) in schedule {
					assert!(
						*amount > <T>::Currency::minimum_balance(),
						"Cannot vest less than the existential deposit"
					);
					scheduled_vests.push((account.clone(), amount.clone()));
				}
				VestingSchedule::<T>::insert(time, scheduled_vests);
			}
		}
	}
}<|MERGE_RESOLUTION|>--- conflicted
+++ resolved
@@ -35,12 +35,8 @@
 
 #[pallet]
 pub mod pallet {
-<<<<<<< HEAD
-	use sp_runtime::traits::{Saturating, SaturatedConversion};
-=======
 	use super::*;
 	use sp_runtime::traits::SaturatedConversion;
->>>>>>> 0757e21d
 	use sp_std::vec::Vec;
 
 	use frame_support::{pallet_prelude::*, traits::Currency};
