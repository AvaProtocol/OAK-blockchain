--- conflicted
+++ resolved
@@ -72,55 +72,6 @@
     fn remove_task() -> Weight;
 }
 
-<<<<<<< HEAD
-impl WeightInfo for () {
-	fn emit_event() -> Weight {
-		Weight::from_parts(20_000_000, 5000)
-	}
-	fn run_native_transfer_task() -> Weight {
-		Weight::from_parts(230_000_000, 5000)
-			.saturating_add(RocksDbWeight::get().reads(2_u64))
-			.saturating_add(RocksDbWeight::get().writes(2_u64))
-	}
-	fn reset_asset(v: u32, ) -> Weight {
-		Weight::from_parts(200_000_000, 5000)
-			.saturating_add(RocksDbWeight::get().writes(1_u64))
-			.saturating_add(Weight::from_parts(20_000_000, 0).saturating_mul(v.into()))
-			.saturating_add(RocksDbWeight::get().reads((4_u64).saturating_mul(v.into())))
-			.saturating_add(RocksDbWeight::get().writes((5_u64).saturating_mul(v.into())))
-	}
-	fn update_asset_reset() -> Weight{
-		Weight::from_parts(200_000_000, 5000)
-			.saturating_add(RocksDbWeight::get().reads(2_u64))
-			.saturating_add(RocksDbWeight::get().writes(1_u64))
-	}
-	fn delete_asset_tasks() -> Weight{
-		Weight::from_parts(200_000_000, 5000)
-			.saturating_add(RocksDbWeight::get().reads(1_u64))
-			.saturating_add(RocksDbWeight::get().writes(3_u64))
-	}
-	fn delete_asset_extrinsic() -> Weight{
-		Weight::from_parts(220_000_000, 5000)
-			.saturating_add(RocksDbWeight::get().reads(3_u64))
-			.saturating_add(RocksDbWeight::get().writes(7_u64))
-	}
-	fn asset_price_update_extrinsic() -> Weight{
-		Weight::from_parts(220_000_000, 5000)
-			.saturating_add(RocksDbWeight::get().reads(5_u64))
-			.saturating_add(RocksDbWeight::get().writes(3_u64))
-			.saturating_add(RocksDbWeight::get().reads(21_u64))
-			.saturating_add(RocksDbWeight::get().writes(21_u64))
-	}
-	fn add_asset_extrinsic() -> Weight{
-		Weight::from_parts(220_000_000, 5000)
-			.saturating_add(RocksDbWeight::get().reads(4_u64))
-			.saturating_add(RocksDbWeight::get().writes(5_u64))
-	}
-	fn schedule_transfer_task_extrinsic() -> Weight{
-		Weight::from_parts(200_000_000, 5000)
-			.saturating_add(RocksDbWeight::get().reads(6_u64))
-			.saturating_add(RocksDbWeight::get().writes(4_u64))
-=======
 /// Weights for pallet_automation_price using the Substrate node and recommended hardware.
 pub struct SubstrateWeight<T>(PhantomData<T>);
 impl<T: frame_system::Config> WeightInfo for SubstrateWeight<T> {
@@ -229,6 +180,5 @@
 
 	fn remove_task() -> Weight {
 		Weight::from_ref_time(4_000_000 as u64)
->>>>>>> 34ba6b42
 	}
 }