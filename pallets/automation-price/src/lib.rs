// This file is part of OAK Blockchain.

// Copyright (C) 2022 OAK Network
// SPDX-License-Identifier: Apache-2.0

// Licensed under the Apache License, Version 2.0 (the "License");
// you may not use this file except in compliance with the License.
// You may obtain a copy of the License at
//
// http://www.apache.org/licenses/LICENSE-2.0
//
// Unless required by applicable law or agreed to in writing, software
// distributed under the License is distributed on an "AS IS" BASIS,
// WITHOUT WARRANTIES OR CONDITIONS OF ANY KIND, either express or implied.
// See the License for the specific language governing permissions and
// limitations under the License.

//! # Automation price pallet
//!
//! DISCLAIMER: This pallet is still in it's early stages. At this point
//! we only support scheduling two tasks per hour, and sending an on-chain
//! with a custom message.
//!
//! This pallet allows a user to schedule tasks. Tasks can scheduled for any whole hour in the future.
//! In order to run tasks this pallet consumes up to a certain amount of weight during `on_initialize`.
//!
//!

#![cfg_attr(not(feature = "std"), no_std)]
pub use pallet::*;

pub mod weights;

pub mod types;
pub use types::*;

pub mod trigger;
pub use trigger::*;

mod fees;

#[cfg(test)]
mod mock;
#[cfg(test)]
mod tests;

mod benchmarking;

pub use fees::*;

use codec::Decode;
use core::convert::{TryFrom, TryInto};
use cumulus_primitives_core::InteriorMultiLocation;

use cumulus_primitives_core::ParaId;
use frame_support::{
	pallet_prelude::*,
	traits::{Currency, ExistenceRequirement},
	transactional,
};
use frame_system::pallet_prelude::*;
use orml_traits::{FixedConversionRateProvider, MultiCurrency};
use pallet_timestamp::{self as timestamp};
use scale_info::{prelude::format, TypeInfo};
use sp_runtime::{
	traits::{CheckedConversion, Convert, SaturatedConversion, Saturating},
	ArithmeticError, Perbill,
};
use sp_std::{
	boxed::Box,
	collections::btree_map::BTreeMap,
	ops::Bound::{Excluded, Included},
	vec,
	vec::Vec,
};

pub use pallet_xcmp_handler::InstructionSequence;
use primitives::EnsureProxy;
pub use weights::WeightInfo;

use pallet_xcmp_handler::XcmpTransactor;
use xcm::{latest::prelude::*, VersionedMultiLocation};

#[frame_support::pallet]
pub mod pallet {
	use super::*;

	pub type AccountOf<T> = <T as frame_system::Config>::AccountId;
	pub type BalanceOf<T> =
		<<T as Config>::Currency as Currency<<T as frame_system::Config>::AccountId>>::Balance;
	pub type MultiBalanceOf<T> = <<T as Config>::MultiCurrency as MultiCurrency<
		<T as frame_system::Config>::AccountId,
	>>::Balance;
	pub type ActionOf<T> = Action<AccountOf<T>>;

	pub type MultiCurrencyId<T> = <<T as Config>::MultiCurrency as MultiCurrency<
		<T as frame_system::Config>::AccountId,
	>>::CurrencyId;

	type UnixTime = u64;
	pub type TaskId = Vec<u8>;
	pub type TaskAddress<T> = (AccountOf<T>, TaskId);
	pub type TaskIdList<T> = Vec<TaskAddress<T>>;

	type ChainName = Vec<u8>;
	type Exchange = Vec<u8>;

	type AssetName = Vec<u8>;
	type AssetPair = (AssetName, AssetName);
	type AssetPrice = u128;
	type TriggerFunction = Vec<u8>;

	/// The struct that stores all information needed for a task.
	#[derive(Debug, Eq, Encode, Decode, TypeInfo, Clone)]
	#[scale_info(skip_type_params(T))]
	pub struct Task<T: Config> {
		// origin data from the account schedule the tasks
		pub owner_id: AccountOf<T>,

		// generated data
		pub task_id: TaskId,

		// user input data
		pub chain: ChainName,
		pub exchange: Exchange,
		pub asset_pair: AssetPair,
		pub expired_at: u128,

		// TODO: Maybe expose enum?
		pub trigger_function: Vec<u8>,
		pub trigger_params: Vec<u128>,
		pub action: ActionOf<T>,
	}

	/// Needed for assert_eq to compare Tasks in tests due to BoundedVec.
	impl<T: Config> PartialEq for Task<T> {
		fn eq(&self, other: &Self) -> bool {
			// TODO: correct this
			self.owner_id == other.owner_id &&
				self.task_id == other.task_id &&
				self.asset_pair == other.asset_pair &&
				self.trigger_function == other.trigger_function &&
				self.trigger_params == other.trigger_params
		}
	}

	#[pallet::config]
	pub trait Config: frame_system::Config + pallet_timestamp::Config {
		type RuntimeEvent: From<Event<Self>> + IsType<<Self as frame_system::Config>::RuntimeEvent>;

		/// Weight information for the extrinsics in this module.
		type WeightInfo: WeightInfo;

		/// The maximum number of tasks that can be scheduled for a time slot.
		#[pallet::constant]
		type MaxTasksPerSlot: Get<u32>;

		/// The maximum number of tasks that a single user can schedule
		#[pallet::constant]
		type MaxTasksPerAccount: Get<u32>;

		/// The maximum number of tasks across our entire system
		#[pallet::constant]
		type MaxTasksOverall: Get<u32>;

		/// The maximum weight per block.
		#[pallet::constant]
		type MaxBlockWeight: Get<u64>;

		/// The maximum percentage of weight per block used for scheduled tasks.
		#[pallet::constant]
		type MaxWeightPercentage: Get<Perbill>;

		#[pallet::constant]
		type ExecutionWeightFee: Get<BalanceOf<Self>>;

		/// The Currency type for interacting with balances
		type Currency: Currency<Self::AccountId>;

		/// The MultiCurrency type for interacting with balances
		type MultiCurrency: MultiCurrency<Self::AccountId>;

		/// The currencyIds that our chain supports.
		type CurrencyId: Parameter
			+ Member
			+ Copy
			+ MaybeSerializeDeserialize
			+ Ord
			+ TypeInfo
			+ MaxEncodedLen
			+ From<MultiCurrencyId<Self>>
			+ Into<MultiCurrencyId<Self>>
			+ From<u32>;

		/// Converts CurrencyId to Multiloc
		type CurrencyIdConvert: Convert<Self::CurrencyId, Option<MultiLocation>>
			+ Convert<MultiLocation, Option<Self::CurrencyId>>;

		/// Handler for fees
		type FeeHandler: HandleFees<Self>;

		//type Origin: From<<Self as SystemConfig>::RuntimeOrigin>
		//	+ Into<Result<CumulusOrigin, <Self as Config>::Origin>>;

		/// Converts between comparable currencies
		type FeeConversionRateProvider: FixedConversionRateProvider;

		/// This chain's Universal Location.
		type UniversalLocation: Get<InteriorMultiLocation>;

		//The paraId of this chain.
		type SelfParaId: Get<ParaId>;

		/// Utility for sending XCM messages
		type XcmpTransactor: XcmpTransactor<Self::AccountId, Self::CurrencyId>;

		/// Ensure proxy
		type EnsureProxy: primitives::EnsureProxy<Self::AccountId>;
	}

	#[pallet::pallet]
	#[pallet::without_storage_info]
	#[pallet::generate_store(pub(super) trait Store)]
	pub struct Pallet<T>(_);

	// TODO: Cleanup before merge
	#[derive(Debug, Encode, Decode, TypeInfo)]
	#[scale_info(skip_type_params(T))]
	pub struct RegistryInfo<T: Config> {
		round: u128,
		decimal: u8,
		last_update: u64,
		oracle_providers: Vec<AccountOf<T>>,
	}

	// TODO: Use a ring buffer to also store last n history data effectively
	#[derive(Debug, Encode, Decode, TypeInfo)]
	#[scale_info(skip_type_params(T))]
	pub struct PriceData {
		pub round: u128,
		pub nonce: u128,
		pub amount: u128,
	}

	// AssetRegistry holds information and metadata about the asset we support
	#[pallet::storage]
	#[pallet::getter(fn get_asset_registry_info)]
	pub type AssetRegistry<T: Config> = StorageNMap<
		_,
		(
			NMapKey<Twox64Concat, ChainName>,
			NMapKey<Twox64Concat, Exchange>,
			NMapKey<Twox64Concat, AssetPair>,
		),
		RegistryInfo<T>,
	>;

	// PriceRegistry holds price only information for the asset we support
	#[pallet::storage]
	#[pallet::getter(fn get_asset_price_data)]
	pub type PriceRegistry<T> = StorageNMap<
		_,
		(
			NMapKey<Twox64Concat, ChainName>,
			NMapKey<Twox64Concat, Exchange>,
			NMapKey<Twox64Concat, AssetPair>,
		),
		PriceData,
	>;

	// SortedTasksIndex is our sorted by price task shard
	// Each task for a given asset is organized into a BTreeMap
	// https://doc.rust-lang.org/std/collections/struct.BTreeMap.html#method.insert
	// - key: Trigger Price
	// - value: vector of task id
	// TODO: move these to a trigger model
	// TODO: handle task expiration
	#[pallet::storage]
	#[pallet::getter(fn get_sorted_tasks_index)]
	pub type SortedTasksIndex<T> = StorageNMap<
		_,
		(
			NMapKey<Twox64Concat, ChainName>,
			NMapKey<Twox64Concat, Exchange>,
			NMapKey<Twox64Concat, AssetPair>,
			NMapKey<Twox64Concat, TriggerFunction>,
		),
		BTreeMap<AssetPrice, TaskIdList<T>>,
	>;

	// All active tasks, but organized by account
	// In this storage, we only interested in returning task belong to an account, we also want to
	// have fast lookup for task inserted/remove into the storage
	//
	// We also want to remove the expired task, so by leveraging this
	#[pallet::storage]
	#[pallet::getter(fn get_task)]
	pub type Tasks<T: Config> =
		StorageDoubleMap<_, Twox64Concat, AccountOf<T>, Twox64Concat, TaskId, Task<T>>;

	// Track various metric on our chain regarding tasks such as total task
	//
	#[pallet::storage]
	#[pallet::getter(fn get_task_stat)]
	pub type TaskStats<T: Config> = StorageMap<_, Twox64Concat, StatType, u64>;

	// Track various metric per account regarding tasks
	// To count task per account, relying on Tasks storage alone mean we have to iterate overs
	// value that share the first key (owner_id) to count.
	//
	// Store the task count
	#[pallet::storage]
	#[pallet::getter(fn get_account_stat)]
	pub type AccountStats<T: Config> =
		StorageDoubleMap<_, Twox64Concat, AccountOf<T>, Twox64Concat, StatType, u64>;

	// TaskQueue stores the task to be executed. To run any tasks, they need to be move into this
	// queue, from there our task execution pick it up and run it
	//
	// When task is run, we check the price once more and if it fall out of range, we move the task
	// back to the Tasks Registry
	//
	// If the task is expired, we also won't run
	#[pallet::storage]
	#[pallet::getter(fn get_task_queue)]
	pub type TaskQueue<T: Config> = StorageValue<_, TaskIdList<T>, ValueQuery>;

	#[pallet::storage]
	#[pallet::getter(fn is_shutdown)]
	pub type Shutdown<T: Config> = StorageValue<_, bool, ValueQuery>;

	#[pallet::error]
	pub enum Error<T> {
		InvalidTaskId,
		/// Duplicate task
		DuplicateTask,

		/// Non existent asset
		AssetNotSupported,
		AssetNotInitialized,
		/// Asset already supported
		AssetAlreadySupported,
		AssetAlreadyInitialized,
		/// Asset cannot be updated by this account
		InvalidAssetSudo,
		OracleNotAuthorized,
		/// Asset must be in triggerable range.
		AssetNotInTriggerableRange,
		AssetUpdatePayloadMalform,
		/// Block Time not set
		BlockTimeNotSet,
		/// Invalid Expiration Window for new asset
		InvalidAssetExpirationWindow,
		/// Maximum tasks reached for the slot
		MaxTasksReached,
		/// Maximum tasks reached for a given account
		MaxTasksPerAccountReached,
		/// Failed to insert task
		TaskInsertionFailure,
		/// Failed to remove task
		TaskRemoveFailure,
		/// Task Not Found When canceling
		TaskNotFound,
		/// Insufficient Balance
		InsufficientBalance,
		/// Restrictions on Liquidity in Account
		LiquidityRestrictions,
		/// Too Many Assets Created
		AssetLimitReached,

		/// The version of the `VersionedMultiLocation` value used is not able
		/// to be interpreted.
		BadVersion,
	}

	#[pallet::event]
	#[pallet::generate_deposit(pub(super) fn deposit_event)]
	pub enum Event<T: Config> {
		/// Schedule task success.
		TaskScheduled {
			who: AccountOf<T>,
			task_id: TaskId,
		},
		// an event when we're about to run the task
		TaskTriggered {
			who: AccountOf<T>,
			task_id: TaskId,
		},
		// An event when the task ran succesfully
		TaskExecuted {
			who: AccountOf<T>,
			task_id: TaskId,
		},
		// An event when the task is trigger, ran but result in an error
		TaskExecutionFailed {
			who: AccountOf<T>,
			task_id: TaskId,
			error: DispatchError,
		},
		// An event when the task is completed and removed from all of the queue
		TaskCompleted {
			who: AccountOf<T>,
			task_id: TaskId,
		},
		// An event when the task is cancelled, either by owner or by root
		TaskCancelled {
			who: AccountOf<T>,
			task_id: TaskId,
		},
<<<<<<< HEAD
		// An event whenever we expect a task but cannot find it
=======
>>>>>>> 7959fdea
		TaskNotFound {
			who: AccountOf<T>,
			task_id: TaskId,
		},
<<<<<<< HEAD
		// An event when we are about to run task, but the task has expired right before
		// it's actually run
		TaskExpired {
			who: AccountOf<T>,
			task_id: TaskId,
		},
		// An event happen in extreme case, where the chain is too busy, and there is pending task
		// from previous block, and their respectively price has now moved against their matching
		// target range
		PriceAlreadyMoved {
			who: AccountOf<T>,
=======
		TaskExpired {
			who: AccountOf<T>,
>>>>>>> 7959fdea
			task_id: TaskId,
		},
		AssetCreated {
			chain: ChainName,
			exchange: Exchange,
			asset1: AssetName,
			asset2: AssetName,
			decimal: u8,
		},
		AssetUpdated {
			who: AccountOf<T>,
			chain: ChainName,
			exchange: Exchange,
			asset1: AssetName,
			asset2: AssetName,
			price: u128,
		},
		AssetDeleted {
			chain: ChainName,
			exchange: Exchange,
			asset1: AssetName,
			asset2: AssetName,
		},
	}

	#[pallet::hooks]
	impl<T: Config> Hooks<BlockNumberFor<T>> for Pallet<T> {
		fn on_initialize(_: T::BlockNumber) -> Weight {
			if Self::is_shutdown() {
				return T::DbWeight::get().reads(1u64)
			}

			let max_weight: Weight = Weight::from_ref_time(
				T::MaxWeightPercentage::get().mul_floor(T::MaxBlockWeight::get()),
			);
			Self::trigger_tasks(max_weight)
		}
	}

	#[pallet::call]
	impl<T: Config> Pallet<T> {
		/// Initialize an asset
		///
		/// Add a new asset
		///
		/// # Parameters
		/// * `asset`: asset type
		/// * `target_price`: baseline price of the asset
		/// * `upper_bound`: TBD - highest executable percentage increase for asset
		/// * `lower_bound`: TBD - highest executable percentage decrease for asset
		/// * `asset_owner`: owner of the asset
		/// * `expiration_period`: how frequently the tasks for an asset should expire
		///
		/// # Errors
		#[pallet::call_index(1)]
		#[pallet::weight(<T as Config>::WeightInfo::initialize_asset_extrinsic(asset_owners.len() as u32))]
		#[transactional]
		pub fn initialize_asset(
			origin: OriginFor<T>,
			chain: Vec<u8>,
			exchange: Vec<u8>,
			asset1: AssetName,
			asset2: AssetName,
			decimal: u8,
			asset_owners: Vec<AccountOf<T>>,
		) -> DispatchResult {
			// TODO: use sudo and remove this feature flag
			// TODO: needs fees if opened up to non-sudo
			// When enable dev-queue, we skip this check
			#[cfg(not(feature = "dev-queue"))]
			ensure_root(origin)?;

			Self::create_new_asset(chain, exchange, asset1, asset2, decimal, asset_owners)?;

			Ok(())
		}

		/// Update prices of multiple asset pairs at the same time
		///
		/// Only authorized origin can update the price. The authorized origin is set when
		/// initializing an asset.
		///
		/// An asset is identified by this tuple: (chain, exchange, (asset1, asset2)).
		///
		/// To support updating multiple pairs, each element of the tuple become a separate
		/// argument to this function, where as each of these argument is a vector.
		///
		/// Every element of each vector arguments, in the same position in the vector form the
		/// above tuple.
		///
		/// # Parameters
		/// * `chains`: a vector of chain names
		/// * `exchange`: a vector of  exchange name
		/// * `asset1`: a vector of asset1 name
		/// * `asset2`: a vector of asset2 name
		/// * `prices`: a vector of price of asset1, re-present in asset2
		/// * `submitted_at`: a vector of epoch. This epoch is the time when the price is recognized from the oracle provider
		/// * `rounds`: a number to re-present which round of the asset price we're updating.  Unused internally
		#[pallet::call_index(2)]
		#[pallet::weight(<T as Config>::WeightInfo::asset_price_update_extrinsic(assets1.len() as u32))]
		#[transactional]
		pub fn update_asset_prices(
			origin: OriginFor<T>,
			chains: Vec<ChainName>,
			exchanges: Vec<Exchange>,
			assets1: Vec<AssetName>,
			assets2: Vec<AssetName>,
			prices: Vec<AssetPrice>,
			submitted_at: Vec<u128>,
			rounds: Vec<u128>,
		) -> DispatchResult {
			let who = ensure_signed(origin)?;

			if !(chains.len() == exchanges.len() &&
				exchanges.len() == assets1.len() &&
				assets1.len() == assets2.len() &&
				assets2.len() == prices.len() &&
				prices.len() == submitted_at.len() &&
				submitted_at.len() == rounds.len())
			{
				Err(Error::<T>::AssetUpdatePayloadMalform)?
			}

			for (index, price) in prices.clone().iter().enumerate() {
				let index: usize = index.try_into().unwrap();

				let chain = chains[index].clone();
				let exchange = exchanges[index].clone();
				let asset1 = assets1[index].clone();
				let asset2 = assets2[index].clone();
				let round = rounds[index].clone();

				let key = (&chain, &exchange, (&asset1, &asset2));

				if !AssetRegistry::<T>::contains_key(&key) {
					Err(Error::<T>::AssetNotInitialized)?
				}

				if let Some(asset_registry) = Self::get_asset_registry_info(key) {
					let allow_wallets: Vec<AccountOf<T>> = asset_registry.oracle_providers;
					if !allow_wallets.contains(&who) {
						Err(Error::<T>::OracleNotAuthorized)?
					}

					// TODO: Add round and nonce check logic
					PriceRegistry::<T>::insert(&key, PriceData { round, nonce: 1, amount: *price });

					Self::deposit_event(Event::AssetUpdated {
						who: who.clone(),
						chain,
						exchange,
						asset1,
						asset2,
						price: *price,
					});
				}
			}
			Ok(().into())
		}

		/// Delete an asset. Delete may not happen immediately if there was  task scheduled for
		/// this asset. Upon
		///
		/// # Parameters
		/// * `asset`: asset type
		/// * `directions`: number of directions of data input. (up, down, ?)
		///
		/// # Errors
		#[pallet::call_index(3)]
		#[pallet::weight(<T as Config>::WeightInfo::initialize_asset_extrinsic(1))]
		#[transactional]
		pub fn delete_asset(
			origin: OriginFor<T>,
			chain: ChainName,
			exchange: Exchange,
			asset1: AssetName,
			asset2: AssetName,
		) -> DispatchResult {
			// TODO: use sudo and remove this feature flag
			// When enable dev queue, we want to skip this root check so local development can
			// happen easier
			#[cfg(not(feature = "dev-queue"))]
			ensure_root(origin)?;

			let key = (&chain, &exchange, (&asset1, &asset2));
			if let Some(asset_info) = Self::get_asset_registry_info(&key) {
				AssetRegistry::<T>::remove(&key);
				PriceRegistry::<T>::remove(&key);
				Self::deposit_event(Event::AssetDeleted { chain, exchange, asset1, asset2 });
			} else {
				Err(Error::<T>::AssetNotSupported)?
			}
			Ok(())
		}

		#[pallet::call_index(4)]
		#[pallet::weight(<T as Config>::WeightInfo::schedule_xcmp_task_extrinsic())]
		#[transactional]
		pub fn schedule_xcmp_task(
			origin: OriginFor<T>,
			chain: ChainName,
			exchange: Exchange,
			asset1: AssetName,
			asset2: AssetName,
			expired_at: u128,
			trigger_function: Vec<u8>,
			trigger_param: Vec<u128>,
			destination: Box<VersionedMultiLocation>,
			schedule_fee: Box<VersionedMultiLocation>,
			execution_fee: Box<AssetPayment>,
			encoded_call: Vec<u8>,
			encoded_call_weight: Weight,
			overall_weight: Weight,
		) -> DispatchResult {
			// Step 1:
			//   Build Task and put it into the task registry
			// Step 2:
			//   Put task id on the index
			// TODO: the value to be inserted into the BTree should come from a function that
			// extract value from param
			//
			// TODO: HANDLE FEE to see user can pay fee
			let who = ensure_signed(origin)?;
			let task_id = Self::generate_task_id();

			let destination =
				MultiLocation::try_from(*destination).map_err(|()| Error::<T>::BadVersion)?;
			let schedule_fee =
				MultiLocation::try_from(*schedule_fee).map_err(|()| Error::<T>::BadVersion)?;

			let action = Action::XCMP {
				destination,
				schedule_fee,
				execution_fee: *execution_fee,
				encoded_call,
				encoded_call_weight,
				overall_weight,
				schedule_as: None,
				instruction_sequence: InstructionSequence::PayThroughSovereignAccount,
			};

			let task: Task<T> = Task::<T> {
				owner_id: who.clone(),
				task_id: task_id.clone(),
				chain,
				exchange,
				asset_pair: (asset1, asset2),
				expired_at,
				trigger_function,
				trigger_params: trigger_param,
				action,
			};

			Self::validate_and_schedule_task(task)?;
			// TODO withdraw fee
			//T::FeeHandler::withdraw_fee(&who, fee).map_err(|_| Error::<T>::InsufficientBalance)?;
			Ok(())
		}

		/// TODO: correct weight to use schedule_xcmp_task
		/// Schedule a task through XCMP through proxy account to fire an XCMP message with a provided call.
		///
		/// Before the task can be scheduled the task must past validation checks.
		/// * The transaction is signed
		/// * The asset pair is already initialized
		///
		/// # Parameters
		/// * `chain`: The chain name where we will send the task over
		/// * `exchange`: the exchange name where we
		/// * `asset1`: The payment asset location required for scheduling automation task.
		/// * `asset2`: The fee will be paid for XCMP execution.
		/// * `expired_at`: the epoch when after that time we will remove the task if it has not been executed yet
		/// * `trigger_function`: currently only support `gt` or `lt`. Essentially mean greater than or less than.
		/// * `trigger_params`: a list of parameter to feed into `trigger_function`. with `gt` and `lt` we only need to pass the target price as a single element vector
		/// * `schedule_fee`: The payment asset location required for scheduling automation task.
		/// * `execution_fee`: The fee will be paid for XCMP execution.
		/// * `encoded_call`: Call that will be sent via XCMP to the parachain id provided.
		/// * `encoded_call_weight`: Required weight at most the provided call will take.
		/// * `overall_weight`: The overall weight in which fees will be paid for XCM instructions.
		#[pallet::call_index(5)]
		#[pallet::weight(<T as Config>::WeightInfo::schedule_xcmp_task_extrinsic().saturating_add(T::DbWeight::get().reads(1)))]
		#[transactional]
		pub fn schedule_xcmp_task_through_proxy(
			origin: OriginFor<T>,
			chain: ChainName,
			exchange: Exchange,
			asset1: AssetName,
			asset2: AssetName,
			expired_at: u128,
			trigger_function: Vec<u8>,
			trigger_params: Vec<u128>,

			destination: Box<VersionedMultiLocation>,
			schedule_fee: Box<VersionedMultiLocation>,
			execution_fee: Box<AssetPayment>,
			encoded_call: Vec<u8>,
			encoded_call_weight: Weight,
			overall_weight: Weight,
			schedule_as: T::AccountId,
		) -> DispatchResult {
			let who = ensure_signed(origin)?;

			// Make sure the owner is the proxy account of the user account.
			T::EnsureProxy::ensure_ok(schedule_as.clone(), who.clone())?;

			let destination =
				MultiLocation::try_from(*destination).map_err(|()| Error::<T>::BadVersion)?;
			let schedule_fee =
				MultiLocation::try_from(*schedule_fee).map_err(|()| Error::<T>::BadVersion)?;

			let action = Action::XCMP {
				destination,
				schedule_fee,
				execution_fee: *execution_fee,
				encoded_call,
				encoded_call_weight,
				overall_weight,
				schedule_as: Some(schedule_as),
				instruction_sequence: InstructionSequence::PayThroughRemoteDerivativeAccount,
			};

			let task_id = Self::generate_task_id();
			let task: Task<T> = Task::<T> {
				owner_id: who.clone(),
				task_id: task_id.clone(),
				chain,
				exchange,
				asset_pair: (asset1, asset2),
				expired_at,
				trigger_function,
				trigger_params,
				action,
			};

			Self::validate_and_schedule_task(task)?;
			Ok(())
		}

		// When cancel task we remove it from:
		//   Task Registry
		//   SortedTasksIndex
		//   AccountTasks
		//   Task Queue: if the task is already on the queue but haven't got run yet,
		//               we will attemppt to remove it
		#[pallet::call_index(6)]
		#[pallet::weight(<T as Config>::WeightInfo::cancel_task_extrinsic())]
		#[transactional]
		pub fn cancel_task(origin: OriginFor<T>, task_id: TaskId) -> DispatchResult {
			let who = ensure_signed(origin)?;

			if let Some(task) = Self::get_task(&who, &task_id) {
				Tasks::<T>::remove(&who, &task.task_id);
				Self::remove_task(&task);
				let key = (&task.chain, &task.exchange, &task.asset_pair, &task.trigger_function);
				SortedTasksIndex::<T>::remove(&key);
				Self::deposit_event(Event::TaskCancelled {
					who: task.owner_id.clone(),
					task_id: task.task_id.clone(),
				});
			} else {
				Err(Error::<T>::TaskNotFound)?
			}

			Ok(())
		}
	}

	impl<T: Config> Pallet<T> {
		pub fn generate_task_id() -> TaskId {
			let current_block_number =
				match TryInto::<u64>::try_into(<frame_system::Pallet<T>>::block_number()).ok() {
					Some(i) => i,
					None => 0,
				};

			let tx_id = match <frame_system::Pallet<T>>::extrinsic_index() {
				Some(i) => i,
				None => 0,
			};

			let evt_index = <frame_system::Pallet<T>>::event_count();

			format!("{:}-{:}-{:}", current_block_number, tx_id, evt_index)
				.as_bytes()
				.to_vec()
		}

		// Move task from the SortedTasksIndex into TaskQueue that are ready to be process
		pub fn shift_tasks(max_weight: Weight) -> Weight {
			let weight_left: Weight = max_weight;

			// TODO: Look into asset that has price move instead
			let ref mut task_to_process: TaskIdList<T> = Vec::new();

			for key in SortedTasksIndex::<T>::iter_keys() {
				let (chain, exchange, asset_pair, trigger_func) = key.clone();

				// TODO: Swap asset to check pair
				let current_price_wrap =
					Self::get_asset_price_data((&chain, &exchange, &asset_pair));

				if current_price_wrap.is_none() {
					continue
				};
				// Example: sell orders
				//
				// In the list we had tasks such as
				//  - task1: sell when price > 10
				//  - task2: sell when price > 20
				//  - task3: sell when price > 30
				//  If price used to be 5, and now it's 15, task1 got run
				//  If price used to be 5, and now it's 25, task1 and task2 got run
				//  If price used to be 5, and now it's 35, all tasks are run
				//
				// Example: buy orders
				//
				// In the list we had tasks such as
				//  - task1: buy when price < 10
				//  - task2: buy when price < 20
				//  - task3: buy when price < 30
				//  If price used to be 500, and now it's 25, task3 got run
				//  If price used to be 500, and now it's 15, task2 and task3 got run
				//  If price used to be 500, and now it's 5,  all tasks are run
				//
				//  TODO: handle atomic and transaction
				if let Some(mut tasks) = Self::get_sorted_tasks_index(&key) {
					let current_price = current_price_wrap.unwrap();

					//Eg sell order, sell when price >
					let range;
					if trigger_func == TRIGGER_FUNC_GT.to_vec() {
						range = (Excluded(&u128::MIN), Included(&current_price.amount))
					} else {
						// Eg buy order, buy when price <
						range = (Included(&current_price.amount), Excluded(&u128::MAX))
					};

					for (&price, task_ids) in (tasks.clone()).range(range) {
						// Remove because we map this into task queue
						tasks.remove(&price);
						let ref mut t = &mut (task_ids.clone());
						task_to_process.append(t);
					}

					// all tasks are moved to process, delete the queue
					if tasks.is_empty() {
						SortedTasksIndex::<T>::remove(&key);
					} else {
						SortedTasksIndex::<T>::insert(&key, tasks);
					}
				}
			}

			if !task_to_process.is_empty() {
				if TaskQueue::<T>::exists() {
					let mut old_task = TaskQueue::<T>::get();
					old_task.append(task_to_process);
					TaskQueue::<T>::put(old_task);
				} else {
					TaskQueue::<T>::put(task_to_process);
				};
			}

			return weight_left
		}

		/// Trigger tasks for the block time.
		///
		/// Complete as many tasks as possible given the maximum weight.
		pub fn trigger_tasks(max_weight: Weight) -> Weight {
			let mut weight_left: Weight = max_weight;
			let check_time_and_deletion_weight = T::DbWeight::get().reads(2u64);
			if weight_left.ref_time() < check_time_and_deletion_weight.ref_time() {
				return weight_left
			}

			Self::shift_tasks(weight_left);

			// Now we can run those tasks
			// TODO: We need to calculate enough weight and balance the tasks so we won't be skew
			// by a particular kind of task asset
			//
			// Now we run as much task as possible
			// If weight is over, task will be picked up next time
			// If the price is no longer matched, they will be put back into the TaskRegistry
			let task_queue = Self::get_task_queue();

			weight_left = weight_left
				// for above read
				.saturating_sub(T::DbWeight::get().reads(1u64))
				// For measuring the TaskQueue::<T>::put(tasks_left);
				.saturating_sub(T::DbWeight::get().writes(1u64));
			if task_queue.len() > 0 {
				let (tasks_left, new_weight_left) = Self::run_tasks(task_queue, weight_left);
				weight_left = new_weight_left;
				TaskQueue::<T>::put(tasks_left);
			}

			weight_left
		}

		pub fn create_new_asset(
			chain: ChainName,
			exchange: Exchange,
			asset1: AssetName,
			asset2: AssetName,
			decimal: u8,
			asset_owners: Vec<AccountOf<T>>,
		) -> Result<(), DispatchError> {
			let key = (&chain, &exchange, (&asset1, &asset2));

			if AssetRegistry::<T>::contains_key(&key) {
				Err(Error::<T>::AssetAlreadyInitialized)?
			}

			let asset_info = RegistryInfo::<T> {
				decimal,
				round: 0,
				last_update: 0,
				oracle_providers: asset_owners,
			};

			AssetRegistry::<T>::insert(key, asset_info);

			Self::deposit_event(Event::AssetCreated { chain, exchange, asset1, asset2, decimal });
			Ok(())
		}

		pub fn get_current_time_slot() -> Result<UnixTime, Error<T>> {
			let now = <timestamp::Pallet<T>>::get().saturated_into::<UnixTime>();
			if now == 0 {
				Err(Error::<T>::BlockTimeNotSet)?
			}
			let now = now.saturating_div(1000);
			let diff_to_min = now % 60;
			Ok(now.saturating_sub(diff_to_min))
		}

		pub fn run_xcmp_task(
			destination: MultiLocation,
			caller: T::AccountId,
			fee: AssetPayment,
			encoded_call: Vec<u8>,
			encoded_call_weight: Weight,
			overall_weight: Weight,
			flow: InstructionSequence,
		) -> (Weight, Option<DispatchError>) {
			let fee_asset_location = MultiLocation::try_from(fee.asset_location);
			if fee_asset_location.is_err() {
				return (
					<T as Config>::WeightInfo::run_xcmp_task(),
					Some(Error::<T>::BadVersion.into()),
				)
			}
			let fee_asset_location = fee_asset_location.unwrap();

			match T::XcmpTransactor::transact_xcm(
				destination,
				fee_asset_location,
				fee.amount,
				caller,
				encoded_call,
				encoded_call_weight,
				overall_weight,
				flow,
			) {
				Ok(()) => (<T as Config>::WeightInfo::run_xcmp_task(), None),
				Err(e) => (<T as Config>::WeightInfo::run_xcmp_task(), Some(e)),
			}
		}

		// return epoch time of current block
		pub fn get_current_block_time() -> Result<UnixTime, DispatchError> {
			let now = <timestamp::Pallet<T>>::get()
				.checked_into::<UnixTime>()
				.ok_or(ArithmeticError::Overflow)?;

			if now == 0 {
				Err(Error::<T>::BlockTimeNotSet)?;
			}

			let now = now.checked_div(1000).ok_or(ArithmeticError::Overflow)?;
			Ok(now)
		}

<<<<<<< HEAD
		// Check whether a task can run or not based on its expiration and price.
		//
		// A task can be queued but got expired when it's about to run, in that case, we don't want
		// it to be run.
		//
		// Or the price might move by the time task is invoked, we don't want it to get run either.
		fn task_can_run(task: &Task<T>) -> (bool, Weight) {
			let mut consumed_weight: Weight = Weight::from_ref_time(0);

			// If we cannot extract time from the block, then somthing horrible wrong, let not move
			// forward
			let current_block_time = Self::get_current_block_time();
			if current_block_time.is_err() {
				return (false, consumed_weight)
			}

			let now = current_block_time.unwrap();

			if task.expired_at < now.into() {
				consumed_weight =
					consumed_weight.saturating_add(<T as Config>::WeightInfo::emit_event());

				Self::deposit_event(Event::TaskExpired {
					who: task.owner_id.clone(),
					task_id: task.task_id.clone(),
				});

				return (false, consumed_weight)
			}

			// read storage once to get the price
			consumed_weight = consumed_weight.saturating_add(T::DbWeight::get().reads(1u64));
			if let Some(this_task_asset_price) =
				Self::get_asset_price_data((&task.chain, &task.exchange, &task.asset_pair))
			{
				// trigger when target price > current price of the asset
				// Example:
				//  - current price: 100, the task is has target price: 50  -> runable
				//  - current price: 100, the task is has target price: 150 -> not runable
				//
				let price_matched_target_condtion =
					if task.trigger_function == TRIGGER_FUNC_GT.to_vec() {
						task.trigger_params[0] < this_task_asset_price.amount
					} else {
						task.trigger_params[0] > this_task_asset_price.amount
					};

				if price_matched_target_condtion {
					return (true, consumed_weight)
				} else {
					Self::deposit_event(Event::PriceAlreadyMoved {
						who: task.owner_id.clone(),
						task_id: task.task_id.clone(),
					});

					return (false, consumed_weight)
				}
			}

			// This happen because we cannot find the price, so the task cannot be run
			(false, consumed_weight)
		}

=======
>>>>>>> 7959fdea
		/// Runs as many tasks as the weight allows from the provided vec of task_ids.
		///
		/// Returns a vec with the tasks that were not run and the remaining weight.
		pub fn run_tasks(
			mut task_ids: TaskIdList<T>,
			mut weight_left: Weight,
		) -> (TaskIdList<T>, Weight) {
			let mut consumed_task_index: usize = 0;

<<<<<<< HEAD
			for (owner_id, task_id) in task_ids.iter() {
				consumed_task_index.saturating_inc();

=======
			// If we cannot extract time from the block, then somthing horrible wrong, let not move
			// forward
			let current_block_time = Self::get_current_block_time();
			if current_block_time.is_err() {
				return (task_ids, weight_left)
			}

			let now = current_block_time.unwrap();

			for (owner_id, task_id) in task_ids.iter() {
				consumed_task_index.saturating_inc();

>>>>>>> 7959fdea
				let action_weight = match Self::get_task(&owner_id, &task_id) {
					None => {
						Self::deposit_event(Event::TaskNotFound {
							who: owner_id.clone(),
							task_id: task_id.clone(),
						});
						<T as Config>::WeightInfo::emit_event()
					},
					Some(task) => {
<<<<<<< HEAD
						let (task_runable, test_can_run_weight) = Self::task_can_run(&task);

						if !task_runable {
							test_can_run_weight
						} else {
							Self::deposit_event(Event::TaskTriggered {
								who: task.owner_id.clone(),
								task_id: task.task_id.clone(),
							});

							let total_task =
								Self::get_task_stat(StatType::TotalTasksOverall).map_or(0, |v| v);
							let total_task_per_account = Self::get_account_stat(
								&task.owner_id,
								StatType::TotalTasksPerAccount,
							)
							.map_or(0, |v| v);

							let (task_action_weight, task_dispatch_error) =
								match task.action.clone() {
									// TODO: Run actual task later to return weight
									// not just return weight for test to pass
									Action::XCMP {
										destination,
										execution_fee,
										schedule_as,
										encoded_call,
										encoded_call_weight,
										overall_weight,
										instruction_sequence,
										..
									} => Self::run_xcmp_task(
										destination,
										schedule_as.unwrap_or(task.owner_id.clone()),
										execution_fee,
										encoded_call,
										encoded_call_weight,
										overall_weight,
										instruction_sequence,
									),
								};

							Self::remove_task(&task);
							Tasks::<T>::remove(task.owner_id.clone(), task_id.clone());
							TaskStats::<T>::insert(StatType::TotalTasksOverall, total_task - 1);
							AccountStats::<T>::insert(
								task.owner_id.clone(),
								StatType::TotalTasksPerAccount,
								total_task_per_account - 1,
							);

							if let Some(err) = task_dispatch_error {
								Self::deposit_event(Event::<T>::TaskExecutionFailed {
									who: task.owner_id.clone(),
									task_id: task.task_id.clone(),
									error: err,
								});
							} else {
								Self::deposit_event(Event::<T>::TaskExecuted {
									who: task.owner_id.clone(),
									task_id: task.task_id.clone(),
								});
							}

							Self::deposit_event(Event::<T>::TaskCompleted {
								who: task.owner_id.clone(),
								task_id: task.task_id.clone(),
							});
=======
						// TODO: re-check condition here once more time because the price might have been
						// more
						// if the task is already expired, don't run them either
						if task.expired_at < now.into() {
							Self::deposit_event(Event::TaskExpired {
								who: task.owner_id.clone(),
								task_id: task_id.clone(),
							});
							<T as Config>::WeightInfo::emit_event()
						} else {
							Self::deposit_event(Event::TaskTriggered {
								who: task.owner_id.clone(),
								task_id: task.task_id.clone(),
							});

							let total_task =
								Self::get_task_stat(StatType::TotalTasksOverall).map_or(0, |v| v);
							let total_task_per_account = Self::get_account_stat(
								&task.owner_id,
								StatType::TotalTasksPerAccount,
							)
							.map_or(0, |v| v);

							let (task_action_weight, task_dispatch_error) =
								match task.action.clone() {
									// TODO: Run actual task later to return weight
									// not just return weight for test to pass
									Action::XCMP {
										destination,
										execution_fee,
										schedule_as,
										encoded_call,
										encoded_call_weight,
										overall_weight,
										instruction_sequence,
										..
									} => Self::run_xcmp_task(
										destination,
										schedule_as.unwrap_or(task.owner_id.clone()),
										execution_fee,
										encoded_call,
										encoded_call_weight,
										overall_weight,
										instruction_sequence,
									),
								};

							Self::remove_task(&task);
							Tasks::<T>::remove(task.owner_id.clone(), task_id.clone());
							TaskStats::<T>::insert(StatType::TotalTasksOverall, total_task - 1);
							AccountStats::<T>::insert(
								task.owner_id.clone(),
								StatType::TotalTasksPerAccount,
								total_task_per_account - 1,
							);

							if let Some(err) = task_dispatch_error {
								Self::deposit_event(Event::<T>::TaskExecutionFailed {
									who: task.owner_id.clone(),
									task_id: task.task_id.clone(),
									error: err,
								});
							} else {
								Self::deposit_event(Event::<T>::TaskExecuted {
									who: task.owner_id.clone(),
									task_id: task.task_id.clone(),
								});
							}

							Self::deposit_event(Event::<T>::TaskCompleted {
								who: task.owner_id.clone(),
								task_id: task.task_id.clone(),
							});
>>>>>>> 7959fdea

							task_action_weight
								.saturating_add(T::DbWeight::get().writes(1u64))
								.saturating_add(T::DbWeight::get().reads(1u64))
						}
					},
				};

				weight_left = weight_left.saturating_sub(action_weight);

				let run_another_task_weight = <T as Config>::WeightInfo::emit_event()
					.saturating_add(T::DbWeight::get().writes(1u64))
					.saturating_add(T::DbWeight::get().reads(1u64));
				if weight_left.ref_time() < run_another_task_weight.ref_time() {
					break
				}
			}

			if consumed_task_index == task_ids.len() {
				(vec![], weight_left)
			} else {
				(task_ids.split_off(consumed_task_index), weight_left)
			}
		}

		fn remove_task(task: &Task<T>) {
			//AccountTasks::<T>::remove(task.owner_id.clone(), task.task_id.clone());
		}

		/// With transaction will protect against a partial success where N of M execution times might be full,
		/// rolling back any successful insertions into the schedule task table.
		/// Validate and schedule task.
		/// This will also charge the execution fee.
		/// TODO: double check atomic
		pub fn validate_and_schedule_task(task: Task<T>) -> Result<(), Error<T>> {
			if task.task_id.is_empty() {
				Err(Error::<T>::InvalidTaskId)?
			}

			let total_task = Self::get_task_stat(StatType::TotalTasksOverall).map_or(0, |v| v);
			let total_task_per_account =
				Self::get_account_stat(&task.owner_id, StatType::TotalTasksPerAccount)
					.map_or(0, |v| v);

			// check task total limit per account and overall
			if total_task >= T::MaxTasksOverall::get().into() {
				Err(Error::<T>::MaxTasksReached)?
			}

			// check task total limit per account and overall
			if total_task_per_account >= T::MaxTasksPerAccount::get().into() {
				Err(Error::<T>::MaxTasksPerAccountReached)?
			}

			Tasks::<T>::insert(task.owner_id.clone(), task.task_id.clone(), &task);
			// Post task processing, increase relevant metrics data
			TaskStats::<T>::insert(StatType::TotalTasksOverall, total_task + 1);
			AccountStats::<T>::insert(
				task.owner_id.clone(),
				StatType::TotalTasksPerAccount,
				total_task_per_account + 1,
			);

			let key = (&task.chain, &task.exchange, &task.asset_pair, &task.trigger_function);

			if let Some(mut sorted_task_index) = Self::get_sorted_tasks_index(key) {
				// TODO: remove hard code and take right param
				if let Some(tasks_by_price) = sorted_task_index.get_mut(&(task.trigger_params[0])) {
					tasks_by_price.push((task.owner_id.clone(), task.task_id.clone()));
				} else {
					sorted_task_index.insert(
						task.trigger_params[0],
						vec![(task.owner_id.clone(), task.task_id.clone())],
					);
				}
				SortedTasksIndex::<T>::insert(key, sorted_task_index);
			} else {
				let mut sorted_task_index = BTreeMap::<AssetPrice, TaskIdList<T>>::new();
				sorted_task_index.insert(
					task.trigger_params[0],
					vec![(task.owner_id.clone(), task.task_id.clone())],
				);

				// TODO: sorted based on trigger_function comparison of the parameter
				// then at the time of trigger we cut off all the left part of the tree
				SortedTasksIndex::<T>::insert(key, sorted_task_index);
			}

			Self::deposit_event(Event::TaskScheduled {
				who: task.owner_id.clone(),
				task_id: task.task_id,
			});

			Ok(())
		}
	}

	impl<T: Config> pallet_valve::Shutdown for Pallet<T> {
		fn is_shutdown() -> bool {
			Self::is_shutdown()
		}
		fn shutdown() {
			Shutdown::<T>::put(true);
		}
		fn restart() {
			Shutdown::<T>::put(false);
		}
	}
}<|MERGE_RESOLUTION|>--- conflicted
+++ resolved
@@ -407,15 +407,11 @@
 			who: AccountOf<T>,
 			task_id: TaskId,
 		},
-<<<<<<< HEAD
 		// An event whenever we expect a task but cannot find it
-=======
->>>>>>> 7959fdea
 		TaskNotFound {
 			who: AccountOf<T>,
 			task_id: TaskId,
 		},
-<<<<<<< HEAD
 		// An event when we are about to run task, but the task has expired right before
 		// it's actually run
 		TaskExpired {
@@ -427,10 +423,6 @@
 		// target range
 		PriceAlreadyMoved {
 			who: AccountOf<T>,
-=======
-		TaskExpired {
-			who: AccountOf<T>,
->>>>>>> 7959fdea
 			task_id: TaskId,
 		},
 		AssetCreated {
@@ -1016,7 +1008,7 @@
 			Ok(now)
 		}
 
-<<<<<<< HEAD
+
 		// Check whether a task can run or not based on its expiration and price.
 		//
 		// A task can be queued but got expired when it's about to run, in that case, we don't want
@@ -1080,8 +1072,7 @@
 			(false, consumed_weight)
 		}
 
-=======
->>>>>>> 7959fdea
+
 		/// Runs as many tasks as the weight allows from the provided vec of task_ids.
 		///
 		/// Returns a vec with the tasks that were not run and the remaining weight.
@@ -1091,11 +1082,7 @@
 		) -> (TaskIdList<T>, Weight) {
 			let mut consumed_task_index: usize = 0;
 
-<<<<<<< HEAD
-			for (owner_id, task_id) in task_ids.iter() {
-				consumed_task_index.saturating_inc();
-
-=======
+
 			// If we cannot extract time from the block, then somthing horrible wrong, let not move
 			// forward
 			let current_block_time = Self::get_current_block_time();
@@ -1108,7 +1095,6 @@
 			for (owner_id, task_id) in task_ids.iter() {
 				consumed_task_index.saturating_inc();
 
->>>>>>> 7959fdea
 				let action_weight = match Self::get_task(&owner_id, &task_id) {
 					None => {
 						Self::deposit_event(Event::TaskNotFound {
@@ -1118,7 +1104,6 @@
 						<T as Config>::WeightInfo::emit_event()
 					},
 					Some(task) => {
-<<<<<<< HEAD
 						let (task_runable, test_can_run_weight) = Self::task_can_run(&task);
 
 						if !task_runable {
@@ -1138,9 +1123,7 @@
 							.map_or(0, |v| v);
 
 							let (task_action_weight, task_dispatch_error) =
-								match task.action.clone() {
-									// TODO: Run actual task later to return weight
-									// not just return weight for test to pass
+								match task.action.clone() {	
 									Action::XCMP {
 										destination,
 										execution_fee,
@@ -1187,81 +1170,6 @@
 								who: task.owner_id.clone(),
 								task_id: task.task_id.clone(),
 							});
-=======
-						// TODO: re-check condition here once more time because the price might have been
-						// more
-						// if the task is already expired, don't run them either
-						if task.expired_at < now.into() {
-							Self::deposit_event(Event::TaskExpired {
-								who: task.owner_id.clone(),
-								task_id: task_id.clone(),
-							});
-							<T as Config>::WeightInfo::emit_event()
-						} else {
-							Self::deposit_event(Event::TaskTriggered {
-								who: task.owner_id.clone(),
-								task_id: task.task_id.clone(),
-							});
-
-							let total_task =
-								Self::get_task_stat(StatType::TotalTasksOverall).map_or(0, |v| v);
-							let total_task_per_account = Self::get_account_stat(
-								&task.owner_id,
-								StatType::TotalTasksPerAccount,
-							)
-							.map_or(0, |v| v);
-
-							let (task_action_weight, task_dispatch_error) =
-								match task.action.clone() {
-									// TODO: Run actual task later to return weight
-									// not just return weight for test to pass
-									Action::XCMP {
-										destination,
-										execution_fee,
-										schedule_as,
-										encoded_call,
-										encoded_call_weight,
-										overall_weight,
-										instruction_sequence,
-										..
-									} => Self::run_xcmp_task(
-										destination,
-										schedule_as.unwrap_or(task.owner_id.clone()),
-										execution_fee,
-										encoded_call,
-										encoded_call_weight,
-										overall_weight,
-										instruction_sequence,
-									),
-								};
-
-							Self::remove_task(&task);
-							Tasks::<T>::remove(task.owner_id.clone(), task_id.clone());
-							TaskStats::<T>::insert(StatType::TotalTasksOverall, total_task - 1);
-							AccountStats::<T>::insert(
-								task.owner_id.clone(),
-								StatType::TotalTasksPerAccount,
-								total_task_per_account - 1,
-							);
-
-							if let Some(err) = task_dispatch_error {
-								Self::deposit_event(Event::<T>::TaskExecutionFailed {
-									who: task.owner_id.clone(),
-									task_id: task.task_id.clone(),
-									error: err,
-								});
-							} else {
-								Self::deposit_event(Event::<T>::TaskExecuted {
-									who: task.owner_id.clone(),
-									task_id: task.task_id.clone(),
-								});
-							}
-
-							Self::deposit_event(Event::<T>::TaskCompleted {
-								who: task.owner_id.clone(),
-								task_id: task.task_id.clone(),
-							});
->>>>>>> 7959fdea
 
 							task_action_weight
 								.saturating_add(T::DbWeight::get().writes(1u64))
