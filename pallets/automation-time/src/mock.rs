--- conflicted
+++ resolved
@@ -531,32 +531,32 @@
 // A function to support test scheduleing a Fixed schedule
 // We don't focus on making sure the execution run properly. We just focus on
 // making sure a task is scheduled into the queue
-<<<<<<< HEAD
 pub fn schedule_task(
 	owner: [u8; 32],
-	provided_id: Vec<u8>,
 	scheduled_times: Vec<u64>,
 	message: Vec<u8>,
-) -> (RuntimeCall, sp_core::H256) {
-=======
-pub fn schedule_task(owner: [u8; 32], scheduled_times: Vec<u64>, message: Vec<u8>) -> TaskIdV2 {
->>>>>>> d15fe711
+) -> TaskIdV2 {
+	let call: RuntimeCall = frame_system::Call::remark_with_event { remark: message }.into();
+	let task_id = schedule_dynamic_dispatch_task(owner, scheduled_times, call.encode());
+	task_id
+}
+
+pub fn schedule_dynamic_dispatch_task(
+	owner: [u8; 32],
+	scheduled_times: Vec<u64>,
+	encoded_call: Vec<u8>,
+) -> TaskIdV2 {
 	let account_id = AccountId32::new(owner);
-	let call: RuntimeCall = frame_system::Call::remark_with_event { remark: message }.into();
-
-	assert_ok!(fund_account_dynamic_dispatch(&account_id, scheduled_times.len(), call.encode()));
+	let call: RuntimeCall = frame_system::Call::remark_with_event { remark: vec![50] }.into();
+
+	assert_ok!(fund_account_dynamic_dispatch(&account_id, scheduled_times.len(), encoded_call));
 
 	assert_ok!(AutomationTime::schedule_dynamic_dispatch_task(
 		RuntimeOrigin::signed(account_id.clone()),
 		ScheduleParam::Fixed { execution_times: scheduled_times },
 		Box::new(call.clone()),
 	));
-<<<<<<< HEAD
-	(call, BlakeTwo256::hash_of(&task_hash_input))
-=======
-
 	last_task_id()
->>>>>>> d15fe711
 }
 
 // A function to support test scheduling a Recurring schedule
@@ -636,17 +636,9 @@
 	task_id: TaskIdV2,
 	schedule: Schedule,
 	action: ActionOf<Test>,
-<<<<<<< HEAD
-) -> sp_core::H256 {
-	let task_hash_input = TaskHashInput::new(AccountId32::new(owner), provided_id.clone());
-	let task_id = BlakeTwo256::hash_of(&task_hash_input);
-	let task = TaskOf::<Test>::new(owner.into(), provided_id, schedule, action, vec![]);
-	AccountTasks::<Test>::insert(AccountId::new(owner), task_id, task);
-=======
 ) -> TaskIdV2 {
-	let task = TaskOf::<Test>::new(owner.into(), task_id.clone(), schedule, action);
+	let task = TaskOf::<Test>::new(owner.into(), task_id.clone(), schedule, action, vec![]);
 	AccountTasks::<Test>::insert(AccountId::new(owner), task_id.clone(), task);
->>>>>>> d15fe711
 	task_id
 }
 
