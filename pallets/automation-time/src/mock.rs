--- conflicted
+++ resolved
@@ -280,11 +280,9 @@
 	type WeightInfo = MockWeight<Test>;
 	type ExecutionWeightFee = ExecutionWeightFee;
 	type NativeTokenExchange = CurrencyAdapter<Balances, DealWithExecutionFees<Test>>;
-<<<<<<< HEAD
-	type DelegatorActions = MockDelegatorActions<Test>;
-=======
 	type Origin = Origin;
 	type XcmSender = TestSendXcm;
+	type DelegatorActions = MockDelegatorActions<Test>;
 }
 
 // XCMP Mocks
@@ -366,7 +364,6 @@
 impl cumulus_pallet_xcm::Config for Test {
 	type Event = Event;
 	type XcmExecutor = XcmExecutor<XcmConfig>;
->>>>>>> ee0d5dac
 }
 
 // Build genesis storage according to the mock runtime.
