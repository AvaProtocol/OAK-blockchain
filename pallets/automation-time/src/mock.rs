--- conflicted
+++ resolved
@@ -118,11 +118,7 @@
 parameter_types! {
 	pub const MaxTasksPerSlot: u32 = 2;
 	pub const MaxScheduleSeconds: u64 = 1 * 24 * 60 * 60;
-<<<<<<< HEAD
-	pub const MaxBlockWeight: Weight = 1_200_000;
-=======
 	pub const MaxBlockWeight: Weight = 900_000;
->>>>>>> 68e1ad55
 	pub const MaxWeightPercentage: Perbill = Perbill::from_percent(10);
 	pub const SecondsPerBlock: u64 = 12;
 	pub const ExecutionWeightFee: Balance = 12;
