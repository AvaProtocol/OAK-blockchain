--- conflicted
+++ resolved
@@ -326,17 +326,10 @@
 		let task_id = vec![49, 45, 48, 45, 52];
 		let call: <T as Config>::Call = frame_system::Call::remark { remark: vec![] }.into();
 		let encoded_call = call.encode();
-<<<<<<< HEAD
-	}: { AutomationTime::<T>::run_dynamic_dispatch_action(caller.clone(), encoded_call, task_id) }
-	// verify {
-	// 	assert_last_event::<T>(Event::DynamicDispatchResult{ who: caller, task_id, result: Ok(()) }.into())
-	// }
-=======
 	}: { AutomationTime::<T>::run_dynamic_dispatch_action(caller.clone(), encoded_call, task_id.clone()) }
 	verify {
-		assert_last_event::<T>(Event::DynamicDispatchResult{ who: caller, task_id: task_id.clone(), result: Ok(()) }.into())
-	}
->>>>>>> d15fe711
+		// assert_last_event::<T>(Event::DynamicDispatchResult{ who: caller, task_id: task_id.clone(), result: Ok(()) }.into())
+	}
 
 	run_dynamic_dispatch_action_fail_decode {
 		let caller: T::AccountId = account("caller", 0, SEED);
@@ -364,19 +357,11 @@
 		let time: u32 = 10800;
 
 		for i in 0..v {
-<<<<<<< HEAD
-			let provided_id: Vec<u8> = vec![i.saturated_into::<u8>()];
-			let task = TaskOf::<T>::create_event_task::<T>(caller.clone(), provided_id.clone(), vec![time.into()], vec![4, 5, 6], vec![]).unwrap();
-			let task_id = AutomationTime::<T>::schedule_task(&task, provided_id).unwrap();
-			let missed_task = MissedTaskV2Of::<T>::new(caller.clone(), task_id, time.into());
-			<AccountTasks<T>>::insert(caller.clone(), task_id, task);
-=======
 			let task_id: Vec<u8> = vec![i.saturated_into::<u8>()];
-			let task = TaskOf::<T>::create_event_task::<T>(caller.clone(), task_id.clone(), vec![time.into()], vec![4, 5, 6]).unwrap();
+			let task = TaskOf::<T>::create_event_task::<T>(caller.clone(), task_id.clone(), vec![time.into()], vec![4, 5, 6], vec![]).unwrap();
 			AutomationTime::<T>::schedule_task(&task).unwrap();
 			let missed_task = MissedTaskV2Of::<T>::new(caller.clone(), task_id.clone(), time.into());
 			<AccountTasks<T>>::insert(caller.clone(), task_id.clone(), task);
->>>>>>> d15fe711
 			missed_tasks.push(missed_task)
 		}
 	}: { AutomationTime::<T>::run_missed_tasks(missed_tasks, weight_left) }
@@ -412,19 +397,11 @@
 		let execution_time = 10800;
 
 		for i in 0..v {
-<<<<<<< HEAD
-			let provided_id: Vec<u8> = vec![i.saturated_into::<u8>()];
-			let task = TaskOf::<T>::create_event_task::<T>(caller.clone(), provided_id.clone(), vec![execution_time], vec![65, 65.saturating_add(i as u8)], vec![]).unwrap();
-			let task_id = AutomationTime::<T>::schedule_task(&task, provided_id).unwrap();
-			<AccountTasks<T>>::insert(caller.clone(), task_id, task);
-			task_ids.push((caller.clone(), task_id))
-=======
 			let task_id: Vec<u8> = vec![i.saturated_into::<u8>()];
-			let task = TaskOf::<T>::create_event_task::<T>(caller.clone(), task_id.clone(), vec![execution_time], vec![65, 65.saturating_add(i as u8)]).unwrap();
+			let task = TaskOf::<T>::create_event_task::<T>(caller.clone(), task_id.clone(), vec![execution_time], vec![65, 65.saturating_add(i as u8)], vec![]).unwrap();
 			let task_id = AutomationTime::<T>::schedule_task(&task).unwrap();
 			<AccountTasks<T>>::insert(caller.clone(), task_id.clone(), task);
 			task_ids.push((caller.clone(), task_id.clone()))
->>>>>>> d15fe711
 		}
 	}: { AutomationTime::<T>::run_tasks(task_ids, weight_left) }
 
@@ -467,15 +444,9 @@
 		for i in 0..v {
 			for j in 0..1 {
 				let time = time.saturating_add(3600);
-<<<<<<< HEAD
-				let provided_id: Vec<u8> = vec![i.saturated_into::<u8>(), j.saturated_into::<u8>()];
-				let task = TaskOf::<T>::create_event_task::<T>(caller.clone(), provided_id.clone(), vec![time.into()], vec![4, 5, 6], vec![]).unwrap();
-				let task_id = AutomationTime::<T>::schedule_task(&task, provided_id).unwrap();
-=======
 				let task_id: Vec<u8> = vec![i.saturated_into::<u8>(), j.saturated_into::<u8>()];
-				let task = TaskOf::<T>::create_event_task::<T>(caller.clone(), task_id.clone(), vec![time.into()], vec![4, 5, 6]).unwrap();
+				let task = TaskOf::<T>::create_event_task::<T>(caller.clone(), task_id.clone(), vec![time.into()], vec![4, 5, 6], vec![]).unwrap();
 				AutomationTime::<T>::schedule_task(&task).unwrap();
->>>>>>> d15fe711
 				<AccountTasks<T>>::insert(caller.clone(), task_id, task);
 			}
 		}
@@ -489,17 +460,10 @@
 		Timestamp::<T>::set_timestamp(current_time.saturated_into::<u32>().into());
 
 		for i in 0..T::MaxTasksPerSlot::get() {
-<<<<<<< HEAD
-			provided_id = increment_provided_id(provided_id);
-			let task = TaskOf::<T>::create_event_task::<T>(caller.clone(), provided_id.clone(), vec![current_time.into()], vec![4, 5, 6], vec![]).unwrap();
-			let task_id = AutomationTime::<T>::schedule_task(&task, provided_id.clone()).unwrap();
-			<AccountTasks<T>>::insert(caller.clone(), task_id, task);
-=======
 			task_id = increment_task_id(task_id);
-			let task = TaskOf::<T>::create_event_task::<T>(caller.clone(), task_id.clone(), vec![current_time.into()], vec![4, 5, 6]).unwrap();
+			let task = TaskOf::<T>::create_event_task::<T>(caller.clone(), task_id.clone(), vec![current_time.into()], vec![4, 5, 6], vec![]).unwrap();
 			AutomationTime::<T>::schedule_task(&task).unwrap();
 			<AccountTasks<T>>::insert(caller.clone(), task_id.clone(), task);
->>>>>>> d15fe711
 		}
 	}: { AutomationTime::<T>::update_scheduled_task_queue(current_time, last_time_slot) }
 
