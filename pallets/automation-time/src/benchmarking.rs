--- conflicted
+++ resolved
@@ -79,35 +79,23 @@
 		let task_id: T::Hash = schedule_tasks::<T>(caller.clone(), time, T::MaxTasksPerSlot::get() - 1);
 	}: schedule_notify_task(RawOrigin::Signed(caller), vec![10], time, vec![4, 5])
 
-<<<<<<< HEAD
-	// First transfer task for a slot
-	schedule_native_transfer_task_existing_slot {
-		let caller: T::AccountId = whitelisted_caller();
-		let recipient: T::AccountId = whitelisted_caller();
-=======
-	schedule_transfer_task_empty{
+	schedule_native_transfer_task_empty{
 		let caller: T::AccountId = account("caller", 0, SEED);
 		let recipient: T::AccountId = account("to", 0, SEED);
->>>>>>> 45203c35
 		let time: u64 = 120;
 		let transfer_amount = T::ExistentialDeposit::get().saturating_mul(ED_MULTIPLIER.into());
 		let time_moment: u32 = time.try_into().unwrap();
 		<pallet_timestamp::Pallet<T>>::set_timestamp(time_moment.into());
-	}: schedule_transfer_task(RawOrigin::Signed(caller), vec![10], time, recipient, transfer_amount)
+	}: schedule_native_transfer_task(RawOrigin::Signed(caller), vec![10], time, recipient, transfer_amount)
 
-	schedule_transfer_task_full{
+	schedule_native_transfer_task_full{
 		let caller: T::AccountId = account("caller", 0, SEED);
 		let recipient: T::AccountId = account("to", 0, SEED);
 		let time: u64 = 120;
 		let transfer_amount = T::ExistentialDeposit::get().saturating_mul(ED_MULTIPLIER.into());
 
-<<<<<<< HEAD
-		let task_id: T::Hash = schedule_tasks::<T>(caller.clone(), time, 1);
-	}: schedule_native_transfer_task(RawOrigin::Signed(caller), vec![10], time, recipient, 10_000_000_000)
-=======
 		let task_id: T::Hash = schedule_tasks::<T>(caller.clone(), time, T::MaxTasksPerSlot::get() - 1);
-	}: schedule_transfer_task(RawOrigin::Signed(caller), vec![10], time, recipient, transfer_amount)
->>>>>>> 45203c35
+	}: schedule_native_transfer_task(RawOrigin::Signed(caller), vec![10], time, recipient, transfer_amount)
 
 	cancel_scheduled_task {
 		let caller: T::AccountId = account("caller", 0, SEED);
