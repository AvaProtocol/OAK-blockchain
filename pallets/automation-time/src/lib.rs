--- conflicted
+++ resolved
@@ -309,14 +309,8 @@
 		/// * `TimeSlotFull`: Time slot is full. No more tasks can be scheduled for this time.
 		/// * `InvalidAmount`: Amount has to be larger than 0.1 OAK.
 		/// * `TransferToSelf`: Sender cannot transfer money to self.
-<<<<<<< HEAD
-		/// * `InsufficientFunds`: Amount in sender account is insufficient.
 		/// * `TransferFailed`: Transfer failed for unknown reason.
 		#[pallet::weight(<T as Config>::WeightInfo::schedule_transfer_task_full())]
-=======
-		/// * `TransferFailed`: Transfer failed.
-		#[pallet::weight(<T as Config>::WeightInfo::schedule_transfer_task_existing_slot())]
->>>>>>> df1f0f5f
 		pub fn schedule_transfer_task(
 			origin: OriginFor<T>,
 			provided_id: Vec<u8>,
