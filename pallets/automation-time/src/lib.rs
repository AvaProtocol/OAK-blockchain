--- conflicted
+++ resolved
@@ -54,12 +54,6 @@
 use cumulus_pallet_xcm::{ensure_sibling_para, Origin as CumulusOrigin};
 use cumulus_primitives_core::ParaId;
 use frame_support::{
-<<<<<<< HEAD
-	pallet_prelude::*,
-	sp_runtime::traits::Hash,
-	traits::{Currency, ExistenceRequirement, StorageVersion},
-	transactional, BoundedVec,
-=======
 	dispatch::DispatchErrorWithPostInfo,
 	pallet_prelude::*,
 	sp_runtime::traits::Hash,
@@ -67,9 +61,8 @@
 		with_transaction,
 		TransactionOutcome::{Commit, Rollback},
 	},
-	traits::StorageVersion,
+	traits::{Currency, ExistenceRequirement, StorageVersion},
 	BoundedVec,
->>>>>>> be1a5999
 };
 use frame_system::{pallet_prelude::*, Config as SystemConfig};
 use log::info;
@@ -1206,7 +1199,7 @@
 		) -> Result<BalanceOf<T>, DispatchErrorWithPostInfo> {
 			// TODO: Handle edge case where user has enough funds to run task but not reschedule
 			let reserved_funds = account_minimum.saturating_add(execution_fee?);
-			T::NativeTokenExchange::free_balance(&delegator)
+			T::Currency::free_balance(&delegator)
 				.checked_sub(&reserved_funds)
 				.ok_or(Error::<T>::InsufficientBalance.into())
 				.and_then(|delegation| {
@@ -1410,12 +1403,12 @@
 		) -> Result<(), DispatchError> {
 			let new_executions = execution_times.len().try_into().unwrap();
 			let fee = Self::calculate_execution_fee(action, new_executions)?;
-			T::NativeTokenExchange::can_pay_fee(&who, fee.clone())
+			T::FeeHandler::can_pay_fee(&who, fee.clone())
 				.map_err(|_| Error::<T>::InsufficientBalance)?;
 
 			Self::insert_scheduled_tasks(task_id, execution_times.clone())?;
 
-			T::NativeTokenExchange::withdraw_fee(&who, fee.clone())
+			T::FeeHandler::withdraw_fee(&who, fee.clone())
 				.map_err(|_| Error::<T>::LiquidityRestrictions)?;
 
 			Self::deposit_event(Event::<T>::TaskScheduled { who, task_id });
