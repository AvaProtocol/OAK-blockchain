--- conflicted
+++ resolved
@@ -449,7 +449,7 @@
 		pub fn schedule_xcmp_task(
 			origin: OriginFor<T>,
 			provided_id: Vec<u8>,
-			schedule: Schedule<T::MaxExecutionTimes>,
+			schedule: Schedule,
 			para_id: ParaId,
 			currency_id: T::CurrencyId,
 			encoded_call: Vec<u8>,
@@ -457,11 +457,7 @@
 		) -> DispatchResult {
 			let who = ensure_signed(origin)?;
 			let action = Action::XCMP { para_id, currency_id, encoded_call, encoded_call_weight };
-<<<<<<< HEAD
 			let schedule = Schedule::new_validated_schedule_from::<T>(schedule)?;
-=======
-			let schedule = Schedule::new_fixed_schedule::<T>(execution_times)?;
->>>>>>> 04ee0959
 
 			Self::validate_and_schedule_task(action, who, provided_id, schedule)?;
 			Ok(().into())
