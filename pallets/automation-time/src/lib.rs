// This file is part of OAK Blockchain.

// Copyright (C) 2022 OAK Network
// SPDX-License-Identifier: Apache-2.0

// Licensed under the Apache License, Version 2.0 (the "License");
// you may not use this file except in compliance with the License.
// You may obtain a copy of the License at
//
// http://www.apache.org/licenses/LICENSE-2.0
//
// Unless required by applicable law or agreed to in writing, software
// distributed under the License is distributed on an "AS IS" BASIS,
// WITHOUT WARRANTIES OR CONDITIONS OF ANY KIND, either express or implied.
// See the License for the specific language governing permissions and
// limitations under the License.

//! # Automation time pallet
//!
//! DISCLAIMER: This pallet is still in it's early stages. At this point
//! we only support scheduling two tasks per hour, and sending an on-chain
//! with a custom message.
//!
//! This pallet allows a user to schedule tasks. Tasks can scheduled for any whole hour in the future.
//! In order to run tasks this pallet consumes up to a certain amount of weight during `on_initialize`.
//!
//! The pallet supports the following tasks:
//! * On-chain events with custom text
//!

#![cfg_attr(not(feature = "std"), no_std)]
pub use pallet::*;

#[cfg(test)]
mod mock;

#[cfg(test)]
mod tests;

mod benchmarking;
pub mod migrations;
pub mod weights;

mod exchange;
pub use exchange::*;

use core::convert::TryInto;
use cumulus_pallet_xcm::{ensure_sibling_para, Origin as CumulusOrigin};
use cumulus_primitives_core::{relay_chain::AccountId, ParaId};
use frame_support::{
	pallet_prelude::*, sp_runtime::traits::Hash, traits::StorageVersion, transactional, BoundedVec,
};
use frame_system::{pallet_prelude::*, Config as SystemConfig};
use log::info;
use pallet_timestamp::{self as timestamp};
<<<<<<< HEAD
use parachain_staking::DelegatorActions;
use scale_info::TypeInfo;
use sp_runtime::{
	traits::{CheckedSub, SaturatedConversion, Saturating},
=======
use polkadot_parachain::primitives::Sibling;
use scale_info::TypeInfo;
use sp_runtime::{
	traits::{AccountIdConversion, SaturatedConversion, Saturating},
>>>>>>> ee0d5dac
	DispatchError, Perbill,
};
use sp_std::{vec, vec::Vec};
use xcm::latest::prelude::*;

pub use weights::WeightInfo;

// NOTE: this is the current storage version for the code.
// On migration, you will need to increment this.
const CURRENT_CODE_STORAGE_VERSION: StorageVersion = StorageVersion::new(2);

#[frame_support::pallet]
pub mod pallet {
	use super::*;

	pub type AccountOf<T> = <T as frame_system::Config>::AccountId;
	pub type BalanceOf<T> = <<T as Config>::NativeTokenExchange as NativeTokenExchange<T>>::Balance;
	type UnixTime = u64;
	type Seconds = u64;

	/// The enum that stores all action specific data.
	#[derive(Clone, Debug, Eq, PartialEq, Encode, Decode, TypeInfo)]
	#[scale_info(skip_type_params(T))]
	pub enum Action<T: Config> {
<<<<<<< HEAD
		Notify {
			message: Vec<u8>,
		},
		NativeTransfer {
			sender: AccountOf<T>,
			recipient: AccountOf<T>,
			amount: BalanceOf<T>,
		},
		AutoCompoundDelegatedStake {
			delegator: AccountOf<T>,
			collator: AccountOf<T>,
			account_minimum: BalanceOf<T>,
			frequency: Seconds,
		},
=======
		Notify { message: Vec<u8> },
		NativeTransfer { sender: AccountOf<T>, recipient: AccountOf<T>, amount: BalanceOf<T> },
		XCMP { para_id: ParaId, call: Vec<u8>, weight_at_most: Weight },
>>>>>>> ee0d5dac
	}

	/// The struct that stores data for a missed task.
	#[derive(Debug, Eq, PartialEq, Encode, Decode, TypeInfo)]
	#[scale_info(skip_type_params(T))]
	pub struct MissedTask<T: Config> {
		task_id: T::Hash,
		execution_time: UnixTime,
	}

	impl<T: Config> MissedTask<T> {
		pub fn create_missed_task(task_id: T::Hash, execution_time: UnixTime) -> MissedTask<T> {
			MissedTask::<T> { task_id, execution_time }
		}
	}

	/// The struct that stores all information needed for a task.
	#[derive(Debug, Eq, Encode, Decode, TypeInfo)]
	#[scale_info(skip_type_params(T))]
	pub struct Task<T: Config> {
		owner_id: AccountOf<T>,
		provided_id: Vec<u8>,
		execution_times: BoundedVec<UnixTime, T::MaxExecutionTimes>,
		executions_left: u32,
		action: Action<T>,
	}

	/// Needed for assert_eq to compare Tasks in tests due to BoundedVec.
	impl<T: Config> PartialEq for Task<T> {
		fn eq(&self, other: &Self) -> bool {
			self.owner_id == other.owner_id &&
				self.provided_id == other.provided_id &&
				self.action == other.action &&
				self.executions_left == other.executions_left &&
				self.execution_times.len() == other.execution_times.len() &&
				self.execution_times.capacity() == other.execution_times.capacity() &&
				self.execution_times.to_vec() == other.execution_times.to_vec()
		}
	}

	impl<T: Config> Task<T> {
		pub fn create_task(
			owner_id: AccountOf<T>,
			provided_id: Vec<u8>,
			execution_times: BoundedVec<UnixTime, T::MaxExecutionTimes>,
			action: Action<T>,
		) -> Task<T> {
			let executions_left: u32 = execution_times.len().try_into().unwrap();
			Task::<T> { owner_id, provided_id, execution_times, executions_left, action }
		}

		pub fn create_event_task(
			owner_id: AccountOf<T>,
			provided_id: Vec<u8>,
			execution_times: BoundedVec<UnixTime, T::MaxExecutionTimes>,
			message: Vec<u8>,
		) -> Task<T> {
			let action = Action::Notify { message };
			Self::create_task(owner_id, provided_id, execution_times, action)
		}

		pub fn create_native_transfer_task(
			owner_id: AccountOf<T>,
			provided_id: Vec<u8>,
			execution_times: BoundedVec<UnixTime, T::MaxExecutionTimes>,
			recipient_id: AccountOf<T>,
			amount: BalanceOf<T>,
		) -> Task<T> {
			let action = Action::NativeTransfer {
				sender: owner_id.clone(),
				recipient: recipient_id,
				amount,
			};
			Self::create_task(owner_id, provided_id, execution_times, action)
		}
		pub fn create_xcmp_task(
			owner_id: AccountOf<T>,
			provided_id: Vec<u8>,
			execution_times: BoundedVec<UnixTime, T::MaxExecutionTimes>,
			para_id: ParaId,
			call: Vec<u8>,
			weight_at_most: Weight,
		) -> Task<T> {
			let action = Action::XCMP { para_id, call, weight_at_most };
			let executions_left: u32 = execution_times.len().try_into().unwrap();
			Task::<T> { owner_id, provided_id, execution_times, executions_left, action }
		}

		pub fn get_executions_left(&self) -> u32 {
			self.executions_left
		}
	}

	#[derive(Debug, Encode, Decode, TypeInfo)]
	#[scale_info(skip_type_params(T))]
	pub struct TaskHashInput<T: Config> {
		owner_id: AccountOf<T>,
		provided_id: Vec<u8>,
	}

	impl<T: Config> TaskHashInput<T> {
		pub fn create_hash_input(owner_id: AccountOf<T>, provided_id: Vec<u8>) -> TaskHashInput<T> {
			TaskHashInput::<T> { owner_id, provided_id }
		}
	}

	#[pallet::config]
	pub trait Config: frame_system::Config + pallet_timestamp::Config {
		type Event: From<Event<Self>> + IsType<<Self as frame_system::Config>::Event>;

		/// Weight information for the extrinsics in this module.
		type WeightInfo: WeightInfo;

		/// The maximum number of tasks that can be scheduled for a time slot.
		#[pallet::constant]
		type MaxTasksPerSlot: Get<u32>;

		/// The maximum number of times that a task can be scheduled for.
		#[pallet::constant]
		type MaxExecutionTimes: Get<u32>;

		/// The farthest out a task can be scheduled.
		#[pallet::constant]
		type MaxScheduleSeconds: Get<u64>;

		/// The maximum weight per block.
		#[pallet::constant]
		type MaxBlockWeight: Get<Weight>;

		/// The maximum percentage of weight per block used for scheduled tasks.
		#[pallet::constant]
		type MaxWeightPercentage: Get<Perbill>;

		/// The maximum percentage of weight per block used for scheduled tasks.
		#[pallet::constant]
		type UpdateQueueRatio: Get<Perbill>;

		/// The time each block takes.
		#[pallet::constant]
		type SecondsPerBlock: Get<u64>;

		#[pallet::constant]
		type ExecutionWeightFee: Get<BalanceOf<Self>>;

		/// Handler for fees and native token transfers.
		type NativeTokenExchange: NativeTokenExchange<Self>;

<<<<<<< HEAD
		type DelegatorActions: DelegatorActions<Self::AccountId, BalanceOf<Self>>;
=======
		/// Utility for sending XCM messages
		type XcmSender: SendXcm;

		type Origin: From<<Self as SystemConfig>::Origin>
			+ Into<Result<CumulusOrigin, <Self as Config>::Origin>>;
>>>>>>> ee0d5dac
	}

	#[pallet::pallet]
	#[pallet::without_storage_info]
	#[pallet::generate_store(pub(super) trait Store)]
	pub struct Pallet<T>(_);

	#[pallet::storage]
	#[pallet::getter(fn get_scheduled_tasks)]
	pub type ScheduledTasks<T: Config> =
		StorageMap<_, Twox64Concat, u64, BoundedVec<T::Hash, T::MaxTasksPerSlot>>;

	#[pallet::storage]
	#[pallet::getter(fn get_task)]
	pub type Tasks<T: Config> = StorageMap<_, Twox64Concat, T::Hash, Task<T>>;

	#[pallet::storage]
	#[pallet::getter(fn get_task_queue)]
	pub type TaskQueue<T: Config> = StorageValue<_, Vec<T::Hash>, ValueQuery>;

	#[pallet::storage]
	#[pallet::getter(fn get_missed_queue)]
	pub type MissedQueue<T: Config> = StorageValue<_, Vec<MissedTask<T>>, ValueQuery>;

	#[pallet::storage]
	#[pallet::getter(fn get_last_slot)]
	// NOTE: The 2 UnixTime stamps represent (last_time_slot, last_missed_slot).
	// `last_time_slot` represents the last time slot that the task queue was updated.
	// `last_missed_slot` represents the last scheduled slot where the missed queue has checked for missed tasks.
	pub type LastTimeSlot<T: Config> = StorageValue<_, (UnixTime, UnixTime)>;

	#[pallet::storage]
	#[pallet::getter(fn is_shutdown)]
	pub type Shutdown<T: Config> = StorageValue<_, bool, ValueQuery>;

	#[pallet::error]
	pub enum Error<T> {
		/// Time must end in a whole hour.
		InvalidTime,
		/// Time must be in the future.
		PastTime,
		/// Time cannot be too far in the future.
		TimeTooFarOut,
		/// The message cannot be empty.
		EmptyMessage,
		/// The provided_id cannot be empty
		EmptyProvidedId,
		/// There can be no duplicate tasks.
		DuplicateTask,
		/// Time slot is full. No more tasks can be scheduled for this time.
		TimeSlotFull,
		/// You are not the owner of the task.
		NotTaskOwner,
		/// The task does not exist.
		TaskDoesNotExist,
		/// Block time not set.
		BlockTimeNotSet,
		/// Amount has to be larger than 0.1 OAK.
		InvalidAmount,
		/// Sender cannot transfer money to self.
		TransferToSelf,
		/// Insufficient balance to pay execution fee.
		InsufficientBalance,
		/// Account liquidity restrictions prevent withdrawal.
		LiquidityRestrictions,
		/// Too many execution times provided.
		TooManyExecutionsTimes,
<<<<<<< HEAD
		TaskDNE,
		/// Account balance too low.
		AccountMinimumBalanceNotMet,
=======
		/// ParaId provided does not match origin paraId.
		ParaIdMismatch,
>>>>>>> ee0d5dac
	}

	#[pallet::event]
	#[pallet::generate_deposit(pub(super) fn deposit_event)]
	pub enum Event<T: Config> {
		/// Schedule task success.
		TaskScheduled {
			who: AccountOf<T>,
			task_id: T::Hash,
		},
		// Cancelled a task.
		TaskCancelled {
			who: AccountOf<T>,
			task_id: T::Hash,
		},
		/// Notify event for the task.
		Notify {
			message: Vec<u8>,
		},
		/// A Task was not found.
		TaskNotFound {
			task_id: T::Hash,
		},
		/// Successfully transferred funds
		SuccessfullyTransferredFunds {
			task_id: T::Hash,
		},
		/// Successfully sent XCMP
		SuccessfullySentXCMP {
			task_id: T::Hash,
			para_id: ParaId,
		},
		/// Failed to send XCMP
		FailedToSendXCMP {
			task_id: T::Hash,
			para_id: ParaId,
			error: SendError,
		},
		/// Transfer Failed
		TransferFailed {
			task_id: T::Hash,
			error: DispatchError,
		},
		SuccesfullyAutoCompoundedDelegatorStake {
			task_id: T::Hash,
			amount: BalanceOf<T>,
		},
		AutoCompoundDelegatorStakeFailed {
			task_id: T::Hash,
			error_message: Vec<u8>,
			error: DispatchError,
		},
		/// The task could not be run at the scheduled time.
		TaskMissed {
			who: T::AccountId,
			task_id: T::Hash,
			execution_time: UnixTime,
		},

		XCMPTest {
			account_id: AccountId,
		},
	}

	#[pallet::hooks]
	impl<T: Config> Hooks<BlockNumberFor<T>> for Pallet<T> {
		fn on_initialize(_: T::BlockNumber) -> Weight {
			if Self::is_shutdown() == true {
				return T::DbWeight::get().reads(1 as Weight)
			}

			let max_weight: Weight =
				T::MaxWeightPercentage::get().mul_floor(T::MaxBlockWeight::get());
			Self::trigger_tasks(max_weight)
		}

		fn on_runtime_upgrade() -> Weight {
			let on_chain_storage_version = StorageVersion::get::<Pallet<T>>();
			info!("on chain storage version, {:?}", on_chain_storage_version);
			if on_chain_storage_version < CURRENT_CODE_STORAGE_VERSION {
				migrations::v2::migrate::<T>()
			} else {
				info!("migration already run before");
				0
			}
		}
	}

	#[pallet::call]
	impl<T: Config> Pallet<T> {
		/// Schedule a task to fire an event with a custom message.
		///
		/// Before the task can be scheduled the task must past validation checks.
		/// * The transaction is signed
		/// * The provided_id's length > 0
		/// * The message's length > 0
		/// * The times are valid
		///
		/// # Parameters
		/// * `provided_id`: An id provided by the user. This id must be unique for the user.
		/// * `execution_times`: The list of unix standard times in seconds for when the task should run.
		/// * `message`: The message you want the event to have.
		///
		/// # Errors
		/// * `InvalidTime`: Time must end in a whole hour.
		/// * `PastTime`: Time must be in the future.
		/// * `EmptyMessage`: The message cannot be empty.
		/// * `DuplicateTask`: There can be no duplicate tasks.
		/// * `TimeSlotFull`: Time slot is full. No more tasks can be scheduled for this time.
		#[pallet::weight(<T as Config>::WeightInfo::schedule_notify_task_full(execution_times.len().try_into().unwrap()))]
		#[transactional]
		pub fn schedule_notify_task(
			origin: OriginFor<T>,
			provided_id: Vec<u8>,
			execution_times: Vec<UnixTime>,
			message: Vec<u8>,
		) -> DispatchResult {
			let who = ensure_signed(origin)?;
			if message.len() == 0 {
				Err(Error::<T>::EmptyMessage)?
			}

			Self::validate_and_schedule_task(
				Action::Notify { message },
				who,
				provided_id,
				execution_times,
			)?;
			Ok(().into())
		}

		/// Schedule a task to transfer native token balance from sender to recipient.
		///
		/// Before the task can be scheduled the task must past validation checks.
		/// * The transaction is signed
		/// * The provided_id's length > 0
		/// * The times are valid
		/// * Larger transfer amount than the acceptable minimum
		/// * Transfer to account other than to self
		///
		/// # Parameters
		/// * `provided_id`: An id provided by the user. This id must be unique for the user.
		/// * `execution_times`: The list of unix standard times in seconds for when the task should run.
		/// * `recipient_id`: Account ID of the recipient.
		/// * `amount`: Amount of balance to transfer.
		///
		/// # Errors
		/// * `InvalidTime`: Time must end in a whole hour.
		/// * `PastTime`: Time must be in the future.
		/// * `DuplicateTask`: There can be no duplicate tasks.
		/// * `TimeSlotFull`: Time slot is full. No more tasks can be scheduled for this time.
		/// * `InvalidAmount`: Amount has to be larger than 0.1 OAK.
		/// * `TransferToSelf`: Sender cannot transfer money to self.
		/// * `TransferFailed`: Transfer failed for unknown reason.
		#[pallet::weight(<T as Config>::WeightInfo::schedule_native_transfer_task_full(execution_times.len().try_into().unwrap()))]
		#[transactional]
		pub fn schedule_native_transfer_task(
			origin: OriginFor<T>,
			provided_id: Vec<u8>,
			execution_times: Vec<UnixTime>,
			recipient_id: T::AccountId,
			#[pallet::compact] amount: BalanceOf<T>,
		) -> DispatchResult {
			let who = ensure_signed(origin)?;

			// check for greater than existential deposit
			if amount < T::NativeTokenExchange::minimum_balance() {
				Err(<Error<T>>::InvalidAmount)?
			}
			// check not sent to self
			if who == recipient_id {
				Err(<Error<T>>::TransferToSelf)?
			}
			let action =
				Action::NativeTransfer { sender: who.clone(), recipient: recipient_id, amount };
			Self::validate_and_schedule_task(action, who, provided_id, execution_times)?;
			Ok(().into())
		}

<<<<<<< HEAD
		// TODO: fix the weight
		#[pallet::weight(0)]
		pub fn schedule_auto_compound_delegated_stake(
			origin: OriginFor<T>,
			provided_id: Vec<u8>,
			execution_time: UnixTime,
			frequency: Seconds,
			collator_id: T::AccountId,
			account_minimum: BalanceOf<T>,
		) -> DispatchResult {
			let who = ensure_signed(origin)?;
			if frequency % 3600 != 0 {
				Err(Error::<T>::InvalidTime)?
			}
			if frequency > T::MaxScheduleSeconds::get() {
				Err(Error::<T>::TimeTooFarOut)?
			}
			let action = Action::AutoCompoundDelegatedStake {
				delegator: who.clone(),
				collator: collator_id,
				account_minimum,
				frequency,
			};
			Self::validate_and_schedule_task(action, who, provided_id, vec![execution_time; 1])?;
=======
		/// Schedule a task through XCMP to fire an XCMP event with a provided call.
		///
		/// Before the task can be scheduled the task must past validation checks.
		/// * The transaction is signed
		/// * The provided_id's length > 0
		/// * The para_id is that of the sender
		/// * The times are valid
		///
		/// # Parameters
		/// * `provided_id`: An id provided by the user. This id must be unique for the user.
		/// * `execution_times`: The list of unix standard times in seconds for when the task should run.
		/// * `para_id`: Parachain id the XCMP call will be sent to.
		/// * `call`: Call that will be sent via XCMP to the parachain id provided.
		/// * `weight_at_most`: Required weight at most the privded call will take.
		///
		/// # Errors
		/// * `InvalidTime`: Time must end in a whole hour.
		/// * `PastTime`: Time must be in the future.
		/// * `DuplicateTask`: There can be no duplicate tasks.
		/// * `TimeSlotFull`: Time slot is full. No more tasks can be scheduled for this time.
		/// * `ParaIdMismatch`: ParaId provided does not match origin paraId.
		///
		/// TODO: Create benchmark for schedule_xcmp_task
		#[pallet::weight(<T as Config>::WeightInfo::schedule_notify_task_full(execution_times.len().try_into().unwrap()))]
		#[transactional]
		pub fn schedule_xcmp_task(
			origin: OriginFor<T>,
			provided_id: Vec<u8>,
			execution_times: Vec<UnixTime>,
			para_id: ParaId,
			call: Vec<u8>,
			weight_at_most: Weight,
		) -> DispatchResult {
			let origin_para_id: ParaId = ensure_sibling_para(<T as Config>::Origin::from(origin))?;
			if para_id != origin_para_id {
				Err(<Error<T>>::ParaIdMismatch)?
			}

			let who = Sibling::from(para_id).into_account();
			let action = Action::XCMP { para_id, call, weight_at_most };
			Self::validate_and_schedule_task(action, who, provided_id, execution_times)?;
>>>>>>> ee0d5dac
			Ok(().into())
		}

		/// Cancel a task.
		///
		/// Tasks can only can be cancelled by their owners.
		///
		/// # Parameters
		/// * `task_id`: The id of the task.
		///
		/// # Errors
		/// * `NotTaskOwner`: You are not the owner of the task.
		/// * `TaskDoesNotExist`: The task does not exist.
		#[pallet::weight(<T as Config>::WeightInfo::cancel_scheduled_task_full())]
		pub fn cancel_task(origin: OriginFor<T>, task_id: T::Hash) -> DispatchResult {
			let who = ensure_signed(origin)?;

			match Self::get_task(task_id) {
				None => Err(Error::<T>::TaskDoesNotExist)?,
				Some(task) => {
					if who != task.owner_id {
						Err(Error::<T>::NotTaskOwner)?
					}
					Self::remove_task(task_id, task);
				},
			}
			Ok(().into())
		}

		/// Sudo can force cancel a task.
		///
		/// # Parameters
		/// * `task_id`: The id of the task.
		///
		/// # Errors
		/// * `TaskDoesNotExist`: The task does not exist.
		#[pallet::weight(<T as Config>::WeightInfo::force_cancel_scheduled_task_full())]
		pub fn force_cancel_task(origin: OriginFor<T>, task_id: T::Hash) -> DispatchResult {
			ensure_root(origin)?;

			match Self::get_task(task_id) {
				None => Err(Error::<T>::TaskDoesNotExist)?,
				Some(task) => Self::remove_task(task_id, task),
			}

			Ok(().into())
		}
	}

	impl<T: Config> Pallet<T> {
		/// Based on the block time, return the time slot.
		///
		/// In order to do this we:
		/// * Get the most recent timestamp from the block.
		/// * Convert the ms unix timestamp to seconds.
		/// * Bring the timestamp down to the last whole hour.
		pub fn get_current_time_slot() -> Result<UnixTime, Error<T>> {
			let now = <timestamp::Pallet<T>>::get().saturated_into::<UnixTime>();
			if now == 0 {
				Err(Error::<T>::BlockTimeNotSet)?
			}
			let now = now / 1000;
			let diff_to_hour = now % 3600;
			Ok(now.saturating_sub(diff_to_hour))
		}

		/// Checks to see if the scheduled time is valid.
		///
		/// In order for a time to be valid it must
		/// - End in a whole hour
		/// - Be in the future
		/// - Not be more than MaxScheduleSeconds out
		fn is_valid_time(scheduled_time: UnixTime) -> Result<(), Error<T>> {
			#[cfg(feature = "dev-queue")]
			if scheduled_time == 0 {
				return Ok(())
			}

			let remainder = scheduled_time % 3600;
			if remainder != 0 {
				Err(<Error<T>>::InvalidTime)?;
			}

			let current_time_slot = Self::get_current_time_slot()?;
			if scheduled_time <= current_time_slot {
				Err(<Error<T>>::PastTime)?;
			}

			if scheduled_time > current_time_slot + T::MaxScheduleSeconds::get() {
				Err(Error::<T>::TimeTooFarOut)?;
			}

			Ok(())
		}

		/// Cleans the executions times by removing duplicates and putting in ascending order.
		fn clean_execution_times_vector(execution_times: &mut Vec<UnixTime>) {
			execution_times.sort_unstable();
			execution_times.dedup();
		}

		/// Trigger tasks for the block time.
		///
		/// Complete as many tasks as possible given the maximum weight.
		pub fn trigger_tasks(max_weight: Weight) -> Weight {
			let mut weight_left: Weight = max_weight;

			// The last_missed_slot might not be caught up within just 1 block.
			// It might take multiple blocks to fully catch up, so we limit update to a max weight.
			let max_update_weight: Weight = T::UpdateQueueRatio::get().mul_floor(weight_left);
			let update_weight = Self::update_task_queue(max_update_weight);

			weight_left = weight_left.saturating_sub(update_weight);

			// need to calculate the weight of running just 1 task below.
			let run_task_weight = <T as Config>::WeightInfo::run_tasks_many_found(1)
				.saturating_add(T::DbWeight::get().reads(1 as Weight))
				.saturating_add(T::DbWeight::get().writes(1 as Weight));
			if weight_left < run_task_weight {
				return weight_left
			}

			// run as many scheduled tasks as we can
			let task_queue = Self::get_task_queue();
			weight_left = weight_left.saturating_sub(T::DbWeight::get().reads(1 as Weight));
			if task_queue.len() > 0 {
				let (tasks_left, new_weight_left) = Self::run_tasks(task_queue, weight_left);
				TaskQueue::<T>::put(tasks_left);
				weight_left =
					new_weight_left.saturating_sub(T::DbWeight::get().writes(1 as Weight));
			}

			// if there is weight left we need to handled the missed tasks
			let run_missed_task_weight = <T as Config>::WeightInfo::run_missed_tasks_many_found(1)
				.saturating_add(T::DbWeight::get().reads(1 as Weight))
				.saturating_add(T::DbWeight::get().writes(1 as Weight));
			if weight_left >= run_missed_task_weight {
				let missed_queue = Self::get_missed_queue();
				weight_left = weight_left.saturating_sub(T::DbWeight::get().reads(1 as Weight));
				if missed_queue.len() > 0 {
					let (tasks_left, new_weight_left) =
						Self::run_missed_tasks(missed_queue, weight_left);

					MissedQueue::<T>::put(tasks_left);
					weight_left =
						new_weight_left.saturating_sub(T::DbWeight::get().writes(1 as Weight));
				}
			}

			max_weight.saturating_sub(weight_left)
		}

		/// Update the task queue.
		///
		/// This function checks to see if we are in a new time slot, and if so it updates the task queue and missing queue by doing the following.
		/// 1. (update_scheduled_task_queue) If new slot, append the current task queue to the missed queue and remove tasks from task queue.
		/// 2. (update_scheduled_task_queue) Move all tasks from the new slot into the task queue and remove the slot from Scheduled tasks map.
		/// 3. (update_missed_queue) If we skipped any time slots (due to an outage) move those tasks to the missed queue.
		/// 4. (update_missed_queue) Remove all missed time slots that were moved to missed queue from the Scheduled tasks map.
		///
		pub fn update_task_queue(allotted_weight: Weight) -> Weight {
			let mut total_weight = <T as Config>::WeightInfo::update_task_queue_overhead();

			let current_time_slot = match Self::get_current_time_slot() {
				Ok(time_slot) => time_slot,
				Err(_) => return total_weight,
			};

			if let Some((last_time_slot, last_missed_slot)) = Self::get_last_slot() {
				let missed_queue_allotted_weight = allotted_weight
					.saturating_sub(T::DbWeight::get().reads(1 as Weight))
					.saturating_sub(T::DbWeight::get().writes(1 as Weight))
					.saturating_sub(<T as Config>::WeightInfo::update_scheduled_task_queue());
				let (updated_last_time_slot, scheduled_queue_update_weight) =
					Self::update_scheduled_task_queue(current_time_slot, last_time_slot);
				let (updated_last_missed_slot, missed_queue_update_weight) =
					Self::update_missed_queue(
						current_time_slot,
						last_missed_slot,
						missed_queue_allotted_weight,
					);
				LastTimeSlot::<T>::put((updated_last_time_slot, updated_last_missed_slot));
				total_weight = total_weight
					.saturating_add(missed_queue_update_weight)
					.saturating_add(scheduled_queue_update_weight)
					.saturating_add(T::DbWeight::get().reads(1 as Weight));
			} else {
				LastTimeSlot::<T>::put((current_time_slot, current_time_slot));
				total_weight = total_weight
					.saturating_add(T::DbWeight::get().writes(1 as Weight))
					.saturating_add(T::DbWeight::get().reads(1 as Weight));
			}

			total_weight
		}

		/// Update the task queue with scheduled tasks for the current slot
		///
		/// 1. If new slot, append the current task queue to the missed queue and remove tasks from task queue.
		/// 2. Move all tasks from the new slot into the task queue and remove the slot from Scheduled tasks map.
		pub fn update_scheduled_task_queue(
			current_time_slot: u64,
			last_time_slot: u64,
		) -> (Weight, u64) {
			if current_time_slot != last_time_slot {
				let missed_tasks = Self::get_task_queue();
				let mut missed_queue = Self::get_missed_queue();
				for missed_task in missed_tasks {
					let new_missed_task: MissedTask<T> =
						MissedTask::<T> { task_id: missed_task, execution_time: last_time_slot };
					missed_queue.push(new_missed_task);
				}
				MissedQueue::<T>::put(missed_queue);
				// move current time slot to task queue or clear the task queue
				if let Some(task_ids) = Self::get_scheduled_tasks(current_time_slot) {
					TaskQueue::<T>::put(task_ids);
					ScheduledTasks::<T>::remove(current_time_slot);
				} else {
					let empty_queue: Vec<T::Hash> = vec![];
					TaskQueue::<T>::put(empty_queue);
				}
			}
			let weight_used = <T as Config>::WeightInfo::update_scheduled_task_queue();
			(current_time_slot, weight_used)
		}

		/// Checks if append_to_missed_tasks needs to run and then runs and measures weight as needed
		pub fn update_missed_queue(
			current_time_slot: u64,
			last_missed_slot: u64,
			allotted_weight: Weight,
		) -> (Weight, u64) {
			if current_time_slot != last_missed_slot {
				// will need to move missed time slots into missed queue
				let (append_weight, missed_slots_moved) = Self::append_to_missed_tasks(
					current_time_slot,
					last_missed_slot,
					allotted_weight,
				);

				let last_missed_slot_tracker =
					last_missed_slot.saturating_add(missed_slots_moved.saturating_mul(3600));
				let used_weight = append_weight;
				(last_missed_slot_tracker, used_weight)
			} else {
				(last_missed_slot, 0)
			}
		}

		/// Checks each previous time slots to move any missed tasks into the missed_queue
		///
		/// 1. If we skipped any time slots (due to an outage) move those tasks to the missed queue.
		/// 2. Remove all missed time slots that were moved to missed queue from the Scheduled tasks map.
		pub fn append_to_missed_tasks(
			current_time_slot: UnixTime,
			last_missed_slot: UnixTime,
			mut allotted_weight: Weight,
		) -> (Weight, u64) {
			// will need to move task queue into missed queue
			let mut missed_tasks = vec![];
			let mut diff =
				(current_time_slot.saturating_sub(last_missed_slot) / 3600).saturating_sub(1);
			for i in 0..diff {
				if allotted_weight < <T as Config>::WeightInfo::shift_missed_tasks() {
					diff = i;
					break
				}
				let mut slot_missed_tasks = Self::shift_missed_tasks(last_missed_slot, i);
				missed_tasks.append(&mut slot_missed_tasks);
				allotted_weight =
					allotted_weight.saturating_sub(<T as Config>::WeightInfo::shift_missed_tasks());
			}
			// Update the missed queue
			let mut missed_queue = Self::get_missed_queue();
			missed_queue.append(&mut missed_tasks);
			MissedQueue::<T>::put(missed_queue);

			let weight = <T as Config>::WeightInfo::append_to_missed_tasks(diff.saturated_into());
			(weight, diff)
		}

		/// Grabs all of the missed tasks from a time slot.
		/// The time slot to grab missed tasks is calculated given:
		/// 1. last missed slot that was stored
		/// 2. the number of slots that it should skip after that
		pub fn shift_missed_tasks(
			last_missed_slot: UnixTime,
			number_of_missed_slots: u64,
		) -> Vec<MissedTask<T>> {
			let mut tasks = vec![];
			let seconds_in_slot = 3600;
			let shift = seconds_in_slot.saturating_mul(number_of_missed_slots + 1);
			let new_time_slot = last_missed_slot.saturating_add(shift);
			if let Some(task_ids) = Self::get_scheduled_tasks(new_time_slot) {
				ScheduledTasks::<T>::remove(new_time_slot);
				for task_id in task_ids {
					let new_missed_task: MissedTask<T> =
						MissedTask::<T> { task_id, execution_time: new_time_slot };
					tasks.push(new_missed_task);
				}
			}
			return tasks
		}

		/// Runs as many tasks as the weight allows from the provided vec of task_ids.
		///
		/// Returns a vec with the tasks that were not run and the remaining weight.
		pub fn run_tasks(
			mut task_ids: Vec<T::Hash>,
			mut weight_left: Weight,
		) -> (Vec<T::Hash>, Weight) {
			let mut consumed_task_index: usize = 0;
			for task_id in task_ids.iter() {
				consumed_task_index.saturating_inc();
				let action_weight = match Self::get_task(task_id) {
					None => {
						Self::deposit_event(Event::TaskNotFound { task_id: task_id.clone() });
						<T as Config>::WeightInfo::run_tasks_many_missing(1)
					},
					Some(mut task) => {
						let task_action_weight = match task.action.clone() {
							Action::Notify { message } => Self::run_notify_task(message),
							Action::NativeTransfer { sender, recipient, amount } =>
								Self::run_native_transfer_task(
									sender,
									recipient,
									amount,
									task_id.clone(),
								),
<<<<<<< HEAD
							Action::AutoCompoundDelegatedStake {
								delegator,
								collator,
								account_minimum,
								frequency,
							} => {
								let (mut_task, weight) = Self::run_auto_compound_delegated_stake(
									delegator,
									collator,
									account_minimum,
									frequency,
									task_id.clone(),
									task,
								);
								task = mut_task;
								weight
							},
=======
							Action::XCMP { para_id, call, weight_at_most } =>
								Self::run_xcmp_task(para_id, call, weight_at_most, task_id.clone()),
>>>>>>> ee0d5dac
						};
						Self::decrement_task_and_remove_if_complete(*task_id, task);
						task_action_weight
							.saturating_add(T::DbWeight::get().writes(1 as Weight))
							.saturating_add(T::DbWeight::get().reads(1 as Weight))
					},
				};

				weight_left = weight_left.saturating_sub(action_weight);

				if weight_left < <T as Config>::WeightInfo::run_tasks_many_found(1) {
					break
				}
			}

			if consumed_task_index == task_ids.len() {
				return (vec![], weight_left)
			} else {
				return (task_ids.split_off(consumed_task_index), weight_left)
			}
		}

		/// Send events for as many missed tasks as the weight allows from the provided vec of task_ids.
		///
		/// Returns a vec with the tasks that were not run and the remaining weight.
		pub fn run_missed_tasks(
			mut missed_tasks: Vec<MissedTask<T>>,
			mut weight_left: Weight,
		) -> (Vec<MissedTask<T>>, Weight) {
			let mut consumed_task_index: usize = 0;
			for missed_task in missed_tasks.iter() {
				consumed_task_index += 1;

				let action_weight = match Self::get_task(missed_task.task_id) {
					None => {
						Self::deposit_event(Event::TaskNotFound {
							task_id: missed_task.task_id.clone(),
						});
						<T as Config>::WeightInfo::run_missed_tasks_many_missing(1)
					},
					Some(task) => {
						Self::deposit_event(Event::TaskMissed {
							who: task.owner_id.clone(),
							task_id: missed_task.task_id.clone(),
							execution_time: missed_task.execution_time,
						});
						Self::decrement_task_and_remove_if_complete(missed_task.task_id, task);
						<T as Config>::WeightInfo::run_missed_tasks_many_found(1)
					},
				};

				weight_left = weight_left.saturating_sub(action_weight);

				if weight_left < <T as Config>::WeightInfo::run_missed_tasks_many_found(1) {
					break
				}
			}

			if consumed_task_index == missed_tasks.len() {
				return (vec![], weight_left)
			} else {
				return (missed_tasks.split_off(consumed_task_index), weight_left)
			}
		}

		/// Fire the notify event with the custom message.
		pub fn run_notify_task(message: Vec<u8>) -> Weight {
			Self::deposit_event(Event::Notify { message });
			<T as Config>::WeightInfo::run_notify_task()
		}

		pub fn run_native_transfer_task(
			sender: T::AccountId,
			recipient: T::AccountId,
			amount: BalanceOf<T>,
			task_id: T::Hash,
		) -> Weight {
			match T::NativeTokenExchange::transfer(&sender, &recipient, amount) {
				Ok(_number) => Self::deposit_event(Event::SuccessfullyTransferredFunds { task_id }),
				Err(e) => Self::deposit_event(Event::TransferFailed { task_id, error: e }),
			};

			<T as Config>::WeightInfo::run_native_transfer_task()
		}

<<<<<<< HEAD
		pub fn run_auto_compound_delegated_stake(
			delegator: T::AccountId,
			collator: T::AccountId,
			account_minimum: BalanceOf<T>,
			frequency: Seconds,
			task_id: T::Hash,
			mut task: Task<T>,
		) -> (Task<T>, Weight) {
			match Self::compound_delegator_stake(
				delegator.clone(),
				collator.clone(),
				account_minimum,
			) {
				Ok(delegation) =>
					Self::deposit_event(Event::SuccesfullyAutoCompoundedDelegatorStake {
						task_id,
						amount: delegation,
					}),
				Err(e) => Self::deposit_event(Event::AutoCompoundDelegatorStakeFailed {
					task_id,
					error_message: Into::<&str>::into(e).as_bytes().to_vec(),
					error: e,
				}),
			}

			// TODO: handle error on checked_add
			let new_execution_times: Vec<UnixTime> = task
				.execution_times
				.iter()
				.map(|when| when.checked_add(frequency).unwrap())
				.collect();
			let _ = Self::reschedule_existing_task(
				task_id,
				task.owner_id.clone(),
				&task.action,
				new_execution_times.clone(),
			)
			.map(|_| {
				let new_executions_left: u32 = new_execution_times.len().try_into().unwrap();
				task.executions_left += new_executions_left;
				new_execution_times
					.iter()
					.try_for_each(|t| task.execution_times.try_push(*t))
					.or(Err(Error::<T>::TooManyExecutionsTimes))
			})
			.map_err(|e| {
				let err: DispatchError = e.into();
				Self::deposit_event(Event::AutoCompoundDelegatorStakeFailed {
					task_id,
					error_message: Into::<&str>::into(err).as_bytes().to_vec(),
					error: err,
				});
			});

			// TODO: Real weight
			(task, 0)
		}

		fn compound_delegator_stake(
			delegator: T::AccountId,
			collator: T::AccountId,
			account_minimum: BalanceOf<T>,
		) -> Result<BalanceOf<T>, DispatchError> {
			T::NativeTokenExchange::free_balance(&delegator)
				.checked_sub(&account_minimum)
				.ok_or(Error::<T>::AccountMinimumBalanceNotMet.into())
				.and_then(|delegation| {
					T::DelegatorActions::delegator_bond_more(&delegator, &collator, delegation)
						.and(Ok(delegation))
				})
=======
		pub fn run_xcmp_task(
			para_id: ParaId,
			call: Vec<u8>,
			weight_at_most: Weight,
			task_id: T::Hash,
		) -> Weight {
			let destination = (1, Junction::Parachain(para_id.into()));
			let message = Xcm(vec![Transact {
				origin_type: OriginKind::Native,
				require_weight_at_most: weight_at_most,
				call: call.into(),
			}]);
			match T::XcmSender::send_xcm(destination, message) {
				Ok(()) => {
					Self::deposit_event(Event::SuccessfullySentXCMP { task_id, para_id });
				},
				Err(e) => {
					Self::deposit_event(Event::FailedToSendXCMP { task_id, para_id, error: e });
				},
			}
			// Adding 1 DB write that doesn't get accounted for in the benchmarks to run an xcmp task
			T::DbWeight::get()
				.writes(1)
				.saturating_add(<T as Config>::WeightInfo::run_xcmp_task())
>>>>>>> ee0d5dac
		}

		/// Decrements task executions left.
		/// If task is complete then removes task. If task not complete update task map.
		/// A task has been completed if executions left equals 0.
		fn decrement_task_and_remove_if_complete(task_id: T::Hash, mut task: Task<T>) {
			task.executions_left = task.executions_left.saturating_sub(1);
			if task.executions_left <= 0 {
				Tasks::<T>::remove(task_id);
			} else {
				task.execution_times.remove(0);
				Tasks::<T>::insert(task_id, task);
			}
		}

		/// Removes the task of the provided task_id and all scheduled tasks, including those in the task queue.
		///
		fn remove_task(task_id: T::Hash, task: Task<T>) {
			let mut found_task: bool = false;
			Self::clean_execution_times_vector(&mut task.execution_times.to_vec());
			let current_time_slot = match Self::get_current_time_slot() {
				Ok(time_slot) => time_slot,
				// This will only occur for the first block in the chain.
				Err(_) => 0,
			};

			if let Some((last_time_slot, _)) = Self::get_last_slot() {
				for execution_time in task.execution_times.iter().rev() {
					// Execution time is less than current time slot and in the past.  No more execution times need to be removed.
					if *execution_time < current_time_slot {
						break
					}
					// Execution time is equal to last time slot and task queue should be checked for task id.
					// After checking task queue no other execution times need to be removed.
					if *execution_time == last_time_slot {
						let mut task_queue = Self::get_task_queue();
						for i in 0..task_queue.len() {
							if task_queue[i] == task_id {
								task_queue.remove(i);
								TaskQueue::<T>::put(task_queue);
								found_task = true;
								break
							}
						}
						break
					}
					// Execution time is greater than current time slot and in the future.  Remove task id from scheduled tasks.
					if let Some(mut task_ids) = Self::get_scheduled_tasks(*execution_time) {
						for i in 0..task_ids.len() {
							if task_ids[i] == task_id {
								if task_ids.len() == 1 {
									<ScheduledTasks<T>>::remove(*execution_time);
								} else {
									task_ids.remove(i);
									<ScheduledTasks<T>>::insert(*execution_time, task_ids);
								}
								found_task = true;
								break
							}
						}
					}
				}
			} else {
				// If last time slot does not exist then check each time in scheduled tasks and remove if exists.
				for execution_time in task.execution_times.iter().rev() {
					if let Some(mut task_ids) = Self::get_scheduled_tasks(*execution_time) {
						for i in 0..task_ids.len() {
							if task_ids[i] == task_id {
								if task_ids.len() == 1 {
									<ScheduledTasks<T>>::remove(*execution_time);
								} else {
									task_ids.remove(i);
									<ScheduledTasks<T>>::insert(*execution_time, task_ids);
								}
								found_task = true;
								break
							}
						}
					}
				}
			}

			if !found_task {
				Self::deposit_event(Event::TaskNotFound { task_id });
			}

			<Tasks<T>>::remove(task_id);
			Self::deposit_event(Event::TaskCancelled { who: task.owner_id, task_id });
		}

		/// Schedule task and return it's task_id.
		pub fn schedule_task(
			owner_id: AccountOf<T>,
			provided_id: Vec<u8>,
			execution_times: Vec<UnixTime>,
		) -> Result<T::Hash, Error<T>> {
			let task_id = Self::generate_task_id(owner_id.clone(), provided_id.clone());

			if let Some(_) = Self::get_task(task_id) {
				Err(Error::<T>::DuplicateTask)?
			}

			// If 'dev-queue' feature flag and execution_times equals [0], allows for putting a task directly on the task queue
			#[cfg(feature = "dev-queue")]
			if execution_times == vec![0] {
				let mut task_queue = Self::get_task_queue();
				task_queue.push(task_id);
				TaskQueue::<T>::put(task_queue);

				return Ok(task_id)
			}

<<<<<<< HEAD
			Self::insert_scheduled_tasks(task_id, execution_times)
		}

		/// Insert task id into scheduled tasks
		/// With transaction will protect against a partial success where N of M execution times might be full,
		/// rolling back any successful insertions into the schedule task table.
		fn insert_scheduled_tasks(
			task_id: T::Hash,
			execution_times: Vec<UnixTime>,
		) -> Result<T::Hash, Error<T>> {
			with_transaction(|| -> storage::TransactionOutcome<Result<T::Hash, DispatchError>> {
				for time in execution_times.iter() {
					match Self::get_scheduled_tasks(*time) {
						None => {
							let task_ids: BoundedVec<T::Hash, T::MaxTasksPerSlot> =
								vec![task_id].try_into().unwrap();
							<ScheduledTasks<T>>::insert(*time, task_ids);
						},
						Some(mut task_ids) => {
							if let Err(_) = task_ids.try_push(task_id) {
								return Rollback(Err(DispatchError::Other("time slot full")))
							}
							<ScheduledTasks<T>>::insert(*time, task_ids);
						},
					}
				}

				Commit(Ok(task_id))
			})
			.map_err(|_| Error::<T>::TimeSlotFull)
=======
			for time in execution_times.iter() {
				match Self::get_scheduled_tasks(*time) {
					None => {
						let task_ids: BoundedVec<T::Hash, T::MaxTasksPerSlot> =
							vec![task_id].try_into().unwrap();
						<ScheduledTasks<T>>::insert(*time, task_ids);
					},
					Some(mut task_ids) => {
						if let Err(_) = task_ids.try_push(task_id) {
							return Err(Error::<T>::TimeSlotFull)?
						}
						<ScheduledTasks<T>>::insert(*time, task_ids);
					},
				}
			}

			Ok(task_id)
>>>>>>> ee0d5dac
		}

		/// Validate and schedule task.
		/// This will also charge the execution fee.
		pub fn validate_and_schedule_task(
			action: Action<T>,
			who: T::AccountId,
			provided_id: Vec<u8>,
			mut execution_times: Vec<UnixTime>,
		) -> Result<(), Error<T>> {
			if provided_id.len() == 0 {
				Err(Error::<T>::EmptyProvidedId)?
			}

			Self::clean_execution_times_vector(&mut execution_times);
			let max_allowed_executions: usize = T::MaxExecutionTimes::get().try_into().unwrap();
			if execution_times.len() > max_allowed_executions {
				Err(Error::<T>::TooManyExecutionsTimes)?;
			}
			for time in execution_times.iter() {
				Self::is_valid_time(*time)?;
			}

			let fee =
				Self::calculate_execution_fee(&action, execution_times.len().try_into().unwrap());
			T::NativeTokenExchange::can_pay_fee(&who, fee.clone())
				.map_err(|_| Error::InsufficientBalance)?;

			let task_id =
				Self::schedule_task(who.clone(), provided_id.clone(), execution_times.clone())?;
			let executions_left: u32 = execution_times.len().try_into().unwrap();
			let task: Task<T> = Task::<T> {
				owner_id: who.clone(),
				provided_id,
				execution_times: execution_times.try_into().unwrap(),
				executions_left,
				action,
			};
			<Tasks<T>>::insert(task_id, task);

			// This should never error if can_pay_fee passed.
			T::NativeTokenExchange::withdraw_fee(&who, fee.clone())
				.map_err(|_| Error::LiquidityRestrictions)?;

			Self::deposit_event(Event::TaskScheduled { who, task_id });
			Ok(())
		}

		fn reschedule_existing_task(
			task_id: T::Hash,
			who: T::AccountId,
			action: &Action<T>,
			execution_times: Vec<UnixTime>,
		) -> Result<(), Error<T>> {
			let new_executions = execution_times.len().try_into().unwrap();
			let fee = Self::calculate_execution_fee(action, new_executions);
			T::NativeTokenExchange::can_pay_fee(&who, fee.clone())
				.map_err(|_| Error::InsufficientBalance)?;

			Self::insert_scheduled_tasks(task_id, execution_times.clone())?;

			T::NativeTokenExchange::withdraw_fee(&who, fee.clone())
				.map_err(|_| Error::LiquidityRestrictions)?;

			Self::deposit_event(Event::TaskScheduled { who, task_id });
			Ok(())
		}

		pub fn generate_task_id(owner_id: AccountOf<T>, provided_id: Vec<u8>) -> T::Hash {
			let task_hash_input =
				TaskHashInput::<T> { owner_id: owner_id.clone(), provided_id: provided_id.clone() };
			T::Hashing::hash_of(&task_hash_input)
		}

		fn calculate_execution_fee(action: &Action<T>, executions: u32) -> BalanceOf<T> {
			let action_weight = match action {
				Action::Notify { message: _ } => <T as Config>::WeightInfo::run_notify_task(),
				Action::NativeTransfer { sender: _, recipient: _, amount: _ } =>
					<T as Config>::WeightInfo::run_native_transfer_task(),
<<<<<<< HEAD
				// TODO: Figure out real weight
				Action::AutoCompoundDelegatedStake { .. } => 0,
=======
				// Adding 1 DB write that doesn't get accounted for in the benchmarks to run an xcmp task
				Action::XCMP { para_id: _, call: _, weight_at_most: _ } => T::DbWeight::get()
					.writes(1)
					.saturating_add(<T as Config>::WeightInfo::run_xcmp_task()),
>>>>>>> ee0d5dac
			};

			let total_weight = action_weight.saturating_mul(executions.into());
			let weight_as_balance = <BalanceOf<T>>::saturated_from(total_weight);
			T::ExecutionWeightFee::get().saturating_mul(weight_as_balance)
		}
	}
}<|MERGE_RESOLUTION|>--- conflicted
+++ resolved
@@ -53,17 +53,11 @@
 use frame_system::{pallet_prelude::*, Config as SystemConfig};
 use log::info;
 use pallet_timestamp::{self as timestamp};
-<<<<<<< HEAD
 use parachain_staking::DelegatorActions;
-use scale_info::TypeInfo;
-use sp_runtime::{
-	traits::{CheckedSub, SaturatedConversion, Saturating},
-=======
 use polkadot_parachain::primitives::Sibling;
 use scale_info::TypeInfo;
 use sp_runtime::{
-	traits::{AccountIdConversion, SaturatedConversion, Saturating},
->>>>>>> ee0d5dac
+	traits::{AccountIdConversion, CheckedSub, SaturatedConversion, Saturating},
 	DispatchError, Perbill,
 };
 use sp_std::{vec, vec::Vec};
@@ -88,7 +82,6 @@
 	#[derive(Clone, Debug, Eq, PartialEq, Encode, Decode, TypeInfo)]
 	#[scale_info(skip_type_params(T))]
 	pub enum Action<T: Config> {
-<<<<<<< HEAD
 		Notify {
 			message: Vec<u8>,
 		},
@@ -96,6 +89,11 @@
 			sender: AccountOf<T>,
 			recipient: AccountOf<T>,
 			amount: BalanceOf<T>,
+		},
+		XCMP {
+			para_id: ParaId,
+			call: Vec<u8>,
+			weight_at_most: Weight,
 		},
 		AutoCompoundDelegatedStake {
 			delegator: AccountOf<T>,
@@ -103,11 +101,6 @@
 			account_minimum: BalanceOf<T>,
 			frequency: Seconds,
 		},
-=======
-		Notify { message: Vec<u8> },
-		NativeTransfer { sender: AccountOf<T>, recipient: AccountOf<T>, amount: BalanceOf<T> },
-		XCMP { para_id: ParaId, call: Vec<u8>, weight_at_most: Weight },
->>>>>>> ee0d5dac
 	}
 
 	/// The struct that stores data for a missed task.
@@ -192,8 +185,7 @@
 			weight_at_most: Weight,
 		) -> Task<T> {
 			let action = Action::XCMP { para_id, call, weight_at_most };
-			let executions_left: u32 = execution_times.len().try_into().unwrap();
-			Task::<T> { owner_id, provided_id, execution_times, executions_left, action }
+			Self::create_task(owner_id, provided_id, execution_times, action)
 		}
 
 		pub fn get_executions_left(&self) -> u32 {
@@ -255,15 +247,13 @@
 		/// Handler for fees and native token transfers.
 		type NativeTokenExchange: NativeTokenExchange<Self>;
 
-<<<<<<< HEAD
-		type DelegatorActions: DelegatorActions<Self::AccountId, BalanceOf<Self>>;
-=======
 		/// Utility for sending XCM messages
 		type XcmSender: SendXcm;
 
 		type Origin: From<<Self as SystemConfig>::Origin>
 			+ Into<Result<CumulusOrigin, <Self as Config>::Origin>>;
->>>>>>> ee0d5dac
+
+		type DelegatorActions: DelegatorActions<Self::AccountId, BalanceOf<Self>>;
 	}
 
 	#[pallet::pallet]
@@ -331,14 +321,10 @@
 		LiquidityRestrictions,
 		/// Too many execution times provided.
 		TooManyExecutionsTimes,
-<<<<<<< HEAD
-		TaskDNE,
-		/// Account balance too low.
-		AccountMinimumBalanceNotMet,
-=======
 		/// ParaId provided does not match origin paraId.
 		ParaIdMismatch,
->>>>>>> ee0d5dac
+		TaskDNE,
+		AccountMinimumBalanceNotMet,
 	}
 
 	#[pallet::event]
@@ -518,32 +504,6 @@
 			Ok(().into())
 		}
 
-<<<<<<< HEAD
-		// TODO: fix the weight
-		#[pallet::weight(0)]
-		pub fn schedule_auto_compound_delegated_stake(
-			origin: OriginFor<T>,
-			provided_id: Vec<u8>,
-			execution_time: UnixTime,
-			frequency: Seconds,
-			collator_id: T::AccountId,
-			account_minimum: BalanceOf<T>,
-		) -> DispatchResult {
-			let who = ensure_signed(origin)?;
-			if frequency % 3600 != 0 {
-				Err(Error::<T>::InvalidTime)?
-			}
-			if frequency > T::MaxScheduleSeconds::get() {
-				Err(Error::<T>::TimeTooFarOut)?
-			}
-			let action = Action::AutoCompoundDelegatedStake {
-				delegator: who.clone(),
-				collator: collator_id,
-				account_minimum,
-				frequency,
-			};
-			Self::validate_and_schedule_task(action, who, provided_id, vec![execution_time; 1])?;
-=======
 		/// Schedule a task through XCMP to fire an XCMP event with a provided call.
 		///
 		/// Before the task can be scheduled the task must past validation checks.
@@ -585,7 +545,77 @@
 			let who = Sibling::from(para_id).into_account();
 			let action = Action::XCMP { para_id, call, weight_at_most };
 			Self::validate_and_schedule_task(action, who, provided_id, execution_times)?;
->>>>>>> ee0d5dac
+			Ok(().into())
+		}
+
+		// TODO: fix the weight
+		#[pallet::weight(0)]
+		pub fn schedule_auto_compound_delegated_stake(
+			origin: OriginFor<T>,
+			provided_id: Vec<u8>,
+			execution_time: UnixTime,
+			frequency: Seconds,
+			collator_id: T::AccountId,
+			account_minimum: BalanceOf<T>,
+		) -> DispatchResult {
+			let who = ensure_signed(origin)?;
+			if frequency % 3600 != 0 {
+				Err(Error::<T>::InvalidTime)?
+			}
+			if frequency > T::MaxScheduleSeconds::get() {
+				Err(Error::<T>::TimeTooFarOut)?
+			}
+			let action = Action::AutoCompoundDelegatedStake {
+				delegator: who.clone(),
+				collator: collator_id,
+				account_minimum,
+				frequency,
+			};
+			Self::validate_and_schedule_task(action, who, provided_id, vec![execution_time; 1])?;
+			Ok(().into())
+		}
+
+		/// Schedule a task through XCMP to fire an XCMP event with a provided call.
+		///
+		/// Before the task can be scheduled the task must past validation checks.
+		/// * The transaction is signed
+		/// * The provided_id's length > 0
+		/// * The para_id is that of the sender
+		/// * The times are valid
+		///
+		/// # Parameters
+		/// * `provided_id`: An id provided by the user. This id must be unique for the user.
+		/// * `execution_times`: The list of unix standard times in seconds for when the task should run.
+		/// * `para_id`: Parachain id the XCMP call will be sent to.
+		/// * `call`: Call that will be sent via XCMP to the parachain id provided.
+		/// * `weight_at_most`: Required weight at most the privded call will take.
+		///
+		/// # Errors
+		/// * `InvalidTime`: Time must end in a whole hour.
+		/// * `PastTime`: Time must be in the future.
+		/// * `DuplicateTask`: There can be no duplicate tasks.
+		/// * `TimeSlotFull`: Time slot is full. No more tasks can be scheduled for this time.
+		/// * `ParaIdMismatch`: ParaId provided does not match origin paraId.
+		///
+		/// TODO: Create benchmark for schedule_xcmp_task
+		#[pallet::weight(<T as Config>::WeightInfo::schedule_notify_task_full(execution_times.len().try_into().unwrap()))]
+		#[transactional]
+		pub fn schedule_xcmp_task(
+			origin: OriginFor<T>,
+			provided_id: Vec<u8>,
+			execution_times: Vec<UnixTime>,
+			para_id: ParaId,
+			call: Vec<u8>,
+			weight_at_most: Weight,
+		) -> DispatchResult {
+			let origin_para_id: ParaId = ensure_sibling_para(<T as Config>::Origin::from(origin))?;
+			if para_id != origin_para_id {
+				Err(<Error<T>>::ParaIdMismatch)?
+			}
+
+			let who = Sibling::from(para_id).into_account();
+			let action = Action::XCMP { para_id, call, weight_at_most };
+			Self::validate_and_schedule_task(action, who, provided_id, execution_times)?;
 			Ok(().into())
 		}
 
@@ -915,7 +945,8 @@
 									amount,
 									task_id.clone(),
 								),
-<<<<<<< HEAD
+							Action::XCMP { para_id, call, weight_at_most } =>
+								Self::run_xcmp_task(para_id, call, weight_at_most, task_id.clone()),
 							Action::AutoCompoundDelegatedStake {
 								delegator,
 								collator,
@@ -933,10 +964,6 @@
 								task = mut_task;
 								weight
 							},
-=======
-							Action::XCMP { para_id, call, weight_at_most } =>
-								Self::run_xcmp_task(para_id, call, weight_at_most, task_id.clone()),
->>>>>>> ee0d5dac
 						};
 						Self::decrement_task_and_remove_if_complete(*task_id, task);
 						task_action_weight
@@ -1022,7 +1049,32 @@
 			<T as Config>::WeightInfo::run_native_transfer_task()
 		}
 
-<<<<<<< HEAD
+		pub fn run_xcmp_task(
+			para_id: ParaId,
+			call: Vec<u8>,
+			weight_at_most: Weight,
+			task_id: T::Hash,
+		) -> Weight {
+			let destination = (1, Junction::Parachain(para_id.into()));
+			let message = Xcm(vec![Transact {
+				origin_type: OriginKind::Native,
+				require_weight_at_most: weight_at_most,
+				call: call.into(),
+			}]);
+			match T::XcmSender::send_xcm(destination, message) {
+				Ok(()) => {
+					Self::deposit_event(Event::SuccessfullySentXCMP { task_id, para_id });
+				},
+				Err(e) => {
+					Self::deposit_event(Event::FailedToSendXCMP { task_id, para_id, error: e });
+				},
+			}
+			// Adding 1 DB write that doesn't get accounted for in the benchmarks to run an xcmp task
+			T::DbWeight::get()
+				.writes(1)
+				.saturating_add(<T as Config>::WeightInfo::run_xcmp_task())
+		}
+
 		pub fn run_auto_compound_delegated_stake(
 			delegator: T::AccountId,
 			collator: T::AccountId,
@@ -1093,32 +1145,6 @@
 					T::DelegatorActions::delegator_bond_more(&delegator, &collator, delegation)
 						.and(Ok(delegation))
 				})
-=======
-		pub fn run_xcmp_task(
-			para_id: ParaId,
-			call: Vec<u8>,
-			weight_at_most: Weight,
-			task_id: T::Hash,
-		) -> Weight {
-			let destination = (1, Junction::Parachain(para_id.into()));
-			let message = Xcm(vec![Transact {
-				origin_type: OriginKind::Native,
-				require_weight_at_most: weight_at_most,
-				call: call.into(),
-			}]);
-			match T::XcmSender::send_xcm(destination, message) {
-				Ok(()) => {
-					Self::deposit_event(Event::SuccessfullySentXCMP { task_id, para_id });
-				},
-				Err(e) => {
-					Self::deposit_event(Event::FailedToSendXCMP { task_id, para_id, error: e });
-				},
-			}
-			// Adding 1 DB write that doesn't get accounted for in the benchmarks to run an xcmp task
-			T::DbWeight::get()
-				.writes(1)
-				.saturating_add(<T as Config>::WeightInfo::run_xcmp_task())
->>>>>>> ee0d5dac
 		}
 
 		/// Decrements task executions left.
@@ -1231,7 +1257,6 @@
 				return Ok(task_id)
 			}
 
-<<<<<<< HEAD
 			Self::insert_scheduled_tasks(task_id, execution_times)
 		}
 
@@ -1262,25 +1287,6 @@
 				Commit(Ok(task_id))
 			})
 			.map_err(|_| Error::<T>::TimeSlotFull)
-=======
-			for time in execution_times.iter() {
-				match Self::get_scheduled_tasks(*time) {
-					None => {
-						let task_ids: BoundedVec<T::Hash, T::MaxTasksPerSlot> =
-							vec![task_id].try_into().unwrap();
-						<ScheduledTasks<T>>::insert(*time, task_ids);
-					},
-					Some(mut task_ids) => {
-						if let Err(_) = task_ids.try_push(task_id) {
-							return Err(Error::<T>::TimeSlotFull)?
-						}
-						<ScheduledTasks<T>>::insert(*time, task_ids);
-					},
-				}
-			}
-
-			Ok(task_id)
->>>>>>> ee0d5dac
 		}
 
 		/// Validate and schedule task.
@@ -1360,15 +1366,12 @@
 				Action::Notify { message: _ } => <T as Config>::WeightInfo::run_notify_task(),
 				Action::NativeTransfer { sender: _, recipient: _, amount: _ } =>
 					<T as Config>::WeightInfo::run_native_transfer_task(),
-<<<<<<< HEAD
-				// TODO: Figure out real weight
-				Action::AutoCompoundDelegatedStake { .. } => 0,
-=======
 				// Adding 1 DB write that doesn't get accounted for in the benchmarks to run an xcmp task
 				Action::XCMP { para_id: _, call: _, weight_at_most: _ } => T::DbWeight::get()
 					.writes(1)
 					.saturating_add(<T as Config>::WeightInfo::run_xcmp_task()),
->>>>>>> ee0d5dac
+				// TODO: Figure out real weight
+				Action::AutoCompoundDelegatedStake { .. } => 0,
 			};
 
 			let total_weight = action_weight.saturating_mul(executions.into());
