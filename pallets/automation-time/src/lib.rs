// This file is part of OAK Blockchain.

// Copyright (C) 2022 OAK Network
// SPDX-License-Identifier: Apache-2.0

// Licensed under the Apache License, Version 2.0 (the "License");
// you may not use this file except in compliance with the License.
// You may obtain a copy of the License at
//
// http://www.apache.org/licenses/LICENSE-2.0
//
// Unless required by applicable law or agreed to in writing, software
// distributed under the License is distributed on an "AS IS" BASIS,
// WITHOUT WARRANTIES OR CONDITIONS OF ANY KIND, either express or implied.
// See the License for the specific language governing permissions and
// limitations under the License.

//! # Automation time pallet
//!
//! DISCLAIMER: This pallet is still in it's early stages. At this point
//! we only support scheduling two tasks per hour, and sending an on-chain
//! with a custom message.
//!
//! This pallet allows a user to schedule tasks. Tasks can scheduled for any whole hour in the future.
//! In order to run tasks this pallet consumes up to a certain amount of weight during `on_initialize`.
//!
//! The pallet supports the following tasks:
//! * On-chain events with custom text
//!

#![cfg_attr(not(feature = "std"), no_std)]
pub use pallet::*;

#[cfg(test)]
mod mock;

#[cfg(test)]
mod tests;

mod benchmarking;
pub mod migrations;
pub mod weights;

mod exchange;
pub use exchange::*;

use core::convert::TryInto;
use frame_support::{
	pallet_prelude::*,
	sp_runtime::traits::Hash,
	storage::{with_transaction, TransactionOutcome::*},
	traits::StorageVersion,
	BoundedVec,
};
use frame_system::pallet_prelude::*;
use log::info;
use pallet_timestamp::{self as timestamp};
use scale_info::TypeInfo;
use sp_runtime::{
	DispatchError,
	traits::{SaturatedConversion, Saturating},
	Perbill,
};
use sp_std::{vec, vec::Vec};

pub use weights::WeightInfo;

// NOTE: this is the current storage version for the code.
// On migration, you will need to increment this.
const CURRENT_CODE_STORAGE_VERSION: StorageVersion = StorageVersion::new(2);

#[frame_support::pallet]
pub mod pallet {
	use super::*;

	pub type AccountOf<T> = <T as frame_system::Config>::AccountId;
	pub type BalanceOf<T> = <<T as Config>::NativeTokenExchange as NativeTokenExchange<T>>::Balance;
	type UnixTime = u64;

	/// The enum that stores all action specific data.
	#[derive(Clone, Debug, Eq, PartialEq, Encode, Decode, TypeInfo)]
	#[scale_info(skip_type_params(T))]
	pub enum Action<T: Config> {
		Notify { message: Vec<u8> },
		NativeTransfer { sender: AccountOf<T>, recipient: AccountOf<T>, amount: BalanceOf<T> },
	}

	/// The struct that stores data for a missed task.
	#[derive(Debug, Eq, PartialEq, Encode, Decode, TypeInfo)]
	#[scale_info(skip_type_params(T))]
	pub struct MissedTask<T: Config> {
		task_id: T::Hash,
		execution_time: UnixTime,
	}

	impl<T: Config> MissedTask<T> {
		pub fn create_missed_task(task_id: T::Hash, execution_time: UnixTime) -> MissedTask<T> {
			MissedTask::<T> { task_id, execution_time }
		}
	}

	/// The struct that stores all information needed for a task.
	#[derive(Debug, Eq, Encode, Decode, TypeInfo)]
	#[scale_info(skip_type_params(T))]
	pub struct Task<T: Config> {
		owner_id: AccountOf<T>,
		provided_id: Vec<u8>,
		execution_times: BoundedVec<UnixTime, T::MaxExecutionTimes>,
		executions_left: u32,
		action: Action<T>,
	}

	/// Needed for assert_eq to compare Tasks in tests due to BoundedVec.
	impl<T: Config> PartialEq for Task<T> {
		fn eq(&self, other: &Self) -> bool {
			self.owner_id == other.owner_id &&
				self.provided_id == other.provided_id &&
				self.action == other.action &&
				self.executions_left == other.executions_left &&
				self.execution_times.len() == other.execution_times.len() &&
				self.execution_times.capacity() == other.execution_times.capacity() &&
				self.execution_times.to_vec() == other.execution_times.to_vec()
		}
	}

	impl<T: Config> Task<T> {
		pub fn create_event_task(
			owner_id: AccountOf<T>,
			provided_id: Vec<u8>,
			execution_times: BoundedVec<UnixTime, T::MaxExecutionTimes>,
			message: Vec<u8>,
		) -> Task<T> {
			let action = Action::Notify { message };
			let executions_left: u32 = execution_times.len().try_into().unwrap();
			Task::<T> { owner_id, provided_id, execution_times, executions_left, action }
		}
		pub fn create_native_transfer_task(
			owner_id: AccountOf<T>,
			provided_id: Vec<u8>,
			execution_times: BoundedVec<UnixTime, T::MaxExecutionTimes>,
			recipient_id: AccountOf<T>,
			amount: BalanceOf<T>,
		) -> Task<T> {
			let action = Action::NativeTransfer {
				sender: owner_id.clone(),
				recipient: recipient_id,
				amount,
			};
			let executions_left: u32 = execution_times.len().try_into().unwrap();
			Task::<T> { owner_id, provided_id, execution_times, executions_left, action }
		}

		pub fn get_executions_left(&self) -> u32 {
			self.executions_left
		}
	}

	#[derive(Debug, Encode, Decode, TypeInfo)]
	#[scale_info(skip_type_params(T))]
	pub struct TaskHashInput<T: Config> {
		owner_id: AccountOf<T>,
		provided_id: Vec<u8>,
	}

	impl<T: Config> TaskHashInput<T> {
		pub fn create_hash_input(owner_id: AccountOf<T>, provided_id: Vec<u8>) -> TaskHashInput<T> {
			TaskHashInput::<T> { owner_id, provided_id }
		}
	}

	#[pallet::config]
	pub trait Config: frame_system::Config + pallet_timestamp::Config {
		type Event: From<Event<Self>> + IsType<<Self as frame_system::Config>::Event>;

		/// Weight information for the extrinsics in this module.
		type WeightInfo: WeightInfo;

		/// The maximum number of tasks that can be scheduled for a time slot.
		#[pallet::constant]
		type MaxTasksPerSlot: Get<u32>;

		/// The maximum number of times that a task can be scheduled for.
		#[pallet::constant]
		type MaxExecutionTimes: Get<u32>;

		/// The farthest out a task can be scheduled.
		#[pallet::constant]
		type MaxScheduleSeconds: Get<u64>;

		/// The maximum weight per block.
		#[pallet::constant]
		type MaxBlockWeight: Get<Weight>;

		/// The maximum percentage of weight per block used for scheduled tasks.
		#[pallet::constant]
		type MaxWeightPercentage: Get<Perbill>;

		/// The maximum percentage of weight per block used for scheduled tasks.
		#[pallet::constant]
		type UpdateQueueRatio: Get<Perbill>;

		/// The time each block takes.
		#[pallet::constant]
		type SecondsPerBlock: Get<u64>;

		#[pallet::constant]
		type ExecutionWeightFee: Get<BalanceOf<Self>>;

		/// Handler for fees and native token transfers.
		type NativeTokenExchange: NativeTokenExchange<Self>;
	}

	#[pallet::pallet]
	#[pallet::without_storage_info]
	#[pallet::generate_store(pub(super) trait Store)]
	pub struct Pallet<T>(_);

	#[pallet::storage]
	#[pallet::getter(fn get_scheduled_tasks)]
	pub type ScheduledTasks<T: Config> =
		StorageMap<_, Twox64Concat, u64, BoundedVec<T::Hash, T::MaxTasksPerSlot>>;

	#[pallet::storage]
	#[pallet::getter(fn get_task)]
	pub type Tasks<T: Config> = StorageMap<_, Twox64Concat, T::Hash, Task<T>>;

	#[pallet::storage]
	#[pallet::getter(fn get_task_queue)]
	pub type TaskQueue<T: Config> = StorageValue<_, Vec<T::Hash>, ValueQuery>;

	#[pallet::storage]
	#[pallet::getter(fn get_missed_queue)]
	pub type MissedQueue<T: Config> = StorageValue<_, Vec<MissedTask<T>>, ValueQuery>;

	#[pallet::storage]
	#[pallet::getter(fn get_last_slot)]
	// NOTE: The 2 UnixTime stamps represent (last_time_slot, last_missed_slot).
	// `last_time_slot` represents the last time slot that the task queue was updated.
	// `last_missed_slot` represents the last scheduled slot where the missed queue has checked for missed tasks.
	pub type LastTimeSlot<T: Config> = StorageValue<_, (UnixTime, UnixTime)>;

	#[pallet::storage]
	#[pallet::getter(fn is_shutdown)]
	pub type Shutdown<T: Config> = StorageValue<_, bool, ValueQuery>;

	#[pallet::error]
	pub enum Error<T> {
		/// Time must end in a whole hour.
		InvalidTime,
		/// Time must be in the future.
		PastTime,
		/// Time cannot be too far in the future.
		TimeTooFarOut,
		/// The message cannot be empty.
		EmptyMessage,
		/// The provided_id cannot be empty
		EmptyProvidedId,
		/// There can be no duplicate tasks.
		DuplicateTask,
		/// Time slot is full. No more tasks can be scheduled for this time.
		TimeSlotFull,
		/// You are not the owner of the task.
		NotTaskOwner,
		/// The task does not exist.
		TaskDoesNotExist,
		/// Block time not set.
		BlockTimeNotSet,
		/// Amount has to be larger than 0.1 OAK.
		InvalidAmount,
		/// Sender cannot transfer money to self.
		TransferToSelf,
		/// Insufficient balance to pay execution fee.
		InsufficientBalance,
		/// Account liquidity restrictions prevent withdrawal.
		LiquidityRestrictions,
		/// Too many execution times provided.
		TooManyExecutionsTimes,
	}

	#[pallet::event]
	#[pallet::generate_deposit(pub(super) fn deposit_event)]
	pub enum Event<T: Config> {
		/// Schedule task success.
		TaskScheduled {
			who: AccountOf<T>,
			task_id: T::Hash,
		},
		// Cancelled a task.
		TaskCancelled {
			who: AccountOf<T>,
			task_id: T::Hash,
		},
		/// Notify event for the task.
		Notify {
			message: Vec<u8>,
		},
		/// A Task was not found.
		TaskNotFound {
			task_id: T::Hash,
		},
		/// Succcessfully transferred funds
		SuccesfullyTransferredFunds {
			task_id: T::Hash,
		},
		/// Transfer Failed
		TransferFailed {
			task_id: T::Hash,
			error: DispatchError,
		},
		/// The task could not be run at the scheduled time.
		TaskMissed {
			who: T::AccountId,
			task_id: T::Hash,
			execution_time: UnixTime,
		},
	}

	#[pallet::hooks]
	impl<T: Config> Hooks<BlockNumberFor<T>> for Pallet<T> {
		fn on_initialize(_: T::BlockNumber) -> Weight {
			if Self::is_shutdown() == true {
				return T::DbWeight::get().reads(1 as Weight)
			}

			let max_weight: Weight =
				T::MaxWeightPercentage::get().mul_floor(T::MaxBlockWeight::get());
			Self::trigger_tasks(max_weight)
		}

		fn on_runtime_upgrade() -> Weight {
			let on_chain_storage_version = StorageVersion::get::<Pallet<T>>();
			info!("on chain storage version, {:?}", on_chain_storage_version);
			if on_chain_storage_version < CURRENT_CODE_STORAGE_VERSION {
				migrations::v2::migrate::<T>()
			} else {
				info!("migration already run before");
				0
			}
		}
	}

	#[pallet::call]
	impl<T: Config> Pallet<T> {
		/// Schedule a task to fire an event with a custom message.
		///
		/// Before the task can be scheduled the task must past validation checks.
		/// * The transaction is signed
		/// * The provided_id's length > 0
		/// * The message's length > 0
		/// * The time is valid
		///
		/// # Parameters
		/// * `provided_id`: An id provided by the user. This id must be unique for the user.
		/// * `execution_times`: The list of unix standard times in seconds for when the task should run.
		/// * `message`: The message you want the event to have.
		///
		/// # Errors
		/// * `InvalidTime`: Time must end in a whole hour.
		/// * `PastTime`: Time must be in the future.
		/// * `EmptyMessage`: The message cannot be empty.
		/// * `DuplicateTask`: There can be no duplicate tasks.
		/// * `TimeSlotFull`: Time slot is full. No more tasks can be scheduled for this time.
		#[pallet::weight(<T as Config>::WeightInfo::schedule_notify_task_full(execution_times.len().try_into().unwrap()))]
		pub fn schedule_notify_task(
			origin: OriginFor<T>,
			provided_id: Vec<u8>,
			execution_times: Vec<UnixTime>,
			message: Vec<u8>,
		) -> DispatchResult {
			let who = ensure_signed(origin)?;
			if message.len() == 0 {
				Err(Error::<T>::EmptyMessage)?
			}

			Self::validate_and_schedule_task(
				Action::Notify { message },
				who,
				provided_id,
				execution_times,
			)?;
			Ok(().into())
		}

		/// Schedule a task to transfer native token balance from sender to recipient.
		///
		/// Before the task can be scheduled the task must past validation checks.
		/// * The transaction is signed
		/// * The provided_id's length > 0
		/// * The time is valid
		/// * Larger transfer amount than the acceptable minimum
		/// * Transfer to account other than to self
		///
		/// # Parameters
		/// * `provided_id`: An id provided by the user. This id must be unique for the user.
		/// * `execution_times`: The list of unix standard times in seconds for when the task should run.
		/// * `recipient_id`: Account ID of the recipient.
		/// * `amount`: Amount of balance to transfer.
		///
		/// # Errors
		/// * `InvalidTime`: Time must end in a whole hour.
		/// * `PastTime`: Time must be in the future.
		/// * `DuplicateTask`: There can be no duplicate tasks.
		/// * `TimeSlotFull`: Time slot is full. No more tasks can be scheduled for this time.
		/// * `InvalidAmount`: Amount has to be larger than 0.1 OAK.
		/// * `TransferToSelf`: Sender cannot transfer money to self.
		/// * `TransferFailed`: Transfer failed for unknown reason.
		#[pallet::weight(<T as Config>::WeightInfo::schedule_native_transfer_task_full(execution_times.len().try_into().unwrap()))]
		pub fn schedule_native_transfer_task(
			origin: OriginFor<T>,
			provided_id: Vec<u8>,
			execution_times: Vec<UnixTime>,
			recipient_id: T::AccountId,
			#[pallet::compact] amount: BalanceOf<T>,
		) -> DispatchResult {
			let who = ensure_signed(origin)?;

			// check for greater than existential deposit
			if amount < T::NativeTokenExchange::minimum_balance() {
				Err(<Error<T>>::InvalidAmount)?
			}
			// check not sent to self
			if who == recipient_id {
				Err(<Error<T>>::TransferToSelf)?
			}
			let action =
				Action::NativeTransfer { sender: who.clone(), recipient: recipient_id, amount };
			Self::validate_and_schedule_task(action, who, provided_id, execution_times)?;
			Ok(().into())
		}

		/// Cancel a task.
		///
		/// Tasks can only can be cancelled by their owners.
		///
		/// # Parameters
		/// * `task_id`: The id of the task.
		///
		/// # Errors
		/// * `NotTaskOwner`: You are not the owner of the task.
		/// * `TaskDoesNotExist`: The task does not exist.
		#[pallet::weight(<T as Config>::WeightInfo::cancel_scheduled_task_full())]
		pub fn cancel_task(origin: OriginFor<T>, task_id: T::Hash) -> DispatchResult {
			let who = ensure_signed(origin)?;

			match Self::get_task(task_id) {
				None => Err(Error::<T>::TaskDoesNotExist)?,
				Some(task) => {
					if who != task.owner_id {
						Err(Error::<T>::NotTaskOwner)?
					}
					Self::remove_task(task_id, task);
				},
			}
			Ok(().into())
		}

		/// Sudo can force cancel a task.
		///
		/// # Parameters
		/// * `task_id`: The id of the task.
		///
		/// # Errors
		/// * `TaskDoesNotExist`: The task does not exist.
		#[pallet::weight(<T as Config>::WeightInfo::force_cancel_scheduled_task_full())]
		pub fn force_cancel_task(origin: OriginFor<T>, task_id: T::Hash) -> DispatchResult {
			ensure_root(origin)?;

			match Self::get_task(task_id) {
				None => Err(Error::<T>::TaskDoesNotExist)?,
				Some(task) => Self::remove_task(task_id, task),
			}

			Ok(().into())
		}
	}

	impl<T: Config> Pallet<T> {
		/// Based on the block time, return the time slot.
		///
		/// In order to do this we:
		/// * Get the most recent timestamp from the block.
		/// * Convert the ms unix timestamp to seconds.
		/// * Bring the timestamp down to the last whole hour.
		pub fn get_current_time_slot() -> Result<UnixTime, Error<T>> {
			let now = <timestamp::Pallet<T>>::get().saturated_into::<UnixTime>();
			if now == 0 {
				Err(Error::<T>::BlockTimeNotSet)?
			}
			let now = now / 1000;
			let diff_to_hour = now % 3600;
			Ok(now.saturating_sub(diff_to_hour))
		}

		/// Checks to see if the scheduled time is valid.
		///
		/// In order for a time to be valid it must
		/// - End in a whole hour
		/// - Be in the future
		/// - Not be more than MaxScheduleSeconds out
		fn is_valid_time(scheduled_time: UnixTime) -> Result<(), Error<T>> {
			#[cfg(feature = "dev-queue")]
			if scheduled_time == 0 {
				return Ok(())
			}

			let remainder = scheduled_time % 3600;
			if remainder != 0 {
				Err(<Error<T>>::InvalidTime)?;
			}

			let current_time_slot = Self::get_current_time_slot()?;
			if scheduled_time <= current_time_slot {
				Err(<Error<T>>::PastTime)?;
			}

			if scheduled_time > current_time_slot + T::MaxScheduleSeconds::get() {
				Err(Error::<T>::TimeTooFarOut)?;
			}

			Ok(())
		}

		/// Cleans the executions times by removing duplicates and putting in ascending order.
		fn clean_execution_times_vector(execution_times: &mut Vec<UnixTime>) {
			execution_times.sort_unstable();
			execution_times.dedup();
		}

		/// Trigger tasks for the block time.
		///
		/// Complete as many tasks as possible given the maximum weight.
		pub fn trigger_tasks(max_weight: Weight) -> Weight {
			let mut weight_left: Weight = max_weight;

			// The last_missed_slot might not be caught up within just 1 block.
			// It might take multiple blocks to fully catch up, so we limit update to a max weight.
			let max_update_weight: Weight = T::UpdateQueueRatio::get().mul_floor(weight_left);
			let update_weight = Self::update_task_queue(max_update_weight);

			weight_left = weight_left.saturating_sub(update_weight);

			// need to calculate the weight of running just 1 task below.
			let run_task_weight = <T as Config>::WeightInfo::run_tasks_many_found(1)
				.saturating_add(T::DbWeight::get().reads(1 as Weight))
				.saturating_add(T::DbWeight::get().writes(1 as Weight));
			if weight_left < run_task_weight {
				return weight_left
			}

			// run as many scheduled tasks as we can
			let task_queue = Self::get_task_queue();
			weight_left = weight_left.saturating_sub(T::DbWeight::get().reads(1 as Weight));
			if task_queue.len() > 0 {
				let (tasks_left, new_weight_left) = Self::run_tasks(task_queue, weight_left);
				TaskQueue::<T>::put(tasks_left);
				weight_left =
					new_weight_left.saturating_sub(T::DbWeight::get().writes(1 as Weight));
			}

			// if there is weight left we need to handled the missed tasks
			let run_missed_task_weight = <T as Config>::WeightInfo::run_missed_tasks_many_found(1)
				.saturating_add(T::DbWeight::get().reads(1 as Weight))
				.saturating_add(T::DbWeight::get().writes(1 as Weight));
			if weight_left >= run_missed_task_weight {
				let missed_queue = Self::get_missed_queue();
				weight_left = weight_left.saturating_sub(T::DbWeight::get().reads(1 as Weight));
				if missed_queue.len() > 0 {
					let (tasks_left, new_weight_left) =
						Self::run_missed_tasks(missed_queue, weight_left);

					MissedQueue::<T>::put(tasks_left);
					weight_left =
						new_weight_left.saturating_sub(T::DbWeight::get().writes(1 as Weight));
				}
			}

			max_weight.saturating_sub(weight_left)
		}

		/// Update the task queue.
		///
		/// This function checks to see if we are in a new time slot, and if so it updates the task queue and missing queue by doing the following.
		/// 1. (update_scheduled_task_queue) If new slot, append the current task queue to the missed queue and remove tasks from task queue.
		/// 2. (update_scheduled_task_queue) Move all tasks from the new slot into the task queue and remove the slot from Scheduled tasks map.
		/// 3. (update_missed_queue) If we skipped any time slots (due to an outage) move those tasks to the missed queue.
		/// 4. (update_missed_queue) Remove all missed time slots that were moved to missed queue from the Scheduled tasks map.
		///
		pub fn update_task_queue(allotted_weight: Weight) -> Weight {
			let mut total_weight = <T as Config>::WeightInfo::update_task_queue_overhead();

			let current_time_slot = match Self::get_current_time_slot() {
				Ok(time_slot) => time_slot,
				Err(_) => return total_weight,
			};

			if let Some((last_time_slot, last_missed_slot)) = Self::get_last_slot() {
				let missed_queue_allotted_weight = allotted_weight
					.saturating_sub(T::DbWeight::get().reads(1 as Weight))
					.saturating_sub(T::DbWeight::get().writes(1 as Weight))
					.saturating_sub(<T as Config>::WeightInfo::update_scheduled_task_queue());
				let (updated_last_time_slot, scheduled_queue_update_weight) =
					Self::update_scheduled_task_queue(current_time_slot, last_time_slot);
				let (updated_last_missed_slot, missed_queue_update_weight) =
					Self::update_missed_queue(
						current_time_slot,
						last_missed_slot,
						missed_queue_allotted_weight,
					);
				LastTimeSlot::<T>::put((updated_last_time_slot, updated_last_missed_slot));
				total_weight = total_weight
					.saturating_add(missed_queue_update_weight)
					.saturating_add(scheduled_queue_update_weight)
					.saturating_add(T::DbWeight::get().reads(1 as Weight));
			} else {
				LastTimeSlot::<T>::put((current_time_slot, current_time_slot));
				total_weight = total_weight
					.saturating_add(T::DbWeight::get().writes(1 as Weight))
					.saturating_add(T::DbWeight::get().reads(1 as Weight));
			}

			total_weight
		}

		/// Update the task queue with scheduled tasks for the current slot
		///
		/// 1. If new slot, append the current task queue to the missed queue and remove tasks from task queue.
		/// 2. Move all tasks from the new slot into the task queue and remove the slot from Scheduled tasks map.
		pub fn update_scheduled_task_queue(
			current_time_slot: u64,
			last_time_slot: u64,
		) -> (Weight, u64) {
			if current_time_slot != last_time_slot {
				let missed_tasks = Self::get_task_queue();
				let mut missed_queue = Self::get_missed_queue();
				for missed_task in missed_tasks {
					let new_missed_task: MissedTask<T> =
						MissedTask::<T> { task_id: missed_task, execution_time: last_time_slot };
					missed_queue.push(new_missed_task);
				}
				MissedQueue::<T>::put(missed_queue);
				// move current time slot to task queue or clear the task queue
				if let Some(task_ids) = Self::get_scheduled_tasks(current_time_slot) {
					TaskQueue::<T>::put(task_ids);
					ScheduledTasks::<T>::remove(current_time_slot);
				} else {
					let empty_queue: Vec<T::Hash> = vec![];
					TaskQueue::<T>::put(empty_queue);
				}
			}
			let weight_used = <T as Config>::WeightInfo::update_scheduled_task_queue();
			(current_time_slot, weight_used)
		}

		/// Checks if append_to_missed_tasks needs to run and then runs and measures weight as needed
		pub fn update_missed_queue(
			current_time_slot: u64,
			last_missed_slot: u64,
			allotted_weight: Weight,
		) -> (Weight, u64) {
			if current_time_slot != last_missed_slot {
				// will need to move missed time slots into missed queue
				let (append_weight, missed_slots_moved) = Self::append_to_missed_tasks(
					current_time_slot,
					last_missed_slot,
					allotted_weight,
				);

				let last_missed_slot_tracker =
					last_missed_slot.saturating_add(missed_slots_moved.saturating_mul(3600));
				let used_weight = append_weight;
				(last_missed_slot_tracker, used_weight)
			} else {
				(last_missed_slot, 0)
			}
		}

		/// Checks each previous time slots to move any missed tasks into the missed_queue
		///
		/// 1. If we skipped any time slots (due to an outage) move those tasks to the missed queue.
		/// 2. Remove all missed time slots that were moved to missed queue from the Scheduled tasks map.
		pub fn append_to_missed_tasks(
			current_time_slot: UnixTime,
			last_missed_slot: UnixTime,
			mut allotted_weight: Weight,
		) -> (Weight, u64) {
			// will need to move task queue into missed queue
			let mut missed_tasks = vec![];
			let mut diff =
				(current_time_slot.saturating_sub(last_missed_slot) / 3600).saturating_sub(1);
			for i in 0..diff {
				if allotted_weight < <T as Config>::WeightInfo::shift_missed_tasks() {
					diff = i;
					break
				}
				let mut slot_missed_tasks = Self::shift_missed_tasks(last_missed_slot, i);
				missed_tasks.append(&mut slot_missed_tasks);
				allotted_weight =
					allotted_weight.saturating_sub(<T as Config>::WeightInfo::shift_missed_tasks());
			}
			// Update the missed queue
			let mut missed_queue = Self::get_missed_queue();
			missed_queue.append(&mut missed_tasks);
			MissedQueue::<T>::put(missed_queue);

			let weight = <T as Config>::WeightInfo::append_to_missed_tasks(diff.saturated_into());
			(weight, diff)
		}

		/// Grabs all of the missed tasks from a time slot.
		/// The time slot to grab missed tasks is calculated given:
		/// 1. last missed slot that was stored
		/// 2. the number of slots that it should skip after that
		pub fn shift_missed_tasks(
			last_missed_slot: UnixTime,
			number_of_missed_slots: u64,
		) -> Vec<MissedTask<T>> {
			let mut tasks = vec![];
			let seconds_in_slot = 3600;
			let shift = seconds_in_slot.saturating_mul(number_of_missed_slots + 1);
			let new_time_slot = last_missed_slot.saturating_add(shift);
			if let Some(task_ids) = Self::get_scheduled_tasks(new_time_slot) {
				ScheduledTasks::<T>::remove(new_time_slot);
				for task_id in task_ids {
					let new_missed_task: MissedTask<T> =
						MissedTask::<T> { task_id, execution_time: new_time_slot };
					tasks.push(new_missed_task);
				}
			}
			return tasks
		}

		/// Runs as many tasks as the weight allows from the provided vec of task_ids.
		///
		/// Returns a vec with the tasks that were not run and the remaining weight.
		pub fn run_tasks(
			mut task_ids: Vec<T::Hash>,
			mut weight_left: Weight,
		) -> (Vec<T::Hash>, Weight) {
			let mut consumed_task_index: usize = 0;
			for task_id in task_ids.iter() {
				consumed_task_index.saturating_inc();
				let action_weight = match Self::get_task(task_id) {
					None => {
						Self::deposit_event(Event::TaskNotFound { task_id: task_id.clone() });
						<T as Config>::WeightInfo::run_tasks_many_missing(1)
					},
					Some(task) => {
						let task_action_weight = match task.action.clone() {
							Action::Notify { message } => Self::run_notify_task(message),
							Action::NativeTransfer { sender, recipient, amount } =>
								Self::run_native_transfer_task(
									sender,
									recipient,
									amount,
									task_id.clone(),
								),
						};
						Self::decrement_task_and_remove_if_complete(*task_id, task);
						task_action_weight
							.saturating_add(T::DbWeight::get().writes(1 as Weight))
							.saturating_add(T::DbWeight::get().reads(1 as Weight))
					},
				};

				weight_left = weight_left.saturating_sub(action_weight);

				if weight_left < <T as Config>::WeightInfo::run_tasks_many_found(1) {
					break
				}
			}

			if consumed_task_index == task_ids.len() {
				return (vec![], weight_left)
			} else {
				return (task_ids.split_off(consumed_task_index), weight_left)
			}
		}

		/// Send events for as many missed tasks as the weight allows from the provided vec of task_ids.
		///
		/// Returns a vec with the tasks that were not run and the remaining weight.
		pub fn run_missed_tasks(
			mut missed_tasks: Vec<MissedTask<T>>,
			mut weight_left: Weight,
		) -> (Vec<MissedTask<T>>, Weight) {
			let mut consumed_task_index: usize = 0;
			for missed_task in missed_tasks.iter() {
				consumed_task_index += 1;

				let action_weight = match Self::get_task(missed_task.task_id) {
					None => {
						Self::deposit_event(Event::TaskNotFound {
							task_id: missed_task.task_id.clone(),
						});
						<T as Config>::WeightInfo::run_missed_tasks_many_missing(1)
					},
					Some(task) => {
						Self::deposit_event(Event::TaskMissed {
							who: task.owner_id.clone(),
							task_id: missed_task.task_id.clone(),
							execution_time: missed_task.execution_time,
						});
						Self::decrement_task_and_remove_if_complete(missed_task.task_id, task);
						<T as Config>::WeightInfo::run_missed_tasks_many_found(1)
					},
				};

				weight_left = weight_left.saturating_sub(action_weight);

				if weight_left < <T as Config>::WeightInfo::run_missed_tasks_many_found(1) {
					break
				}
			}

			if consumed_task_index == missed_tasks.len() {
				return (vec![], weight_left)
			} else {
				return (missed_tasks.split_off(consumed_task_index), weight_left)
			}
		}

		/// Fire the notify event with the custom message.
		pub fn run_notify_task(message: Vec<u8>) -> Weight {
			Self::deposit_event(Event::Notify { message });
			<T as Config>::WeightInfo::run_notify_task()
		}

		pub fn run_native_transfer_task(
			sender: T::AccountId,
			recipient: T::AccountId,
			amount: BalanceOf<T>,
			task_id: T::Hash,
		) -> Weight {
			match T::NativeTokenExchange::transfer(&sender, &recipient, amount) {
				Ok(_number) => Self::deposit_event(Event::SuccesfullyTransferredFunds { task_id }),
				Err(e) => Self::deposit_event(Event::TransferFailed { task_id, error: e }),
			};

			<T as Config>::WeightInfo::run_native_transfer_task()
		}

		/// Decrements task executions left.
		/// If task is complete then removes task. If task not complete update task map.
		/// A task has been completed if executions left equals 0.
		fn decrement_task_and_remove_if_complete(task_id: T::Hash, mut task: Task<T>) {
			task.executions_left = task.executions_left.saturating_sub(1);
			if task.executions_left <= 0 {
				Tasks::<T>::remove(task_id);
			} else {
				Tasks::<T>::insert(task_id, task);
			}
		}

		/// Removes the task of the provided task_id and all scheduled tasks, including those in the task queue.
		///
		fn remove_task(task_id: T::Hash, task: Task<T>) {
			let mut found_task: bool = false;
			Self::clean_execution_times_vector(&mut task.execution_times.to_vec());
			let current_time_slot = match Self::get_current_time_slot() {
				Ok(time_slot) => time_slot,
				// This will only occur for the first block in the chain.
				Err(_) => 0,
			};

			if let Some((last_time_slot, _)) = Self::get_last_slot() {
				for execution_time in task.execution_times.iter().rev() {
					// Execution time is less than current time slot and in the past.  No more execution times need to be removed.
					if *execution_time < current_time_slot {
						break
					}
					// Execution time is equal to last time slot and task queue should be checked for task id.
					// After checking task queue no other execution times need to be removed.
					if *execution_time == last_time_slot {
						let mut task_queue = Self::get_task_queue();
						for i in 0..task_queue.len() {
							if task_queue[i] == task_id {
								task_queue.remove(i);
								TaskQueue::<T>::put(task_queue);
								found_task = true;
								break
							}
						}
						break
					}
					// Execution time is greater than current time slot and in the future.  Remove task id from scheduled tasks.
					if let Some(mut task_ids) = Self::get_scheduled_tasks(*execution_time) {
						for i in 0..task_ids.len() {
							if task_ids[i] == task_id {
								if task_ids.len() == 1 {
									<ScheduledTasks<T>>::remove(*execution_time);
								} else {
									task_ids.remove(i);
									<ScheduledTasks<T>>::insert(*execution_time, task_ids);
								}
								found_task = true;
								break
							}
						}
					}
				}
			} else {
				// If last time slot does not exist then check each time in scheduled tasks and remove if exists.
				for execution_time in task.execution_times.iter().rev() {
					if let Some(mut task_ids) = Self::get_scheduled_tasks(*execution_time) {
						for i in 0..task_ids.len() {
							if task_ids[i] == task_id {
								if task_ids.len() == 1 {
									<ScheduledTasks<T>>::remove(*execution_time);
								} else {
									task_ids.remove(i);
									<ScheduledTasks<T>>::insert(*execution_time, task_ids);
								}
								found_task = true;
								break
							}
						}
					}
				}
			}

			if !found_task {
				Self::deposit_event(Event::TaskNotFound { task_id });
			}

			<Tasks<T>>::remove(task_id);
			Self::deposit_event(Event::TaskCancelled { who: task.owner_id, task_id });
		}

		/// Schedule task and return it's task_id.
		/// With transaction will protect against a partial success where N of M execution times might be full,
		/// rolling back any successful insertions into the schedule task table.
		pub fn schedule_task(
			owner_id: AccountOf<T>,
			provided_id: Vec<u8>,
			execution_times: Vec<UnixTime>,
		) -> Result<T::Hash, Error<T>> {
			let task_id = Self::generate_task_id(owner_id.clone(), provided_id.clone());

			if let Some(_) = Self::get_task(task_id) {
				Err(Error::<T>::DuplicateTask)?
			}

<<<<<<< HEAD
			let outcome = with_transaction(|| -> storage::TransactionOutcome<Result<T::Hash, DispatchError>> {
=======
			// If 'dev-queue' feature flag and execution_times equals [0], allows for putting a task directly on the task queue
			#[cfg(feature = "dev-queue")]
			if execution_times == vec![0] {
				let mut task_queue = Self::get_task_queue();
				task_queue.push(task_id);
				TaskQueue::<T>::put(task_queue);

				return Ok(task_id)
			}

			with_transaction(|| -> storage::TransactionOutcome<Result<T::Hash, Error<T>>> {
>>>>>>> 23b29e23
				for time in execution_times.iter() {
					match Self::get_scheduled_tasks(*time) {
						None => {
							let task_ids: BoundedVec<T::Hash, T::MaxTasksPerSlot> =
								vec![task_id].try_into().unwrap();
							<ScheduledTasks<T>>::insert(*time, task_ids);
						},
						Some(mut task_ids) => {
							if let Err(_) = task_ids.try_push(task_id) {
								return Rollback(Err(DispatchError::Other("time slot full")))
							}
							<ScheduledTasks<T>>::insert(*time, task_ids);
						},
					}
				}

				Commit(Ok(task_id))
			});

			match outcome {
				Ok(task_id) => Ok(task_id),
				Err(_) => Err(Error::<T>::TimeSlotFull),
			}
		}

		/// Validate and schedule task.
		/// This will also charge the execution fee.
		pub fn validate_and_schedule_task(
			action: Action<T>,
			who: T::AccountId,
			provided_id: Vec<u8>,
			mut execution_times: Vec<UnixTime>,
		) -> Result<(), Error<T>> {
			if provided_id.len() == 0 {
				Err(Error::<T>::EmptyProvidedId)?
			}

			Self::clean_execution_times_vector(&mut execution_times);
			if execution_times.len() > T::MaxExecutionTimes::get().try_into().unwrap() {
				Err(Error::<T>::TooManyExecutionsTimes)?;
			}
			for time in execution_times.iter() {
				Self::is_valid_time(*time)?;
			}

			let fee =
				Self::calculate_execution_fee(&action, execution_times.len().try_into().unwrap());
			T::NativeTokenExchange::can_pay_fee(&who, fee.clone())
				.map_err(|_| Error::InsufficientBalance)?;

			let task_id =
				Self::schedule_task(who.clone(), provided_id.clone(), execution_times.clone())?;
			let executions_left: u32 = execution_times.len().try_into().unwrap();
			let task: Task<T> = Task::<T> {
				owner_id: who.clone(),
				provided_id,
				execution_times: execution_times.try_into().unwrap(),
				executions_left,
				action,
			};
			<Tasks<T>>::insert(task_id, task);

			// This should never error if can_pay_fee passed.
			T::NativeTokenExchange::withdraw_fee(&who, fee.clone())
				.map_err(|_| Error::LiquidityRestrictions)?;

			Self::deposit_event(Event::TaskScheduled { who, task_id });
			Ok(())
		}

		pub fn generate_task_id(owner_id: AccountOf<T>, provided_id: Vec<u8>) -> T::Hash {
			let task_hash_input =
				TaskHashInput::<T> { owner_id: owner_id.clone(), provided_id: provided_id.clone() };
			T::Hashing::hash_of(&task_hash_input)
		}

		fn calculate_execution_fee(action: &Action<T>, executions: u32) -> BalanceOf<T> {
			let raw_weight = match action {
				Action::Notify { message: _ } => 1_000u32,
				Action::NativeTransfer { sender: _, recipient: _, amount: _ } => 2_000u32,
			};
			let raw_weight = raw_weight.saturating_mul(executions);
			let weight = <BalanceOf<T>>::from(raw_weight);
			T::ExecutionWeightFee::get().saturating_mul(weight)
		}
	}
}<|MERGE_RESOLUTION|>--- conflicted
+++ resolved
@@ -940,9 +940,6 @@
 				Err(Error::<T>::DuplicateTask)?
 			}
 
-<<<<<<< HEAD
-			let outcome = with_transaction(|| -> storage::TransactionOutcome<Result<T::Hash, DispatchError>> {
-=======
 			// If 'dev-queue' feature flag and execution_times equals [0], allows for putting a task directly on the task queue
 			#[cfg(feature = "dev-queue")]
 			if execution_times == vec![0] {
@@ -953,8 +950,7 @@
 				return Ok(task_id)
 			}
 
-			with_transaction(|| -> storage::TransactionOutcome<Result<T::Hash, Error<T>>> {
->>>>>>> 23b29e23
+			let outcome = with_transaction(|| -> storage::TransactionOutcome<Result<T::Hash, DispatchError>> {
 				for time in execution_times.iter() {
 					match Self::get_scheduled_tasks(*time) {
 						None => {
