// This file is part of OAK Blockchain.

// Copyright (C) 2022 OAK Network
// SPDX-License-Identifier: Apache-2.0

// Licensed under the Apache License, Version 2.0 (the "License");
// you may not use this file except in compliance with the License.
// You may obtain a copy of the License at
//
// http://www.apache.org/licenses/LICENSE-2.0
//
// Unless required by applicable law or agreed to in writing, software
// distributed under the License is distributed on an "AS IS" BASIS,
// WITHOUT WARRANTIES OR CONDITIONS OF ANY KIND, either express or implied.
// See the License for the specific language governing permissions and
// limitations under the License.

//! # Automation time pallet
//!
//! DISCLAIMER: This pallet is still in it's early stages. At this point
//! we only support scheduling two tasks per minute, and sending an on-chain
//! with a custom message.
//!
//! This pallet allows a user to schedule tasks. Tasks can scheduled for any whole minute in the future.
//! In order to run tasks this pallet consumes up to a certain amount of weight during `on_initialize`.
//!
//! The pallet supports the following tasks:
//! * On-chain events with custom text
//!

#![cfg_attr(not(feature = "std"), no_std)]
pub use pallet::*;

#[cfg(test)]
mod mock;

#[cfg(test)]
mod tests;

mod benchmarking;
pub mod weights;
pub mod migrations;

mod exchange;
pub use exchange::*;

use core::convert::TryInto;
use frame_support::{pallet_prelude::*, sp_runtime::traits::Hash, traits::StorageVersion, BoundedVec};
use frame_system::pallet_prelude::*;
use pallet_timestamp::{self as timestamp};
use scale_info::TypeInfo;
use sp_runtime::{
	traits::{SaturatedConversion, Saturating},
	Perbill,
};
use sp_std::{vec, vec::Vec};
use log::info;

pub use weights::WeightInfo;

// NOTE: this is the current storage version for the code.
// On migration, you will need to increment this.
const CURRENT_CODE_STORAGE_VERSION: StorageVersion = StorageVersion::new(1);

#[frame_support::pallet]
pub mod pallet {
	use super::*;

	pub type AccountOf<T> = <T as frame_system::Config>::AccountId;
	pub type BalanceOf<T> = <<T as Config>::NativeTokenExchange as NativeTokenExchange<T>>::Balance;
	type UnixTime = u64;

	/// The enum that stores all action specific data.
	#[derive(Debug, Eq, PartialEq, Encode, Decode, TypeInfo)]
	#[scale_info(skip_type_params(T))]
	pub enum Action<T: Config> {
		Notify { message: Vec<u8> },
		NativeTransfer { sender: AccountOf<T>, recipient: AccountOf<T>, amount: BalanceOf<T> },
	}

	/// The struct that stores all information needed for a task.
	#[derive(Debug, Eq, PartialEq, Encode, Decode, TypeInfo)]
	#[scale_info(skip_type_params(T))]
	pub struct Task<T: Config> {
		owner_id: AccountOf<T>,
		provided_id: Vec<u8>,
		time: UnixTime,
		action: Action<T>,
	}

	impl<T: Config> Task<T> {
		pub fn create_event_task(
			owner_id: AccountOf<T>,
			provided_id: Vec<u8>,
			time: UnixTime,
			message: Vec<u8>,
		) -> Task<T> {
			let action = Action::Notify { message };
			Task::<T> { owner_id, provided_id, time, action }
		}
		pub fn create_native_transfer_task(
			owner_id: AccountOf<T>,
			provided_id: Vec<u8>,
			time: UnixTime,
			recipient_id: AccountOf<T>,
			amount: BalanceOf<T>,
		) -> Task<T> {
			let action = Action::NativeTransfer {
				sender: owner_id.clone(),
				recipient: recipient_id,
				amount,
			};
			Task::<T> { owner_id, provided_id, time, action }
		}
	}

	#[derive(Debug, Encode, Decode, TypeInfo)]
	#[scale_info(skip_type_params(T))]
	pub struct TaskHashInput<T: Config> {
		owner_id: AccountOf<T>,
		provided_id: Vec<u8>,
	}

	impl<T: Config> TaskHashInput<T> {
		pub fn create_hash_input(owner_id: AccountOf<T>, provided_id: Vec<u8>) -> TaskHashInput<T> {
			TaskHashInput::<T> { owner_id, provided_id }
		}
	}

	#[pallet::config]
	pub trait Config: frame_system::Config + pallet_timestamp::Config {
		type Event: From<Event<Self>> + IsType<<Self as frame_system::Config>::Event>;

		/// Weight information for the extrinsics in this module.
		type WeightInfo: WeightInfo;

		/// The maximum number of tasks that can be scheduled for a time slot.
		#[pallet::constant]
		type MaxTasksPerSlot: Get<u32>;

		/// The farthest out a task can be scheduled.
		#[pallet::constant]
		type MaxScheduleSeconds: Get<u64>;

		/// The maximum weight per block.
		#[pallet::constant]
		type MaxBlockWeight: Get<Weight>;

		/// The maximum percentage of weight per block used for scheduled tasks.
		#[pallet::constant]
		type MaxWeightPercentage: Get<Perbill>;

		/// The maximum percentage of weight per block used for scheduled tasks.
		#[pallet::constant]
		type UpdateQueueRatio: Get<Perbill>;

		/// The time each block takes.
		#[pallet::constant]
		type SecondsPerBlock: Get<u64>;

		#[pallet::constant]
		type ExecutionWeightFee: Get<BalanceOf<Self>>;

		/// Handler for fees and native token transfers.
		type NativeTokenExchange: NativeTokenExchange<Self>;
	}

	#[pallet::pallet]
	#[pallet::without_storage_info]
	#[pallet::generate_store(pub(super) trait Store)]
	pub struct Pallet<T>(_);

	#[pallet::storage]
	#[pallet::getter(fn get_scheduled_tasks)]
	pub type ScheduledTasks<T: Config> =
		StorageMap<_, Twox64Concat, u64, BoundedVec<T::Hash, T::MaxTasksPerSlot>>;

	#[pallet::storage]
	#[pallet::getter(fn get_task)]
	pub type Tasks<T: Config> = StorageMap<_, Twox64Concat, T::Hash, Task<T>>;

	#[pallet::storage]
	#[pallet::getter(fn get_task_queue)]
	pub type TaskQueue<T: Config> = StorageValue<_, Vec<T::Hash>, ValueQuery>;

	#[pallet::storage]
	#[pallet::getter(fn get_missed_queue)]
	pub type MissedQueue<T: Config> = StorageValue<_, Vec<T::Hash>, ValueQuery>;

	#[pallet::storage]
	#[pallet::getter(fn get_last_slot)]
	// NOTE: The 2 UnixTime stamps represent (last_time_slot, last_missed_slot).
	// `last_time_slot` represents the last time slot that the task queue was updated.
	// `last_missed_slot` represents the last scheduled slot where the missed queue has checked for missed tasks.
	pub type LastTimeSlot<T: Config> = StorageValue<_, (UnixTime, UnixTime)>;

	#[pallet::storage]
	#[pallet::getter(fn is_shutdown)]
	pub type Shutdown<T: Config> = StorageValue<_, bool, ValueQuery>;

	#[pallet::error]
	pub enum Error<T> {
		/// Time must end in a whole minute.
		InvalidTime,
		/// Time must be in the future.
		PastTime,
		/// Time cannot be too far in the future.
		TimeTooFarOut,
		/// The message cannot be empty.
		EmptyMessage,
		/// The provided_id cannot be empty
		EmptyProvidedId,
		/// There can be no duplicate tasks.
		DuplicateTask,
		/// Time slot is full. No more tasks can be scheduled for this time.
		TimeSlotFull,
		/// You are not the owner of the task.
		NotTaskOwner,
		/// The task does not exist.
		TaskDoesNotExist,
		/// Block time not set.
		BlockTimeNotSet,
		/// Amount has to be larger than 0.1 OAK.
		InvalidAmount,
		/// Sender cannot transfer money to self.
		TransferToSelf,
		/// Insufficient balance to pay execution fee.
		InsufficientBalance,
		/// Account liquidity restrictions prevent withdrawal.
		LiquidityRestrictions,
	}

	#[pallet::event]
	#[pallet::generate_deposit(pub(super) fn deposit_event)]
	pub enum Event<T: Config> {
		/// Schedule task success.
		TaskScheduled {
			who: AccountOf<T>,
			task_id: T::Hash,
		},
		// Cancelled a task.
		TaskCancelled {
			who: AccountOf<T>,
			task_id: T::Hash,
		},
		/// Notify event for the task.
		Notify {
			message: Vec<u8>,
		},
		/// A Task was not found.
		TaskNotFound {
			task_id: T::Hash,
		},
		/// Succcessfully transferred funds
		SuccesfullyTransferredFunds {
			task_id: T::Hash,
		},
		/// Transfer Failed
		TransferFailed {
			task_id: T::Hash,
			error: DispatchError,
		},
		/// The task could not be run at the scheduled time.
		TaskMissed {
			who: T::AccountId,
			task_id: T::Hash,
		},
	}

	#[pallet::hooks]
	impl<T: Config> Hooks<BlockNumberFor<T>> for Pallet<T> {
		fn on_initialize(_: T::BlockNumber) -> Weight {
			if Self::is_shutdown() == true {
				return T::DbWeight::get().reads(1 as Weight);
			}

			let max_weight: Weight = T::MaxWeightPercentage::get().mul_floor(T::MaxBlockWeight::get());
			Self::trigger_tasks(max_weight)
		}

		fn on_runtime_upgrade() -> Weight {
			let on_chain_storage_version = StorageVersion::get::<Pallet<T>>();
			if on_chain_storage_version < CURRENT_CODE_STORAGE_VERSION {
				migrations::v1::migrate::<T>()
			} else {
				info!("migration already run before");
				0
			}
		}
	}

	#[pallet::call]
	impl<T: Config> Pallet<T> {
		/// Schedule a task to fire an event with a custom message.
		///
		/// Before the task can be scheduled the task must past validation checks.
		/// * The transaction is signed
		/// * The provided_id's length > 0
		/// * The message's length > 0
		/// * The time is valid
		///
		/// # Parameters
		/// * `provided_id`: An id provided by the user. This id must be unique for the user.
		/// * `time`: The unix standard time in seconds for when the task should run.
		/// * `message`: The message you want the event to have.
		///
		/// # Errors
		/// * `InvalidTime`: Time must end in a whole minute.
		/// * `PastTime`: Time must be in the future.
		/// * `EmptyMessage`: The message cannot be empty.
		/// * `DuplicateTask`: There can be no duplicate tasks.
		/// * `TimeSlotFull`: Time slot is full. No more tasks can be scheduled for this time.
		#[pallet::weight(<T as Config>::WeightInfo::schedule_notify_task_full())]
		pub fn schedule_notify_task(
			origin: OriginFor<T>,
			provided_id: Vec<u8>,
			time: UnixTime,
			message: Vec<u8>,
		) -> DispatchResult {
			let who = ensure_signed(origin)?;
			if message.len() == 0 {
				Err(Error::<T>::EmptyMessage)?
			}

			Self::validate_and_schedule_task(Action::Notify { message }, who, provided_id, time)?;
			Ok(().into())
		}

		/// Schedule a task to transfer native token balance from sender to recipient.
		///
		/// Before the task can be scheduled the task must past validation checks.
		/// * The transaction is signed
		/// * The provided_id's length > 0
		/// * The time is valid
		/// * Larger transfer amount than the acceptable minimum
		/// * Transfer to account other than to self
		///
		/// # Parameters
		/// * `provided_id`: An id provided by the user. This id must be unique for the user.
		/// * `time`: The unix standard time in seconds for when the task should run.
		/// * `recipient_id`: Account ID of the recipient.
		/// * `amount`: Amount of balance to transfer.
		///
		/// # Errors
		/// * `InvalidTime`: Time must end in a whole minute.
		/// * `PastTime`: Time must be in the future.
		/// * `DuplicateTask`: There can be no duplicate tasks.
		/// * `TimeSlotFull`: Time slot is full. No more tasks can be scheduled for this time.
		/// * `InvalidAmount`: Amount has to be larger than 0.1 OAK.
		/// * `TransferToSelf`: Sender cannot transfer money to self.
		/// * `TransferFailed`: Transfer failed for unknown reason.
		#[pallet::weight(<T as Config>::WeightInfo::schedule_native_transfer_task_full())]
		pub fn schedule_native_transfer_task(
			origin: OriginFor<T>,
			provided_id: Vec<u8>,
			time: UnixTime,
			recipient_id: T::AccountId,
			#[pallet::compact] amount: BalanceOf<T>,
		) -> DispatchResult {
			let who = ensure_signed(origin)?;

			// check for greater than existential deposit
			if amount < T::NativeTokenExchange::minimum_balance() {
				Err(<Error<T>>::InvalidAmount)?
			}
			// check not sent to self
			if who == recipient_id {
				Err(<Error<T>>::TransferToSelf)?
			}
			let action =
				Action::NativeTransfer { sender: who.clone(), recipient: recipient_id, amount };
			Self::validate_and_schedule_task(action, who, provided_id, time)?;
			Ok(().into())
		}

		/// Cancel a task.
		///
		/// Tasks can only can be cancelled by their owners.
		///
		/// # Parameters
		/// * `task_id`: The id of the task.
		///
		/// # Errors
		/// * `NotTaskOwner`: You are not the owner of the task.
		/// * `TaskDoesNotExist`: The task does not exist.
		#[pallet::weight(<T as Config>::WeightInfo::cancel_overflow_task())]
		pub fn cancel_task(origin: OriginFor<T>, task_id: T::Hash) -> DispatchResult {
			let who = ensure_signed(origin)?;

			match Self::get_task(task_id) {
				None => Err(Error::<T>::TaskDoesNotExist)?,
				Some(task) => {
					if who != task.owner_id {
						Err(Error::<T>::NotTaskOwner)?
					}
					Self::remove_task(task_id, task);
				},
			}
			Ok(().into())
		}

		/// Sudo can force cancel a task.
		///
		/// # Parameters
		/// * `task_id`: The id of the task.
		///
		/// # Errors
		/// * `TaskDoesNotExist`: The task does not exist.
		#[pallet::weight(<T as Config>::WeightInfo::force_cancel_overflow_task())]
		pub fn force_cancel_task(origin: OriginFor<T>, task_id: T::Hash) -> DispatchResult {
			ensure_root(origin)?;

			match Self::get_task(task_id) {
				None => Err(Error::<T>::TaskDoesNotExist)?,
				Some(task) => Self::remove_task(task_id, task),
			}

			Ok(().into())
		}
	}

	impl<T: Config> Pallet<T> {
		/// Based on the block time, return the time slot.
		///
		/// In order to do this we:
		/// * Get the most recent timestamp from the block.
		/// * Convert the ms unix timestamp to seconds.
		/// * Bring the timestamp down to the last whole minute.
		pub fn get_current_time_slot() -> Result<UnixTime, Error<T>> {
			let now = <timestamp::Pallet<T>>::get().saturated_into::<UnixTime>();
			if now == 0 {
				Err(Error::<T>::BlockTimeNotSet)?
			}
<<<<<<< HEAD
			let now = now/1000;
=======
			let now = now / 1000;
>>>>>>> 831c4cf2
			let diff_to_min = now % 60;
			Ok(now.saturating_sub(diff_to_min))
		}

		/// Checks to see if the scheduled time is valid.
		///
		/// In order for a time to be valid it must
		/// - End in a whole minute
		/// - Be in the future
		/// - Not be more than MaxScheduleSeconds out
		fn is_valid_time(scheduled_time: UnixTime) -> Result<(), Error<T>> {
			let remainder = scheduled_time % 60;
			if remainder != 0 {
				Err(<Error<T>>::InvalidTime)?;
			}

			let current_time_slot = Self::get_current_time_slot()?;
			if scheduled_time <= current_time_slot {
				Err(<Error<T>>::PastTime)?;
			}

			if scheduled_time > current_time_slot + T::MaxScheduleSeconds::get() {
				Err(Error::<T>::TimeTooFarOut)?;
			}

			Ok(())
		}

		/// Trigger tasks for the block time.
		///
		/// Complete as many tasks as possible given the maximum weight.
		pub fn trigger_tasks(max_weight: Weight) -> Weight {
			let mut weight_left: Weight = max_weight;

			// The last_missed_slot might not be caught up within just 1 block. 
			// It might take multiple blocks to fully catch up, so we limit update to a max weight.
			let max_update_weight: Weight = T::UpdateQueueRatio::get().mul_floor(weight_left);
			let update_weight = Self::update_task_queue(max_update_weight);

			weight_left = weight_left.saturating_sub(update_weight);

			// need to calculate the weight of running just 1 task below.
			let run_task_weight = <T as Config>::WeightInfo::run_tasks_many_found(1)
				.saturating_add(T::DbWeight::get().reads(1 as Weight))
				.saturating_add(T::DbWeight::get().writes(1 as Weight));
			if weight_left < run_task_weight {
				return weight_left
			}

			// run as many scheduled tasks as we can
			let task_queue = Self::get_task_queue();
			weight_left = weight_left.saturating_sub(T::DbWeight::get().reads(1 as Weight));
			if task_queue.len() > 0 {
				let (tasks_left, new_weight_left) = Self::run_tasks(task_queue, weight_left);
				TaskQueue::<T>::put(tasks_left);
				weight_left = new_weight_left.saturating_sub(T::DbWeight::get().writes(1 as Weight));
			}

			// if there is weight left we need to handled the missed tasks
			let run_missed_task_weight = <T as Config>::WeightInfo::run_missed_tasks_many_found(1)
				.saturating_add(T::DbWeight::get().reads(1 as Weight))
				.saturating_add(T::DbWeight::get().writes(1 as Weight));
			if weight_left >= run_missed_task_weight {
				let missed_queue = Self::get_missed_queue();
				weight_left = weight_left.saturating_sub(T::DbWeight::get().reads(1 as Weight));
				if missed_queue.len() > 0 {
					let (tasks_left, new_weight_left) =
						Self::run_missed_tasks(missed_queue, weight_left);

					MissedQueue::<T>::put(tasks_left);
					weight_left = new_weight_left.saturating_sub(T::DbWeight::get().writes(1 as Weight));
				}
			}

			max_weight.saturating_sub(weight_left)
		}

		/// Update the task queue.
		///
		/// This function checks to see if we are in a new time slot, and if so it updates the task queue and missing queue by doing the following.
		/// 1. (update_scheduled_task_queue) If new slot, append the current task queue to the missed queue and remove tasks from task queue.
		/// 2. (update_scheduled_task_queue) Move all tasks from the new slot into the task queue and remove the slot from Scheduled tasks map.
		/// 3. (update_missed_queue) If we skipped any time slots (due to an outage) move those tasks to the missed queue.
		/// 4. (update_missed_queue) Remove all missed time slots that were moved to missed queue from the Scheduled tasks map.
		///
		pub fn update_task_queue(allotted_weight: Weight) -> Weight {
			let mut total_weight = <T as Config>::WeightInfo::update_task_queue_overhead();

			let current_time_slot = match Self::get_current_time_slot() {
				Ok(time_slot) => time_slot,
				Err(_) => return total_weight,
			};

<<<<<<< HEAD
			if let Some(last_time_slot) = Self::get_last_slot() {
				if current_time_slot != last_time_slot {
					// will need to move task queue into missed queue
					let missed_tasks = Self::get_task_queue();

					// will need to move missed time slots into missed queue
					let diff = (current_time_slot.saturating_sub(last_time_slot)/60).saturating_sub(1);
					let (append_weight, mut missed_tasks) =
						Self::append_to_missed_tasks(missed_tasks, last_time_slot, diff);

					// Update the missed queue
					let mut missed_queue = Self::get_missed_queue();
					missed_queue.append(&mut missed_tasks);
					MissedQueue::<T>::put(missed_queue);

					// move current time slot to task queue or clear the task queue
					if let Some(task_ids) = Self::get_scheduled_tasks(current_time_slot) {
						TaskQueue::<T>::put(task_ids);
						ScheduledTasks::<T>::remove(current_time_slot);
					} else {
						let empty_queue: Vec<T::Hash> = vec![];
						TaskQueue::<T>::put(empty_queue);
					}

					LastTimeSlot::<T>::put(current_time_slot);
					// need to figure out how much it costs for all but the fcn call in this if statement.
					total_weight = total_weight
						.saturating_add(append_weight)
						.saturating_add(<T as Config>::WeightInfo::update_task_queue_max_current_and_next());
				}
=======
			if let Some((last_time_slot, last_missed_slot)) = Self::get_last_slot() {
				let missed_queue_allotted_weight = allotted_weight
					.saturating_sub(T::DbWeight::get().reads(1 as Weight))
					.saturating_sub(T::DbWeight::get().writes(1 as Weight))
					.saturating_sub(<T as Config>::WeightInfo::update_scheduled_task_queue());
				let (updated_last_time_slot, scheduled_queue_update_weight) =
					Self::update_scheduled_task_queue(current_time_slot, last_time_slot);
				let (updated_last_missed_slot, missed_queue_update_weight) =
					Self::update_missed_queue(current_time_slot, last_missed_slot, missed_queue_allotted_weight);
				LastTimeSlot::<T>::put((updated_last_time_slot, updated_last_missed_slot));
				total_weight = total_weight
					.saturating_add(missed_queue_update_weight)
					.saturating_add(scheduled_queue_update_weight)
					.saturating_add(T::DbWeight::get().reads(1 as Weight));
>>>>>>> 831c4cf2
			} else {
				LastTimeSlot::<T>::put((current_time_slot, current_time_slot));
				total_weight = total_weight
				.saturating_add(T::DbWeight::get().writes(1 as Weight))
				.saturating_add(T::DbWeight::get().reads(1 as Weight));
			}

			total_weight
		}

		/// Update the task queue with scheduled tasks for the current slot
		///
		/// 1. If new slot, append the current task queue to the missed queue and remove tasks from task queue.
		/// 2. Move all tasks from the new slot into the task queue and remove the slot from Scheduled tasks map.
		pub fn update_scheduled_task_queue(current_time_slot: u64, last_time_slot: u64) -> (Weight, u64) {
			if current_time_slot != last_time_slot {
				let mut missed_tasks = Self::get_task_queue();
				let mut missed_queue = Self::get_missed_queue();
				missed_queue.append(&mut missed_tasks);
				MissedQueue::<T>::put(missed_queue);
				// move current time slot to task queue or clear the task queue
				if let Some(task_ids) = Self::get_scheduled_tasks(current_time_slot) {
					TaskQueue::<T>::put(task_ids);
					ScheduledTasks::<T>::remove(current_time_slot);
				} else {
					let empty_queue: Vec<T::Hash> = vec![];
					TaskQueue::<T>::put(empty_queue);
				}
			}
			let weight_used = <T as Config>::WeightInfo::update_scheduled_task_queue();
			(current_time_slot, weight_used)
		}

		/// Checks if append_to_missed_tasks needs to run and then runs and measures weight as needed
		pub fn update_missed_queue(current_time_slot: u64, last_missed_slot: u64, allotted_weight: Weight) -> (Weight, u64) {
			if current_time_slot != last_missed_slot {
				// will need to move missed time slots into missed queue
				let (append_weight, missed_slots_moved) =
					Self::append_to_missed_tasks(current_time_slot, last_missed_slot, allotted_weight);

				let last_missed_slot_tracker = last_missed_slot.saturating_add(missed_slots_moved.saturating_mul(60));
				let used_weight = append_weight;
				(last_missed_slot_tracker, used_weight)
			} else {
				(last_missed_slot, 0)
			}
		}

		/// Checks each previous time slots to move any missed tasks into the missed_queue
		/// 
		/// 1. If we skipped any time slots (due to an outage) move those tasks to the missed queue.
		/// 2. Remove all missed time slots that were moved to missed queue from the Scheduled tasks map.
		pub fn append_to_missed_tasks(
			current_time_slot: UnixTime,
			last_missed_slot: UnixTime,
			mut allotted_weight: Weight,
		) -> (Weight, u64) {
			// will need to move task queue into missed queue
			let mut missed_tasks = vec![];
			let mut diff = (current_time_slot.saturating_sub(last_missed_slot) / 60).saturating_sub(1);
			for i in 0..diff {
				if allotted_weight < <T as Config>::WeightInfo::shift_missed_tasks() {
					diff = i;
					break
				}
				let mut slot_missed_tasks = Self::shift_missed_tasks(last_missed_slot, i);
				missed_tasks.append(& mut slot_missed_tasks);
				allotted_weight = allotted_weight.saturating_sub(<T as Config>::WeightInfo::shift_missed_tasks());
			}
			// Update the missed queue
			let mut missed_queue = Self::get_missed_queue();
			missed_queue.append(&mut missed_tasks);
			MissedQueue::<T>::put(missed_queue);
			let weight = <T as Config>::WeightInfo::append_to_missed_tasks(diff.saturated_into());
			(weight, diff)
		}

		/// Grabs all of the missed tasks from a time slot.
		/// The time slot to grab missed tasks is calculated given:
		/// 1. last missed slot that was stored
		/// 2. the number of slots that it should skip after that
		pub fn shift_missed_tasks(
			last_missed_slot: UnixTime,
			number_of_missed_slots: u64,
		) -> Vec<T::Hash> {
			let seconds_in_slot = 60;
			let shift = seconds_in_slot.saturating_mul(number_of_missed_slots + 1);
			let new_time_slot = last_missed_slot.saturating_add(shift);
			if let Some(task_ids) = Self::get_scheduled_tasks(new_time_slot) {
				ScheduledTasks::<T>::remove(new_time_slot);
				task_ids.into_inner()
			} else {
				vec![]
			}
		}

		/// Runs as many tasks as the weight allows from the provided vec of task_ids.
		///
		/// Returns a vec with the tasks that were not run and the remaining weight.
		pub fn run_tasks(
			mut task_ids: Vec<T::Hash>,
			mut weight_left: Weight,
		) -> (Vec<T::Hash>, Weight) {
			let mut consumed_task_index: usize = 0;
			for task_id in task_ids.iter() {
				consumed_task_index.saturating_inc();
				let action_weight = match Self::get_task(task_id) {
					None => {
						Self::deposit_event(Event::TaskNotFound { task_id: task_id.clone() });
						<T as Config>::WeightInfo::run_tasks_many_missing(1)
					},
					Some(task) => {
						let task_action_weight = match task.action {
							Action::Notify { message } => Self::run_notify_task(message),
							Action::NativeTransfer { sender, recipient, amount } =>
								Self::run_native_transfer_task(
									sender,
									recipient,
									amount,
									task_id.clone(),
								),
						};
						Tasks::<T>::remove(task_id);
						task_action_weight
							.saturating_add(T::DbWeight::get().writes(1 as Weight))
							.saturating_add(T::DbWeight::get().reads(1 as Weight))
					},
				};

				weight_left = weight_left.saturating_sub(action_weight);

				if weight_left < <T as Config>::WeightInfo::run_tasks_many_found(1) {
					break
				}
			}

			if consumed_task_index == task_ids.len() {
				return (vec![], weight_left)
			} else {
				return (task_ids.split_off(consumed_task_index), weight_left)
			}
		}

		/// Send events for as many missed tasks as the weight allows from the provided vec of task_ids.
		///
		/// Returns a vec with the tasks that were not run and the remaining weight.
		pub fn run_missed_tasks(
			mut task_ids: Vec<T::Hash>,
			mut weight_left: Weight,
		) -> (Vec<T::Hash>, Weight) {
			let mut consumed_task_index: usize = 0;
			for task_id in task_ids.iter() {
				consumed_task_index += 1;

				let action_weight = match Self::get_task(task_id) {
					None => {
						Self::deposit_event(Event::TaskNotFound { task_id: task_id.clone() });
						<T as Config>::WeightInfo::run_missed_tasks_many_missing(1)
					},
					Some(task) => {
						Self::deposit_event(Event::TaskMissed {
							who: task.owner_id.clone(),
							task_id: task_id.clone(),
						});
						Tasks::<T>::remove(task_id);
						<T as Config>::WeightInfo::run_missed_tasks_many_found(1)
					},
				};

				weight_left = weight_left.saturating_sub(action_weight);

				if weight_left < <T as Config>::WeightInfo::run_missed_tasks_many_found(1) {
					break
				}
			}

			if consumed_task_index == task_ids.len() {
				return (vec![], weight_left)
			} else {
				return (task_ids.split_off(consumed_task_index), weight_left)
			}
		}

		/// Fire the notify event with the custom message.
		pub fn run_notify_task(message: Vec<u8>) -> Weight {
			Self::deposit_event(Event::Notify { message });
			<T as Config>::WeightInfo::run_notify_task()
		}

		pub fn run_native_transfer_task(
			sender: T::AccountId,
			recipient: T::AccountId,
			amount: BalanceOf<T>,
			task_id: T::Hash,
		) -> Weight {
			match T::NativeTokenExchange::transfer(&sender, &recipient, amount) {
				Ok(_number) => Self::deposit_event(Event::SuccesfullyTransferredFunds { task_id }),
				Err(e) => Self::deposit_event(Event::TransferFailed { task_id, error: e }),
			};

			<T as Config>::WeightInfo::run_native_transfer_task()
		}

		fn remove_task(task_id: T::Hash, task: Task<T>) {
			let mut found_task: bool = false;
			match Self::get_scheduled_tasks(task.time) {
				None => {
					let mut task_queue = Self::get_task_queue();
					for i in 0..task_queue.len() {
						if task_queue[i] == task_id {
							task_queue.remove(i);
							TaskQueue::<T>::put(task_queue);
							found_task = true;
							break
						}
					}
				},
				Some(mut task_ids) =>
					for i in 0..task_ids.len() {
						if task_ids[i] == task_id {
							if task_ids.len() == 1 {
								<ScheduledTasks<T>>::remove(task.time);
							} else {
								task_ids.remove(i);
								<ScheduledTasks<T>>::insert(task.time, task_ids);
							}
							found_task = true;
							break
						}
					},
			}

			if !found_task {
				Self::deposit_event(Event::TaskNotFound { task_id });
			}

			<Tasks<T>>::remove(task_id);
			Self::deposit_event(Event::TaskCancelled { who: task.owner_id, task_id });
		}

		/// Schedule task and return it's task_id.
		pub fn schedule_task(
			owner_id: AccountOf<T>,
			provided_id: Vec<u8>,
			time: u64,
		) -> Result<T::Hash, Error<T>> {
			let task_id = Self::generate_task_id(owner_id.clone(), provided_id.clone());

			if let Some(_) = Self::get_task(task_id) {
				Err(Error::<T>::DuplicateTask)?
			}

			match Self::get_scheduled_tasks(time) {
				None => {
					let task_ids: BoundedVec<T::Hash, T::MaxTasksPerSlot> =
						vec![task_id].try_into().unwrap();
					<ScheduledTasks<T>>::insert(time, task_ids);
				},
				Some(mut task_ids) => {
					if let Err(_) = task_ids.try_push(task_id) {
						Err(Error::<T>::TimeSlotFull)?
					}
					<ScheduledTasks<T>>::insert(time, task_ids);
				},
			}
			Ok(task_id)
		}

		/// Validate and schedule task.
		/// This will also charge the execution fee.
		pub fn validate_and_schedule_task(
			action: Action<T>,
			who: T::AccountId,
			provided_id: Vec<u8>,
			time: UnixTime,
		) -> Result<(), Error<T>> {
			if provided_id.len() == 0 {
				Err(Error::<T>::EmptyProvidedId)?
			}
			Self::is_valid_time(time)?;

			let fee = Self::calculate_execution_fee(&action);
			T::NativeTokenExchange::can_pay_fee(&who, fee.clone())
				.map_err(|_| Error::InsufficientBalance)?;

			let task_id = Self::schedule_task(who.clone(), provided_id.clone(), time)?;
			let task: Task<T> = Task::<T> { owner_id: who.clone(), provided_id, time, action };
			<Tasks<T>>::insert(task_id, task);

			// This should never error if can_pay_fee passed.
			T::NativeTokenExchange::withdraw_fee(&who, fee.clone())
				.map_err(|_| Error::LiquidityRestrictions)?;

			Self::deposit_event(Event::TaskScheduled { who, task_id });
			Ok(())
		}

		pub fn generate_task_id(owner_id: AccountOf<T>, provided_id: Vec<u8>) -> T::Hash {
			let task_hash_input =
				TaskHashInput::<T> { owner_id: owner_id.clone(), provided_id: provided_id.clone() };
			T::Hashing::hash_of(&task_hash_input)
		}

		fn calculate_execution_fee(action: &Action<T>) -> BalanceOf<T> {
			let raw_weight = match action {
				Action::Notify { message: _ } => 1_000u32,
				Action::NativeTransfer { sender: _, recipient: _, amount: _ } => 2_000u32,
			};
			let weight = <BalanceOf<T>>::from(raw_weight);
			T::ExecutionWeightFee::get().saturating_mul(weight)
		}
	}
}<|MERGE_RESOLUTION|>--- conflicted
+++ resolved
@@ -431,11 +431,7 @@
 			if now == 0 {
 				Err(Error::<T>::BlockTimeNotSet)?
 			}
-<<<<<<< HEAD
-			let now = now/1000;
-=======
 			let now = now / 1000;
->>>>>>> 831c4cf2
 			let diff_to_min = now % 60;
 			Ok(now.saturating_sub(diff_to_min))
 		}
@@ -529,38 +525,6 @@
 				Err(_) => return total_weight,
 			};
 
-<<<<<<< HEAD
-			if let Some(last_time_slot) = Self::get_last_slot() {
-				if current_time_slot != last_time_slot {
-					// will need to move task queue into missed queue
-					let missed_tasks = Self::get_task_queue();
-
-					// will need to move missed time slots into missed queue
-					let diff = (current_time_slot.saturating_sub(last_time_slot)/60).saturating_sub(1);
-					let (append_weight, mut missed_tasks) =
-						Self::append_to_missed_tasks(missed_tasks, last_time_slot, diff);
-
-					// Update the missed queue
-					let mut missed_queue = Self::get_missed_queue();
-					missed_queue.append(&mut missed_tasks);
-					MissedQueue::<T>::put(missed_queue);
-
-					// move current time slot to task queue or clear the task queue
-					if let Some(task_ids) = Self::get_scheduled_tasks(current_time_slot) {
-						TaskQueue::<T>::put(task_ids);
-						ScheduledTasks::<T>::remove(current_time_slot);
-					} else {
-						let empty_queue: Vec<T::Hash> = vec![];
-						TaskQueue::<T>::put(empty_queue);
-					}
-
-					LastTimeSlot::<T>::put(current_time_slot);
-					// need to figure out how much it costs for all but the fcn call in this if statement.
-					total_weight = total_weight
-						.saturating_add(append_weight)
-						.saturating_add(<T as Config>::WeightInfo::update_task_queue_max_current_and_next());
-				}
-=======
 			if let Some((last_time_slot, last_missed_slot)) = Self::get_last_slot() {
 				let missed_queue_allotted_weight = allotted_weight
 					.saturating_sub(T::DbWeight::get().reads(1 as Weight))
@@ -575,7 +539,6 @@
 					.saturating_add(missed_queue_update_weight)
 					.saturating_add(scheduled_queue_update_weight)
 					.saturating_add(T::DbWeight::get().reads(1 as Weight));
->>>>>>> 831c4cf2
 			} else {
 				LastTimeSlot::<T>::put((current_time_slot, current_time_slot));
 				total_weight = total_weight
