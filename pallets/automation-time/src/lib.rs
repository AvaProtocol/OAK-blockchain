--- conflicted
+++ resolved
@@ -222,7 +222,6 @@
 		TaskNotFound {
 			task_id: T::Hash,
 		},
-<<<<<<< HEAD
 		/// Insufficient funds for transfer
 		InsufficientFunds {
 			task_id: T::Hash,
@@ -236,13 +235,11 @@
 			task_id: T::Hash,
 			error: DispatchError,
 		},
-=======
 		/// The task could not be run at the scheduled time.
 		TaskMissed {
 			who: T::AccountId,
 			task_id: T::Hash,
 		},
->>>>>>> a256c5f2
 	}
 
 	#[pallet::hooks]
@@ -441,9 +438,6 @@
 				return update_weight
 			}
 
-<<<<<<< HEAD
-			let task_queue = Self::get_task_queue();
-=======
 			weight_left -= update_weight;
 
 			// need to calculate the weight of running just 1 task below.
@@ -454,7 +448,6 @@
 			// run as many scheduled tasks as we can
 			let task_queue = Self::get_task_queue();
 			weight_left -= 10_000;
->>>>>>> a256c5f2
 			if task_queue.len() > 0 {
 				// calculate cost of all but the run_tasks fcn.
 				weight_left -= 10_000;
@@ -571,15 +564,11 @@
 						Self::deposit_event(Event::TaskNotFound { task_id: task_id.clone() });
 						10_000
 					},
-<<<<<<< HEAD
-					Some(task) => match task.action {
-						Action::Notify { message } => Self::run_notify_task(message),
-						Action::Transfer { sender, recipient, amount } =>
-							Self::run_transfer_task(sender, recipient, amount, task_id.clone()),
-=======
 					Some(task) => {
 						let action_weight = match task.action {
 							Action::Notify { message } => Self::run_notify_task(message),
+							Action::Transfer { sender, recipient, amount } =>
+								Self::run_transfer_task(sender, recipient, amount, task_id.clone()),
 						};
 						Tasks::<T>::remove(task_id);
 						action_weight + 10_000
@@ -629,7 +618,6 @@
 						});
 						Tasks::<T>::remove(task_id);
 						10_000
->>>>>>> a256c5f2
 					},
 				};
 
