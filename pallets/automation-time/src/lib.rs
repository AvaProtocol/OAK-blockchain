--- conflicted
+++ resolved
@@ -46,19 +46,9 @@
 
 use core::convert::TryInto;
 use cumulus_pallet_xcm::{ensure_sibling_para, Origin as CumulusOrigin};
-<<<<<<< HEAD
-use cumulus_primitives_core::{ParaId, relay_chain::AccountId};
-use frame_support::{
-	pallet_prelude::*,
-	sp_runtime::traits::Hash,
-	traits::StorageVersion,
-	transactional,
-	BoundedVec,
-=======
 use cumulus_primitives_core::ParaId;
 use frame_support::{
 	pallet_prelude::*, sp_runtime::traits::Hash, traits::StorageVersion, transactional, BoundedVec,
->>>>>>> 8d8238f9
 };
 use frame_system::{pallet_prelude::*, Config as SystemConfig};
 use log::info;
@@ -474,11 +464,7 @@
 			Ok(().into())
 		}
 
-<<<<<<< HEAD
-		/// Schedule a task through XCMP to fire an XCMP event with a provided call.
-=======
 		/// Schedule a task through XCMP to fire an XCMP message with a provided call.
->>>>>>> 8d8238f9
 		///
 		/// Before the task can be scheduled the task must past validation checks.
 		/// * The transaction is signed
@@ -491,11 +477,7 @@
 		/// * `execution_times`: The list of unix standard times in seconds for when the task should run.
 		/// * `para_id`: Parachain id the XCMP call will be sent to.
 		/// * `call`: Call that will be sent via XCMP to the parachain id provided.
-<<<<<<< HEAD
-		/// * `weight_at_most`: Required weight at most the privded call will take.
-=======
 		/// * `weight_at_most`: Required weight at most the provided call will take.
->>>>>>> 8d8238f9
 		///
 		/// # Errors
 		/// * `InvalidTime`: Time must end in a whole hour.
@@ -503,11 +485,7 @@
 		/// * `DuplicateTask`: There can be no duplicate tasks.
 		/// * `TimeSlotFull`: Time slot is full. No more tasks can be scheduled for this time.
 		/// * `ParaIdMismatch`: ParaId provided does not match origin paraId.
-<<<<<<< HEAD
-		/// 
-=======
-		///
->>>>>>> 8d8238f9
+		///
 		/// TODO: Create benchmark for schedule_xcmp_task
 		#[pallet::weight(<T as Config>::WeightInfo::schedule_notify_task_full(execution_times.len().try_into().unwrap()))]
 		#[transactional]
@@ -964,13 +942,9 @@
 				},
 			}
 			// Adding 1 DB write that doesn't get accounted for in the benchmarks to run an xcmp task
-<<<<<<< HEAD
-			T::DbWeight::get().writes(1).saturating_add(<T as Config>::WeightInfo::run_xcmp_task())
-=======
 			T::DbWeight::get()
 				.writes(1)
 				.saturating_add(<T as Config>::WeightInfo::run_xcmp_task())
->>>>>>> 8d8238f9
 		}
 
 		/// Decrements task executions left.
@@ -1159,14 +1133,9 @@
 				Action::NativeTransfer { sender: _, recipient: _, amount: _ } =>
 					<T as Config>::WeightInfo::run_native_transfer_task(),
 				// Adding 1 DB write that doesn't get accounted for in the benchmarks to run an xcmp task
-<<<<<<< HEAD
-				Action::XCMP { para_id: _, call: _, weight_at_most: _ } =>
-					T::DbWeight::get().writes(1).saturating_add(<T as Config>::WeightInfo::run_xcmp_task()),
-=======
 				Action::XCMP { para_id: _, call: _, weight_at_most: _ } => T::DbWeight::get()
 					.writes(1)
 					.saturating_add(<T as Config>::WeightInfo::run_xcmp_task()),
->>>>>>> 8d8238f9
 			};
 
 			let total_weight = action_weight.saturating_mul(executions.into());
