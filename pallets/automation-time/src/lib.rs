--- conflicted
+++ resolved
@@ -1378,9 +1378,6 @@
 			T::Hashing::hash_of(&task_hash_input)
 		}
 
-<<<<<<< HEAD
-		pub fn calculate_execution_fee(
-=======
 		pub fn generate_auto_compound_delegated_stake_provided_id(
 			delegator: &AccountOf<T>,
 			collator: &AccountOf<T>,
@@ -1391,8 +1388,7 @@
 			provided_id
 		}
 
-		fn calculate_execution_fee(
->>>>>>> 0ddcd88e
+		pub fn calculate_execution_fee(
 			action: &Action<T>,
 			executions: u32,
 		) -> Result<BalanceOf<T>, DispatchError> {
