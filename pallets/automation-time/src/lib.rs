// This file is part of OAK Blockchain.

// Copyright (C) 2022 OAK Network
// SPDX-License-Identifier: Apache-2.0

// Licensed under the Apache License, Version 2.0 (the "License");
// you may not use this file except in compliance with the License.
// You may obtain a copy of the License at
//
// http://www.apache.org/licenses/LICENSE-2.0
//
// Unless required by applicable law or agreed to in writing, software
// distributed under the License is distributed on an "AS IS" BASIS,
// WITHOUT WARRANTIES OR CONDITIONS OF ANY KIND, either express or implied.
// See the License for the specific language governing permissions and
// limitations under the License.

//! # Automation time pallet
//!
//! DISCLAIMER: This pallet is still in it's early stages. At this point
//! we only support scheduling two tasks per hour, and sending an on-chain
//! with a custom message.
//!
//! This pallet allows a user to schedule tasks. Tasks can scheduled for any whole hour in the future.
//! In order to run tasks this pallet consumes up to a certain amount of weight during `on_initialize`.
//!
//! The pallet supports the following tasks:
//! * On-chain events with custom text
//!

#![cfg_attr(not(feature = "std"), no_std)]
pub use pallet::*;

#[cfg(test)]
mod mock;
#[cfg(test)]
mod tests;

mod benchmarking;
pub mod migrations;
pub mod weights;

mod fees;
pub use fees::*;

mod autocompounding;
pub use autocompounding::*;

mod types;
pub use types::*;

use codec::Decode;
use core::convert::TryInto;
use cumulus_primitives_core::ParaId;
use frame_support::{
	dispatch::{GetDispatchInfo, PostDispatchInfo},
	pallet_prelude::*,
	sp_runtime::traits::{CheckedSub, Hash},
	storage::{
		with_transaction,
		TransactionOutcome::{Commit, Rollback},
	},
	traits::{Contains, Currency, ExistenceRequirement, IsSubType, OriginTrait},
	weights::constants::WEIGHT_REF_TIME_PER_SECOND,
};
use frame_system::pallet_prelude::*;
use orml_traits::{FixedConversionRateProvider, MultiCurrency};
use pallet_parachain_staking::DelegatorActions;
use pallet_timestamp::{self as timestamp};
pub use pallet_xcmp_handler::InstructionSequence;
use pallet_xcmp_handler::XcmpTransactor;
use primitives::EnsureProxy;
<<<<<<< HEAD
use scale_info::{
	prelude::{format, string::String},
	TypeInfo,
};
=======
//use scale_info::TypeInfo;
use scale_info::{prelude::format, TypeInfo};
>>>>>>> d15fe711
use sp_runtime::{
	traits::{CheckedConversion, Convert, Dispatchable, SaturatedConversion, Saturating},
	ArithmeticError, DispatchError, Perbill,
};
use sp_std::{boxed::Box, collections::btree_map::BTreeMap, vec, vec::Vec};
pub use weights::WeightInfo;
use xcm::{latest::prelude::*, VersionedMultiLocation};

<<<<<<< HEAD
#[derive(Clone, Eq, PartialEq, Default, RuntimeDebug, Encode, Decode, TypeInfo)]
pub struct DispatchErrorDataMap(BTreeMap<String, String>);
impl sp_runtime::traits::Printable for DispatchErrorDataMap {
	fn print(&self) {
		for (key, value) in self.0.iter() {
			sp_io::misc::print_utf8(format!("{:?}: {:?}, ", key, value).as_bytes());
		}
	}
}
pub type DispatchErrorWithDataMap = DispatchErrorWithData<DispatchErrorDataMap>;

const AUTO_COMPOUND_DELEGATION_CANCEL_UPON_ERRORS: [&str; 1] = ["DelegationNotFound"];
=======
use scale_info::prelude::string::String;
>>>>>>> d15fe711

#[frame_support::pallet]
pub mod pallet {
	use super::*;

	pub type AccountOf<T> = <T as frame_system::Config>::AccountId;
	pub type BalanceOf<T> =
		<<T as Config>::Currency as Currency<<T as frame_system::Config>::AccountId>>::Balance;
	pub type MultiBalanceOf<T> = <<T as Config>::MultiCurrency as MultiCurrency<
		<T as frame_system::Config>::AccountId,
	>>::Balance;

	pub type TaskIdV2 = Vec<u8>;

	pub type AccountTaskId<T> = (AccountOf<T>, TaskIdV2);
	pub type ActionOf<T> = Action<AccountOf<T>, BalanceOf<T>>;
	pub type TaskOf<T> = Task<AccountOf<T>, BalanceOf<T>>;
	pub type MissedTaskV2Of<T> = MissedTaskV2<AccountOf<T>, TaskIdV2>;
	pub type ScheduledTasksOf<T> = ScheduledTasks<AccountOf<T>, TaskIdV2>;
	pub type MultiCurrencyId<T> = <<T as Config>::MultiCurrency as MultiCurrency<
		<T as frame_system::Config>::AccountId,
	>>::CurrencyId;

	#[pallet::config]
	pub trait Config: frame_system::Config + pallet_timestamp::Config {
		type RuntimeEvent: From<Event<Self>> + IsType<<Self as frame_system::Config>::RuntimeEvent>;

		/// Weight information for the extrinsics in this module.
		type WeightInfo: WeightInfo;

		/// The maximum number of tasks that can be scheduled for a time slot.
		#[pallet::constant]
		type MaxTasksPerSlot: Get<u32>;

		/// The maximum number of times that a task can be scheduled for.
		#[pallet::constant]
		type MaxExecutionTimes: Get<u32>;

		/// The farthest out a task can be scheduled.
		#[pallet::constant]
		type MaxScheduleSeconds: Get<u64>;

		/// The maximum weight per block.
		#[pallet::constant]
		type MaxBlockWeight: Get<u64>;

		/// The maximum percentage of weight per block used for scheduled tasks.
		#[pallet::constant]
		type MaxWeightPercentage: Get<Perbill>;

		/// The maximum supported execution weight per automation slot
		#[pallet::constant]
		type MaxWeightPerSlot: Get<u128>;

		/// The maximum percentage of weight per block used for scheduled tasks.
		#[pallet::constant]
		type UpdateQueueRatio: Get<Perbill>;

		#[pallet::constant]
		type ExecutionWeightFee: Get<BalanceOf<Self>>;

		/// The Currency type for interacting with balances
		type Currency: Currency<Self::AccountId>;

		/// The MultiCurrency type for interacting with balances
		type MultiCurrency: MultiCurrency<Self::AccountId>;

		/// The currencyIds that our chain supports.
		type CurrencyId: Parameter
			+ Member
			+ Copy
			+ MaybeSerializeDeserialize
			+ Ord
			+ TypeInfo
			+ MaxEncodedLen
			+ From<MultiCurrencyId<Self>>
			+ Into<MultiCurrencyId<Self>>
			+ From<u32>;

		/// Utility for sending XCM messages
		type XcmpTransactor: XcmpTransactor<Self::AccountId, Self::CurrencyId>;

		/// Converts CurrencyId to Multiloc
		type CurrencyIdConvert: Convert<Self::CurrencyId, Option<MultiLocation>>
			+ Convert<MultiLocation, Option<Self::CurrencyId>>;

		/// Converts between comparable currencies
		type FeeConversionRateProvider: FixedConversionRateProvider;

		/// Handler for fees
		type FeeHandler: HandleFees<Self>;

		type DelegatorActions: DelegatorActions<Self::AccountId, BalanceOf<Self>>;

		/// The overarching call type.
		type Call: Parameter
			+ Dispatchable<RuntimeOrigin = Self::RuntimeOrigin, PostInfo = PostDispatchInfo>
			+ GetDispatchInfo
			+ From<frame_system::Call<Self>>
			+ IsSubType<Call<Self>>
			+ IsType<<Self as frame_system::Config>::RuntimeCall>;

		type ScheduleAllowList: Contains<<Self as frame_system::Config>::RuntimeCall>;

		/// Ensure proxy
		type EnsureProxy: primitives::EnsureProxy<Self::AccountId>;

		/// This chain's Universal Location.
		type UniversalLocation: Get<InteriorMultiLocation>;

		//The paraId of this chain.
		type SelfParaId: Get<ParaId>;
	}

	#[pallet::pallet]
	#[pallet::without_storage_info]
	#[pallet::generate_store(pub(super) trait Store)]
	pub struct Pallet<T>(_);

	#[pallet::storage]
	#[pallet::getter(fn get_scheduled_tasks)]
	pub type ScheduledTasksV3<T: Config> =
		StorageMap<_, Twox64Concat, UnixTime, ScheduledTasksOf<T>>;

	#[pallet::storage]
	#[pallet::getter(fn get_account_task)]
	pub type AccountTasks<T: Config> =
		StorageDoubleMap<_, Twox64Concat, AccountOf<T>, Twox64Concat, TaskIdV2, TaskOf<T>>;

	#[pallet::storage]
	#[pallet::getter(fn get_task_queue)]
	pub type TaskQueueV2<T: Config> = StorageValue<_, Vec<AccountTaskId<T>>, ValueQuery>;

	#[pallet::storage]
	#[pallet::getter(fn get_missed_queue)]
	pub type MissedQueueV2<T: Config> = StorageValue<_, Vec<MissedTaskV2Of<T>>, ValueQuery>;

	#[pallet::storage]
	#[pallet::getter(fn get_last_slot)]
	// NOTE: The 2 UnixTime stamps represent (last_time_slot, last_missed_slot).
	// `last_time_slot` represents the last time slot that the task queue was updated.
	// `last_missed_slot` represents the last scheduled slot where the missed queue has checked for missed tasks.
	pub type LastTimeSlot<T: Config> = StorageValue<_, (UnixTime, UnixTime)>;

	#[pallet::storage]
	#[pallet::getter(fn is_shutdown)]
	pub type Shutdown<T: Config> = StorageValue<_, bool, ValueQuery>;

	#[pallet::error]
	#[derive(PartialEq)]
	pub enum Error<T> {
		/// Time must end in a whole hour.
		InvalidTime,
		/// Time must be in the future.
		PastTime,
		/// Time cannot be too far in the future.
		TimeTooFarOut,
		/// The message cannot be empty.
		EmptyMessage,
		/// There can be no duplicate tasks.
		DuplicateTask,
		/// Time slot is full. No more tasks can be scheduled for this time.
		TimeSlotFull,
		/// The task does not exist.
		TaskDoesNotExist,
		/// Block time not set.
		BlockTimeNotSet,
		/// Amount has to be larger than 0.1 OAK.
		InvalidAmount,
		/// Sender cannot transfer money to self.
		TransferToSelf,
		/// Insufficient balance to pay execution fee.
		InsufficientBalance,
		/// Account liquidity restrictions prevent withdrawal.
		LiquidityRestrictions,
		/// Too many execution times provided.
		TooManyExecutionsTimes,
		/// The call can no longer be decoded.
		CallCannotBeDecoded,
		/// Incoverible currency ID.
		IncoveribleCurrencyId,
		/// The version of the `VersionedMultiLocation` value used is not able
		/// to be interpreted.
		BadVersion,
		UnsupportedFeePayment,
		CannotReanchor,
		// Delegation Not Found
		DelegationNotFound,
	}

	#[pallet::event]
	#[pallet::generate_deposit(pub(super) fn deposit_event)]
	pub enum Event<T: Config> {
		/// Schedule task success.
		TaskScheduled {
			who: AccountOf<T>,
			task_id: TaskIdV2,
			schedule_as: Option<AccountOf<T>>,
		},
		/// Cancelled a task.
		TaskCancelled {
			who: AccountOf<T>,
			task_id: TaskIdV2,
		},
		/// Notify event for the task.
		Notify {
			message: Vec<u8>,
		},
		/// A Task was not found.
		TaskNotFound {
			who: AccountOf<T>,
			task_id: TaskIdV2,
		},
		/// Successfully transferred funds
		SuccessfullyTransferredFunds {
			task_id: TaskIdV2,
		},
<<<<<<< HEAD
=======
		/// Successfully sent XCMP
		XcmpTaskSucceeded {
			task_id: TaskIdV2,
			destination: MultiLocation,
		},
>>>>>>> d15fe711
		/// Failed to send XCMP
		XcmpTaskFailed {
			task_id: TaskIdV2,
			destination: MultiLocation,
			error: DispatchError,
		},
		/// Transfer Failed
		TransferFailed {
			task_id: TaskIdV2,
			error: DispatchError,
		},
<<<<<<< HEAD
		AutoCompoundDelegatorStakeFailed {
			who: AccountOf<T>,
			task_id: TaskId<T>,
			error: DispatchErrorWithDataMap,
=======
		SuccesfullyAutoCompoundedDelegatorStake {
			task_id: TaskIdV2,
			amount: BalanceOf<T>,
		},
		AutoCompoundDelegatorStakeFailed {
			task_id: TaskIdV2,
			error_message: Vec<u8>,
			error: DispatchErrorWithPostInfo,
>>>>>>> d15fe711
		},
		/// The task could not be run at the scheduled time.
		TaskMissed {
			who: AccountOf<T>,
			task_id: TaskIdV2,
			execution_time: UnixTime,
		},
<<<<<<< HEAD
=======
		/// The result of the DynamicDispatch action.
		DynamicDispatchResult {
			who: AccountOf<T>,
			task_id: TaskIdV2,
			result: DispatchResult,
		},
>>>>>>> d15fe711
		/// The call for the DynamicDispatch action can no longer be decoded.
		CallCannotBeDecoded {
			who: AccountOf<T>,
			task_id: TaskIdV2,
		},
		/// A recurring task was rescheduled
		TaskRescheduled {
			who: AccountOf<T>,
			task_id: TaskIdV2,
			schedule_as: Option<AccountOf<T>>,
		},
		/// A recurring task was not rescheduled
		TaskNotRescheduled {
			who: AccountOf<T>,
			task_id: TaskIdV2,
			error: DispatchError,
		},
		/// A recurring task attempted but failed to be rescheduled
		TaskFailedToReschedule {
			who: AccountOf<T>,
			task_id: TaskIdV2,
			error: DispatchError,
		},
		TaskCompleted {
			who: AccountOf<T>,
			task_id: TaskIdV2,
		},
		TaskTriggered {
			who: AccountOf<T>,
			task_id: TaskId<T>,
			condition: BTreeMap<String, String>,
			encoded_call: Vec<u8>,
			cancel_upon_errors: Vec<String>,
		},
		TaskExecutionFailed {
			who: AccountOf<T>,
			task_id: TaskId<T>,
			error: DispatchError,
		},
	}

	#[pallet::hooks]
	impl<T: Config> Hooks<BlockNumberFor<T>> for Pallet<T> {
		fn on_initialize(_block: T::BlockNumber) -> Weight {
			if Self::is_shutdown() == true {
				return T::DbWeight::get().reads(1u64)
			}

			let max_weight: Weight = Weight::from_ref_time(
				T::MaxWeightPercentage::get().mul_floor(T::MaxBlockWeight::get()),
			);

			Self::trigger_tasks(max_weight)
		}
	}

	#[pallet::call]
	impl<T: Config> Pallet<T> {
		/// Schedule a task through XCMP to fire an XCMP message with a provided call.
		///
		/// Before the task can be scheduled the task must past validation checks.
		/// * The transaction is signed
		/// * The times are valid
		/// * The given asset location is supported
		///
		/// # Parameters
		/// * `schedule`: The triggering rules for recurring task or the list of unix standard times in seconds for when the task should run.
		/// * `destination`: Destination the XCMP call will be sent to.
		/// * `schedule_fee`: The payment asset location required for scheduling automation task.
		/// * `execution_fee`: The fee will be paid for XCMP execution.
		/// * `encoded_call`: Call that will be sent via XCMP to the parachain id provided.
		/// * `encoded_call_weight`: Required weight at most the provided call will take.
		/// * `overall_weight`: The overall weight in which fees will be paid for XCM instructions.
		///
		/// # Errors
		/// * `InvalidTime`: Time must end in a whole hour.
		/// * `PastTime`: Time must be in the future.
		/// * `DuplicateTask`: There can be no duplicate tasks.
		/// * `TimeTooFarOut`: Execution time or frequency are past the max time horizon.
		/// * `TimeSlotFull`: Time slot is full. No more tasks can be scheduled for this time.
		/// * `UnsupportedFeePayment`: Time slot is full. No more tasks can be scheduled for this time.
		#[pallet::call_index(2)]
		#[pallet::weight(<T as Config>::WeightInfo::schedule_xcmp_task_full(schedule.number_of_executions()))]
		pub fn schedule_xcmp_task(
			origin: OriginFor<T>,
			schedule: ScheduleParam,
			destination: Box<VersionedMultiLocation>,
			schedule_fee: Box<VersionedMultiLocation>,
			execution_fee: Box<AssetPayment>,
			encoded_call: Vec<u8>,
			encoded_call_weight: Weight,
			overall_weight: Weight,
		) -> DispatchResult {
			let who = ensure_signed(origin)?;
			let destination =
				MultiLocation::try_from(*destination).map_err(|()| Error::<T>::BadVersion)?;
			let schedule_fee =
				MultiLocation::try_from(*schedule_fee).map_err(|()| Error::<T>::BadVersion)?;
			let action = Action::XCMP {
				destination,
				schedule_fee,
				execution_fee: *execution_fee,
				encoded_call,
				encoded_call_weight,
				overall_weight,
				schedule_as: None,
				instruction_sequence: InstructionSequence::PayThroughSovereignAccount,
			};

			let schedule = schedule.validated_into::<T>()?;

<<<<<<< HEAD
			Self::validate_and_schedule_task(action, who, provided_id, schedule, vec![])?;
=======
			Self::validate_and_schedule_task(action, who, schedule)?;
>>>>>>> d15fe711
			Ok(().into())
		}

		/// Schedule a task through XCMP through proxy account to fire an XCMP message with a provided call.
		///
		/// Before the task can be scheduled the task must past validation checks.
		/// * The transaction is signed
		/// * The times are valid
		/// * The given asset location is supported
		///
		/// # Parameters
		/// * `schedule`: The triggering rules for recurring task or the list of unix standard times in seconds for when the task should run.
		/// * `destination`: Destination the XCMP call will be sent to.
		/// * `schedule_fee`: The payment asset location required for scheduling automation task.
		/// * `execution_fee`: The fee will be paid for XCMP execution.
		/// * `encoded_call`: Call that will be sent via XCMP to the parachain id provided.
		/// * `encoded_call_weight`: Required weight at most the provided call will take.
		/// * `overall_weight`: The overall weight in which fees will be paid for XCM instructions.
		///
		/// # Errors
		/// * `InvalidTime`: Time must end in a whole hour.
		/// * `PastTime`: Time must be in the future.
		/// * `DuplicateTask`: There can be no duplicate tasks.
		/// * `TimeTooFarOut`: Execution time or frequency are past the max time horizon.
		/// * `TimeSlotFull`: Time slot is full. No more tasks can be scheduled for this time.
		/// * `UnsupportedFeePayment`: Time slot is full. No more tasks can be scheduled for this time.
		/// * `Other("proxy error: expected `ProxyType::Any`")`: schedule_as must be a proxy account of type "any" for the caller.
		#[pallet::call_index(3)]
		#[pallet::weight(<T as Config>::WeightInfo::schedule_xcmp_task_full(schedule.number_of_executions()).saturating_add(T::DbWeight::get().reads(1)))]
		pub fn schedule_xcmp_task_through_proxy(
			origin: OriginFor<T>,
			schedule: ScheduleParam,
			destination: Box<VersionedMultiLocation>,
			schedule_fee: Box<VersionedMultiLocation>,
			execution_fee: Box<AssetPayment>,
			encoded_call: Vec<u8>,
			encoded_call_weight: Weight,
			overall_weight: Weight,
			schedule_as: T::AccountId,
		) -> DispatchResult {
			let who = ensure_signed(origin)?;

			// Make sure the owner is the proxy account of the user account.
			T::EnsureProxy::ensure_ok(schedule_as.clone(), who.clone())?;

			let destination =
				MultiLocation::try_from(*destination).map_err(|()| Error::<T>::BadVersion)?;
			let schedule_fee =
				MultiLocation::try_from(*schedule_fee).map_err(|()| Error::<T>::BadVersion)?;

			let action = Action::XCMP {
				destination,
				schedule_fee,
				execution_fee: *execution_fee,
				encoded_call,
				encoded_call_weight,
				overall_weight,
				schedule_as: Some(schedule_as),
				instruction_sequence: InstructionSequence::PayThroughRemoteDerivativeAccount,
			};
			let schedule = schedule.validated_into::<T>()?;

<<<<<<< HEAD
			Self::validate_and_schedule_task(action, who, provided_id, schedule, vec![])?;
=======
			Self::validate_and_schedule_task(action, who, schedule)?;
>>>>>>> d15fe711
			Ok(().into())
		}

		/// Schedule a task to increase delegation to a specified up to a minimum balance
		/// Task will reschedule itself to run on a given frequency until a failure occurs
		///
		/// # Parameters
		/// * `execution_time`: The unix timestamp when the task should run for the first time
		/// * `frequency`: Number of seconds to wait inbetween task executions
		/// * `collator_id`: Account ID of the target collator
		/// * `account_minimum`: The minimum amount of funds that should be left in the wallet
		///
		/// # Errors
		/// * `InvalidTime`: Execution time and frequency must end in a whole hour.
		/// * `PastTime`: Time must be in the future.
		/// * `DuplicateTask`: There can be no duplicate tasks.
		/// * `TimeSlotFull`: Time slot is full. No more tasks can be scheduled for this time.
		/// * `TimeTooFarOut`: Execution time or frequency are past the max time horizon.
		/// * `InsufficientBalance`: Not enough funds to pay execution fee.
		#[pallet::call_index(4)]
		#[pallet::weight(<T as Config>::WeightInfo::schedule_auto_compound_delegated_stake_task_full())]
		pub fn schedule_auto_compound_delegated_stake_task(
			origin: OriginFor<T>,
			execution_time: UnixTime,
			frequency: Seconds,
			collator_id: AccountOf<T>,
			account_minimum: BalanceOf<T>,
		) -> DispatchResult {
			let who = ensure_signed(origin)?;

			let action = Action::AutoCompoundDelegatedStake {
				delegator: who.clone(),
				collator: collator_id,
				account_minimum,
			};
			let schedule = Schedule::new_recurring_schedule::<T>(execution_time, frequency)?;
<<<<<<< HEAD

			let errors: Vec<String> = AUTO_COMPOUND_DELEGATION_CANCEL_UPON_ERRORS
				.iter()
				.map(|&error| String::from(error))
				.collect();

			Self::validate_and_schedule_task(action, who, provided_id, schedule, errors)?;
=======
			Self::validate_and_schedule_task(action, who, schedule)?;
>>>>>>> d15fe711
			Ok(().into())
		}

		/// Schedule a task that will dispatch a call.
		/// ** This is currently limited to calls from the System and Balances pallets.
		///
		/// # Parameters
		/// * `execution_times`: The list of unix standard times in seconds for when the task should run.
		/// * `call`: The call that will be dispatched.
		///
		/// # Errors
		/// * `InvalidTime`: Execution time and frequency must end in a whole hour.
		/// * `PastTime`: Time must be in the future.
		/// * `DuplicateTask`: There can be no duplicate tasks.
		/// * `TimeSlotFull`: Time slot is full. No more tasks can be scheduled for this time.
		/// * `TimeTooFarOut`: Execution time or frequency are past the max time horizon.
		#[pallet::call_index(5)]
		#[pallet::weight(<T as Config>::WeightInfo::schedule_dynamic_dispatch_task_full(schedule.number_of_executions()))]
		pub fn schedule_dynamic_dispatch_task(
			origin: OriginFor<T>,
			schedule: ScheduleParam,
			call: Box<<T as Config>::Call>,
		) -> DispatchResult {
			let who = ensure_signed(origin)?;

			let encoded_call = call.encode();
			let action = Action::DynamicDispatch { encoded_call };
			let schedule = schedule.validated_into::<T>()?;

<<<<<<< HEAD
			Self::validate_and_schedule_task(action, who, provided_id, schedule, vec![])?;
=======
			Self::validate_and_schedule_task(action, who, schedule)?;
>>>>>>> d15fe711
			Ok(().into())
		}

		/// Cancel a task.
		///
		/// Tasks can only can be cancelled by their owners.
		///
		/// # Parameters
		/// * `task_id`: The id of the task.
		///
		/// # Errors
		/// * `TaskDoesNotExist`: The task does not exist.
		#[pallet::call_index(6)]
		#[pallet::weight(<T as Config>::WeightInfo::cancel_scheduled_task_full())]
		pub fn cancel_task(origin: OriginFor<T>, task_id: TaskIdV2) -> DispatchResult {
			let who = ensure_signed(origin)?;

			AccountTasks::<T>::get(who, task_id.clone())
				.ok_or(Error::<T>::TaskDoesNotExist)
				.map(|task| Self::remove_task(task_id.clone(), task))?;

			Ok(().into())
		}

		/// Sudo can force cancel a task.
		///
		/// # Parameters
		/// * `owner_id`: The owner of the task.
		/// * `task_id`: The id of the task.
		///
		/// # Errors
		/// * `TaskDoesNotExist`: The task does not exist.
		#[pallet::call_index(7)]
		#[pallet::weight(<T as Config>::WeightInfo::force_cancel_scheduled_task_full())]
		pub fn force_cancel_task(
			origin: OriginFor<T>,
			owner_id: AccountOf<T>,
			task_id: TaskIdV2,
		) -> DispatchResult {
			ensure_root(origin)?;

			AccountTasks::<T>::get(owner_id, task_id.clone())
				.ok_or(Error::<T>::TaskDoesNotExist)
				.map(|task| Self::remove_task(task_id.clone(), task))?;

			Ok(().into())
		}
	}

	impl<T: Config> Pallet<T> {
		/// Based on the block time, return the time slot.
		///
		/// In order to do this we:
		/// * Get the most recent timestamp from the block.
		/// * Convert the ms unix timestamp to seconds.
		/// * Bring the timestamp down to the last whole hour.
		pub fn get_current_time_slot() -> Result<UnixTime, DispatchError> {
			let now = <timestamp::Pallet<T>>::get()
				.checked_into::<UnixTime>()
				.ok_or(ArithmeticError::Overflow)?;

			if now == 0 {
				Err(Error::<T>::BlockTimeNotSet)?
			}

			let now = now.checked_div(1000).ok_or(ArithmeticError::Overflow)?;
			let diff_to_hour = now.checked_rem(3600).ok_or(ArithmeticError::Overflow)?;
			Ok(now.checked_sub(diff_to_hour).ok_or(ArithmeticError::Overflow)?)
		}

		/// Checks to see if the scheduled time is valid.
		///
		/// In order for a time to be valid it must
		/// - End in a whole hour
		/// - Be in the future
		/// - Not be more than MaxScheduleSeconds out
		pub fn is_valid_time(scheduled_time: UnixTime) -> DispatchResult {
			#[cfg(feature = "dev-queue")]
			if scheduled_time == 0 {
				return Ok(())
			}

			let remainder = scheduled_time.checked_rem(3600).ok_or(ArithmeticError::Overflow)?;
			if remainder != 0 {
				Err(<Error<T>>::InvalidTime)?;
			}

			let current_time_slot = Self::get_current_time_slot()?;
			if scheduled_time <= current_time_slot {
				Err(<Error<T>>::PastTime)?;
			}

			let max_schedule_time = current_time_slot
				.checked_add(T::MaxScheduleSeconds::get())
				.ok_or(ArithmeticError::Overflow)?;

			if scheduled_time > max_schedule_time {
				Err(Error::<T>::TimeTooFarOut)?;
			}

			Ok(())
		}

		/// Cleans the executions times by removing duplicates and putting in ascending order.
		pub fn clean_execution_times_vector(execution_times: &mut Vec<UnixTime>) {
			execution_times.sort_unstable();
			execution_times.dedup();
		}

		/// Trigger tasks for the block time.
		///
		/// Complete as many tasks as possible given the maximum weight.
		pub fn trigger_tasks(max_weight: Weight) -> Weight {
			let mut weight_left: Weight = max_weight;

			// The last_missed_slot might not be caught up within just 1 block.
			// It might take multiple blocks to fully catch up, so we limit update to a max weight.
			let max_update_weight: Weight =
				Weight::from_ref_time(T::UpdateQueueRatio::get().mul_floor(weight_left.ref_time()));

			let update_weight = Self::update_task_queue(max_update_weight);

			weight_left = weight_left.saturating_sub(update_weight);

			// need to calculate the weight of running just 1 task below.
			let run_task_weight = <T as Config>::WeightInfo::run_tasks_many_found(1)
				.saturating_add(T::DbWeight::get().reads(1u64))
				.saturating_add(T::DbWeight::get().writes(1u64));

			if weight_left.ref_time() < run_task_weight.ref_time() {
				return weight_left
			}

			// run as many scheduled tasks as we can
			let task_queue = Self::get_task_queue();
			weight_left = weight_left.saturating_sub(T::DbWeight::get().reads(1u64));
			if task_queue.len() > 0 {
				let (tasks_left, new_weight_left) = Self::run_tasks(task_queue, weight_left);
				TaskQueueV2::<T>::put(tasks_left);
				weight_left = new_weight_left.saturating_sub(T::DbWeight::get().writes(1u64));
			}

			// if there is weight left we need to handled the missed tasks
			let run_missed_task_weight = <T as Config>::WeightInfo::run_missed_tasks_many_found(1)
				.saturating_add(T::DbWeight::get().reads(1u64))
				.saturating_add(T::DbWeight::get().writes(1u64));
			if weight_left.ref_time() >= run_missed_task_weight.ref_time() {
				let missed_queue = Self::get_missed_queue();
				weight_left = weight_left.saturating_sub(T::DbWeight::get().reads(1u64));
				if missed_queue.len() > 0 {
					let (tasks_left, new_weight_left) =
						Self::run_missed_tasks(missed_queue, weight_left);

					MissedQueueV2::<T>::put(tasks_left);
					weight_left = new_weight_left.saturating_sub(T::DbWeight::get().writes(1u64));
				}
			}

			max_weight.saturating_sub(weight_left)
		}

		/// Update the task queue.
		///
		/// This function checks to see if we are in a new time slot, and if so it updates the task queue and missing queue by doing the following.
		/// 1. (update_scheduled_task_queue) If new slot, append the current task queue to the missed queue and remove tasks from task queue.
		/// 2. (update_scheduled_task_queue) Move all tasks from the new slot into the task queue and remove the slot from Scheduled tasks map.
		/// 3. (update_missed_queue) If we skipped any time slots (due to an outage) move those tasks to the missed queue.
		/// 4. (update_missed_queue) Remove all missed time slots that were moved to missed queue from the Scheduled tasks map.
		///
		pub fn update_task_queue(allotted_weight: Weight) -> Weight {
			let mut total_weight = <T as Config>::WeightInfo::update_task_queue_overhead();

			let current_time_slot = match Self::get_current_time_slot() {
				Ok(time_slot) => time_slot,
				Err(_) => return total_weight,
			};

			if let Some((last_time_slot, last_missed_slot)) = Self::get_last_slot() {
				let missed_queue_allotted_weight = allotted_weight
					.saturating_sub(T::DbWeight::get().reads(1u64))
					.saturating_sub(T::DbWeight::get().writes(1u64))
					.saturating_sub(<T as Config>::WeightInfo::update_scheduled_task_queue());
				let (updated_last_time_slot, scheduled_queue_update_weight) =
					Self::update_scheduled_task_queue(current_time_slot, last_time_slot);
				let (updated_last_missed_slot, missed_queue_update_weight) =
					Self::update_missed_queue(
						current_time_slot,
						last_missed_slot,
						missed_queue_allotted_weight,
					);

				LastTimeSlot::<T>::put((updated_last_time_slot, updated_last_missed_slot));
				total_weight = total_weight
					.saturating_add(missed_queue_update_weight)
					.saturating_add(scheduled_queue_update_weight)
					.saturating_add(T::DbWeight::get().reads(1u64));
			} else {
				LastTimeSlot::<T>::put((current_time_slot, current_time_slot));
				total_weight = total_weight
					.saturating_add(T::DbWeight::get().writes(1u64))
					.saturating_add(T::DbWeight::get().reads(1u64));
			}

			total_weight
		}

		/// Update the task queue with scheduled tasks for the current slot
		///
		/// 1. If new slot, append the current task queue to the missed queue and remove tasks from task queue.
		/// 2. Move all tasks from the new slot into the task queue and remove the slot from Scheduled tasks map.
		pub fn update_scheduled_task_queue(
			current_time_slot: u64,
			last_time_slot: u64,
		) -> (u64, Weight) {
			if current_time_slot != last_time_slot {
				let missed_tasks = Self::get_task_queue();
				let mut missed_queue = Self::get_missed_queue();
				for (account_id, task_id) in missed_tasks {
					let new_missed_task =
						MissedTaskV2Of::<T>::new(account_id, task_id, last_time_slot);
					missed_queue.push(new_missed_task);
				}
				MissedQueueV2::<T>::put(missed_queue);
				// move current time slot to task queue or clear the task queue
				if let Some(ScheduledTasksOf::<T> { tasks: account_task_ids, .. }) =
					Self::get_scheduled_tasks(current_time_slot)
				{
					TaskQueueV2::<T>::put(account_task_ids);
					ScheduledTasksV3::<T>::remove(current_time_slot);
				} else {
					let empty_queue: Vec<AccountTaskId<T>> = vec![];
					TaskQueueV2::<T>::put(empty_queue);
				}
			}
			let weight_used = <T as Config>::WeightInfo::update_scheduled_task_queue();
			(current_time_slot, weight_used)
		}

		/// Checks if append_to_missed_tasks needs to run and then runs and measures weight as needed
		pub fn update_missed_queue(
			current_time_slot: u64,
			last_missed_slot: u64,
			allotted_weight: Weight,
		) -> (u64, Weight) {
			if current_time_slot != last_missed_slot {
				// will need to move missed time slots into missed queue
				let (append_weight, missed_slots_moved) = Self::append_to_missed_tasks(
					current_time_slot,
					last_missed_slot,
					allotted_weight,
				);

				let last_missed_slot_tracker =
					last_missed_slot.saturating_add(missed_slots_moved.saturating_mul(3600));
				let used_weight = append_weight;
				(last_missed_slot_tracker, used_weight)
			} else {
				(last_missed_slot, Weight::zero())
			}
		}

		/// Checks each previous time slots to move any missed tasks into the missed_queue
		///
		/// 1. If we skipped any time slots (due to an outage) move those tasks to the missed queue.
		/// 2. Remove all missed time slots that were moved to missed queue from the Scheduled tasks map.
		pub fn append_to_missed_tasks(
			current_time_slot: UnixTime,
			last_missed_slot: UnixTime,
			mut allotted_weight: Weight,
		) -> (Weight, u64) {
			// will need to move task queue into missed queue
			let mut missed_tasks = vec![];
			let mut diff =
				(current_time_slot.saturating_sub(last_missed_slot) / 3600).saturating_sub(1);
			for i in 0..diff {
				if allotted_weight.ref_time() <
					<T as Config>::WeightInfo::shift_missed_tasks().ref_time()
				{
					diff = i;
					break
				}
				let mut slot_missed_tasks = Self::shift_missed_tasks(last_missed_slot, i);
				missed_tasks.append(&mut slot_missed_tasks);
				allotted_weight =
					allotted_weight.saturating_sub(<T as Config>::WeightInfo::shift_missed_tasks());
			}
			// Update the missed queue
			let mut missed_queue = Self::get_missed_queue();
			missed_queue.append(&mut missed_tasks);
			MissedQueueV2::<T>::put(missed_queue);

			let weight = <T as Config>::WeightInfo::append_to_missed_tasks(diff.saturated_into());
			(weight, diff)
		}

		/// Grabs all of the missed tasks from a time slot.
		/// The time slot to grab missed tasks is calculated given:
		/// 1. last missed slot that was stored
		/// 2. the number of slots that it should skip after that
		pub fn shift_missed_tasks(
			last_missed_slot: UnixTime,
			number_of_missed_slots: u64,
		) -> Vec<MissedTaskV2Of<T>> {
			let mut tasks = vec![];
			let seconds_in_slot = 3600;
			let shift = seconds_in_slot.saturating_mul(number_of_missed_slots + 1);
			let new_time_slot = last_missed_slot.saturating_add(shift);
			if let Some(ScheduledTasksOf::<T> { tasks: account_task_ids, .. }) =
				Self::get_scheduled_tasks(new_time_slot)
			{
				ScheduledTasksV3::<T>::remove(new_time_slot);
				for (account_id, task_id) in account_task_ids {
					let new_missed_task =
						MissedTaskV2Of::<T>::new(account_id, task_id, new_time_slot);
					tasks.push(new_missed_task);
				}
			}
			return tasks
		}

		/// Runs as many tasks as the weight allows from the provided vec of task_ids.
		///
		/// Returns a vec with the tasks that were not run and the remaining weight.
		pub fn run_tasks(
			mut account_task_ids: Vec<AccountTaskId<T>>,
			mut weight_left: Weight,
		) -> (Vec<AccountTaskId<T>>, Weight) {
			let mut consumed_task_index: usize = 0;

			let time_slot = Self::get_current_time_slot();
			if time_slot.is_err() {
				return (account_task_ids, weight_left)
			}
			let time_slot = time_slot.unwrap();

			for (account_id, task_id) in account_task_ids.iter() {
				consumed_task_index.saturating_inc();
				let action_weight = match AccountTasks::<T>::get(account_id.clone(), task_id) {
					None => {
						Self::deposit_event(Event::TaskNotFound {
							who: account_id.clone(),
							task_id: task_id.clone(),
						});
						<T as Config>::WeightInfo::run_tasks_many_missing(1)
					},
					Some(task) => {
						let mut condition: BTreeMap<String, String> = BTreeMap::new();
						condition.insert(String::from("type"), String::from("time"));
						condition.insert(String::from("timestamp"), format!("{}", time_slot));

						let encoded_call = match task.action.clone() {
							Action::XCMP { encoded_call, .. } => encoded_call,
							Action::DynamicDispatch { encoded_call } => encoded_call,
							_ => vec![],
						};

						Self::deposit_event(Event::TaskTriggered {
							who: account_id.clone(),
							task_id: task_id.clone(),
							condition,
							encoded_call,
							cancel_upon_errors: task.cancel_upon_errors.clone(),
						});

						let (task_action_weight, dispatch_error) = match task.action.clone() {
							Action::Notify { message } => Self::run_notify_task(message),
							Action::NativeTransfer { sender, recipient, amount } =>
								Self::run_native_transfer_task(
									sender,
									recipient,
									amount,
									task_id.clone(),
								),
							Action::XCMP {
								destination,
								execution_fee,
								schedule_as,
								encoded_call,
								encoded_call_weight,
								overall_weight,
								instruction_sequence,
								..
							} => Self::run_xcmp_task(
								destination,
								schedule_as.unwrap_or(task.owner_id.clone()),
								execution_fee,
								encoded_call,
								encoded_call_weight,
								overall_weight,
								task_id.clone(),
								instruction_sequence,
							),
							Action::AutoCompoundDelegatedStake {
								delegator,
								collator,
								account_minimum,
							} => Self::run_auto_compound_delegated_stake_task(
								delegator,
								collator,
								account_minimum,
								task_id.clone(),
								&task,
							),
							Action::DynamicDispatch { encoded_call } =>
								Self::run_dynamic_dispatch_action(
									task.owner_id.clone(),
									encoded_call,
									task_id.clone(),
								),
						};
						Self::handle_task_post_processing(task_id.clone(), task, dispatch_error);
						task_action_weight
							.saturating_add(T::DbWeight::get().writes(1u64))
							.saturating_add(T::DbWeight::get().reads(1u64))
					},
				};

				weight_left = weight_left.saturating_sub(action_weight);

				if weight_left.ref_time() <
					<T as Config>::WeightInfo::run_tasks_many_found(1).ref_time()
				{
					break
				}
			}

			if consumed_task_index == account_task_ids.len() {
				return (vec![], weight_left)
			} else {
				return (account_task_ids.split_off(consumed_task_index), weight_left)
			}
		}

		/// Send events for as many missed tasks as the weight allows from the provided vec of task_ids.
		///
		/// Returns a vec with the tasks that were not run and the remaining weight.
		pub fn run_missed_tasks(
			mut missed_tasks: Vec<MissedTaskV2Of<T>>,
			mut weight_left: Weight,
		) -> (Vec<MissedTaskV2Of<T>>, Weight) {
			let mut consumed_task_index: usize = 0;
			for missed_task in missed_tasks.iter() {
				consumed_task_index += 1;

				let action_weight = match AccountTasks::<T>::get(
					missed_task.owner_id.clone(),
					missed_task.task_id.clone(),
				) {
					None => {
						Self::deposit_event(Event::TaskNotFound {
							who: missed_task.owner_id.clone(),
							task_id: missed_task.task_id.clone(),
						});
						<T as Config>::WeightInfo::run_missed_tasks_many_missing(1)
					},
					Some(task) => {
						Self::deposit_event(Event::TaskMissed {
							who: task.owner_id.clone(),
							task_id: missed_task.task_id.clone(),
							execution_time: missed_task.execution_time,
						});
						Self::handle_task_post_processing(missed_task.task_id.clone(), task, None);
						<T as Config>::WeightInfo::run_missed_tasks_many_found(1)
					},
				};

				weight_left = weight_left.saturating_sub(action_weight);

				if weight_left.ref_time() <
					<T as Config>::WeightInfo::run_missed_tasks_many_found(1).ref_time()
				{
					break
				}
			}

			if consumed_task_index == missed_tasks.len() {
				return (vec![], weight_left)
			} else {
				return (missed_tasks.split_off(consumed_task_index), weight_left)
			}
		}

		/// Fire the notify event with the custom message.
		pub fn run_notify_task(message: Vec<u8>) -> (Weight, Option<DispatchError>) {
			Self::deposit_event(Event::Notify { message });

			(<T as Config>::WeightInfo::run_notify_task(), None)
		}

		pub fn run_native_transfer_task(
			sender: AccountOf<T>,
			recipient: AccountOf<T>,
			amount: BalanceOf<T>,
			task_id: TaskIdV2,
		) -> (Weight, Option<DispatchError>) {
			match T::Currency::transfer(
				&sender,
				&recipient,
				amount,
				ExistenceRequirement::KeepAlive,
			) {
				Ok(_number) => {
					Self::deposit_event(Event::SuccessfullyTransferredFunds { task_id });
					(<T as Config>::WeightInfo::run_native_transfer_task(), None)
				},
				Err(e) => {
					Self::deposit_event(Event::TransferFailed { task_id, error: e });
					(<T as Config>::WeightInfo::run_native_transfer_task(), Some(e))
				},
			}
		}

		pub fn run_xcmp_task(
			destination: MultiLocation,
			caller: T::AccountId,
			fee: AssetPayment,
			encoded_call: Vec<u8>,
			encoded_call_weight: Weight,
			overall_weight: Weight,
			task_id: TaskIdV2,
			flow: InstructionSequence,
		) -> (Weight, Option<DispatchError>) {
			let fee_asset_location = MultiLocation::try_from(fee.asset_location);
			if fee_asset_location.is_err() {
				return (
					<T as Config>::WeightInfo::run_xcmp_task(),
					Some(Error::<T>::BadVersion.into()),
				)
			}
			let fee_asset_location = fee_asset_location.unwrap();

			match T::XcmpTransactor::transact_xcm(
				destination,
				fee_asset_location,
				fee.amount,
				caller,
				encoded_call,
				encoded_call_weight,
				overall_weight,
				flow,
			) {
				Ok(()) => (<T as Config>::WeightInfo::run_xcmp_task(), None),
				Err(e) => {
					Self::deposit_event(Event::XcmpTaskFailed { task_id, destination, error: e });
					(<T as Config>::WeightInfo::run_xcmp_task(), Some(e))
				},
			}
		}

		/// Executes auto compounding delegation and reschedules task on success
		pub fn run_auto_compound_delegated_stake_task(
			delegator: AccountOf<T>,
			collator: AccountOf<T>,
			account_minimum: BalanceOf<T>,
			task_id: TaskIdV2,
			task: &TaskOf<T>,
		) -> (Weight, Option<DispatchError>) {
			let mut delegation_info: BTreeMap<String, String> = BTreeMap::new();
			delegation_info.insert(
				String::from("delagator"),
				String::from(hex::encode(Encode::encode(&delegator))),
			);
			delegation_info.insert(
				String::from("collator"),
				String::from(hex::encode(Encode::encode(&collator))),
			);

			// TODO: Handle edge case where user has enough funds to run task but not reschedule
			if !T::DelegatorActions::is_delegation_exist(&delegator, &collator) {
				// DelegationNotFound
				let error_with_data = DispatchErrorWithDataMap {
					data: DispatchErrorDataMap(delegation_info),
					message: Some(String::from(Into::<&str>::into(Error::<T>::DelegationNotFound))),
					error: Error::<T>::DelegationNotFound.into(),
				};
				Self::deposit_event(Event::AutoCompoundDelegatorStakeFailed {
					who: task.owner_id.clone(),
					task_id,
					error: error_with_data.clone(),
				});
				return (
					<T as Config>::WeightInfo::run_auto_compound_delegated_stake_task(),
					Some(error_with_data.error),
				)
			}

			let fee_amount = Self::calculate_schedule_fee_amount(&task.action, 1);
			if fee_amount.is_err() {
				return (
					<T as Config>::WeightInfo::run_auto_compound_delegated_stake_task(),
					Some(fee_amount.unwrap_err()),
				)
			}
			let fee_amount = fee_amount.unwrap();

			let reserved_funds = account_minimum.saturating_add(fee_amount);
			match T::DelegatorActions::get_delegator_stakable_free_balance(&delegator)
				.checked_sub(&reserved_funds)
			{
				Some(delegation) => {
					match T::DelegatorActions::delegator_bond_more(
						&delegator, &collator, delegation,
					) {
						Ok(_) => (
							<T as Config>::WeightInfo::run_auto_compound_delegated_stake_task(),
							None,
						),
						Err(e) => {
							let error = DispatchErrorWithDataMap {
								data: DispatchErrorDataMap(delegation_info),
								message: Some(String::from(Into::<&str>::into(e))),
								error: e,
							};
							Self::deposit_event(Event::AutoCompoundDelegatorStakeFailed {
								who: task.owner_id.clone(),
								task_id,
								error,
							});
							return (
								<T as Config>::WeightInfo::run_auto_compound_delegated_stake_task(),
								Some(e),
							)
						},
					}
				},
				None => {
					// InsufficientBalance
					let error = DispatchErrorWithDataMap {
						data: DispatchErrorDataMap(delegation_info),
						message: Some(String::from(Into::<&str>::into(
							Error::<T>::InsufficientBalance,
						))),
						error: Error::<T>::InsufficientBalance.into(),
					};
					Self::deposit_event(Event::AutoCompoundDelegatorStakeFailed {
						who: task.owner_id.clone(),
						task_id,
						error: error.clone(),
					});
					(
						<T as Config>::WeightInfo::run_auto_compound_delegated_stake_task(),
						Some(error.error),
					)
				},
			}
		}

		/// Attempt to decode and run the call.
		pub fn run_dynamic_dispatch_action(
			caller: AccountOf<T>,
			encoded_call: Vec<u8>,
			task_id: TaskIdV2,
		) -> (Weight, Option<DispatchError>) {
			match <T as Config>::Call::decode(&mut &*encoded_call) {
				Ok(scheduled_call) => {
					let mut dispatch_origin: T::RuntimeOrigin =
						frame_system::RawOrigin::Signed(caller.clone()).into();
					dispatch_origin.add_filter(
						|call: &<T as frame_system::Config>::RuntimeCall| {
							T::ScheduleAllowList::contains(call)
						},
					);

					let call_weight = scheduled_call.get_dispatch_info().weight;

					let (maybe_actual_call_weight, result) =
						match scheduled_call.dispatch(dispatch_origin) {
							Ok(post_info) => (post_info.actual_weight, Ok(())),
							Err(error_and_info) =>
								(error_and_info.post_info.actual_weight, Err(error_and_info.error)),
						};

					(
						maybe_actual_call_weight.unwrap_or(call_weight).saturating_add(
							<T as Config>::WeightInfo::run_dynamic_dispatch_action(),
						),
						result.err(),
					)
				},
				Err(_) => {
					// TODO: If the call cannot be decoded then cancel the task.

					Self::deposit_event(Event::CallCannotBeDecoded { who: caller, task_id });
					(
						<T as Config>::WeightInfo::run_dynamic_dispatch_action_fail_decode(),
						Some(Error::<T>::CallCannotBeDecoded.into()),
					)
				},
			}
		}

		/// Decrements task executions left.
		/// If task is complete then removes task. If task not complete update task map.
		/// A task has been completed if executions left equals 0.
		fn decrement_task_and_remove_if_complete(task_id: TaskIdV2, mut task: TaskOf<T>) {
			match task.schedule {
				Schedule::Fixed { ref mut executions_left, .. } => {
					*executions_left = executions_left.saturating_sub(1);
					if *executions_left <= 0 {
						AccountTasks::<T>::remove(task.owner_id.clone(), task_id.clone());
						Self::deposit_event(Event::TaskCompleted {
							who: task.owner_id.clone(),
							task_id: task_id.clone(),
						});
					} else {
						AccountTasks::<T>::insert(task.owner_id.clone(), task_id, task);
					}
				},
				Schedule::Recurring { .. } => {},
			}
		}

		/// Removes the task of the provided task_id and all scheduled tasks, including those in the task queue.
		fn remove_task(task_id: TaskIdV2, task: TaskOf<T>) {
			let mut found_task: bool = false;
			let mut execution_times = task.execution_times();
			Self::clean_execution_times_vector(&mut execution_times);
			let current_time_slot = match Self::get_current_time_slot() {
				Ok(time_slot) => time_slot,
				// This will only occur for the first block in the chain.
				Err(_) => 0,
			};

			if let Some((last_time_slot, _)) = Self::get_last_slot() {
				for execution_time in execution_times.iter().rev() {
					// Execution time is less than current time slot and in the past.  No more execution times need to be removed.
					if *execution_time < current_time_slot {
						break
					}
					// Execution time is equal to last time slot and task queue should be checked for task id.
					// After checking task queue no other execution times need to be removed.
					if *execution_time == last_time_slot {
						let mut task_queue = Self::get_task_queue();
						for i in 0..task_queue.len() {
							if task_queue[i].1 == task_id {
								task_queue.remove(i);
								TaskQueueV2::<T>::put(task_queue);
								found_task = true;
								break
							}
						}
						break
					}
					// Execution time is greater than current time slot and in the future.  Remove task id from scheduled tasks.
					if let Some(ScheduledTasksOf::<T> { tasks: mut account_task_ids, weight }) =
						Self::get_scheduled_tasks(*execution_time)
					{
						for i in 0..account_task_ids.len() {
							if account_task_ids[i].1 == task_id {
								if account_task_ids.len() == 1 {
									ScheduledTasksV3::<T>::remove(*execution_time);
								} else {
									account_task_ids.remove(i);
									ScheduledTasksV3::<T>::insert(
										*execution_time,
										ScheduledTasksOf::<T> {
											tasks: account_task_ids,
											weight: weight.saturating_sub(
												task.action.execution_weight::<T>().unwrap_or(0)
													as u128,
											),
										},
									);
								}
								found_task = true;
								break
							}
						}
					}
				}
			} else {
				// If last time slot does not exist then check each time in scheduled tasks and remove if exists.
				for execution_time in execution_times.iter().rev() {
					if let Some(ScheduledTasksOf::<T> { tasks: mut account_task_ids, weight }) =
						Self::get_scheduled_tasks(*execution_time)
					{
						for i in 0..account_task_ids.len() {
							if account_task_ids[i].1 == task_id {
								if account_task_ids.len() == 1 {
									ScheduledTasksV3::<T>::remove(*execution_time);
								} else {
									account_task_ids.remove(i);
									ScheduledTasksV3::<T>::insert(
										*execution_time,
										ScheduledTasksOf::<T> {
											tasks: account_task_ids,
											weight: weight.saturating_sub(
												task.action.execution_weight::<T>().unwrap_or(0)
													as u128,
											),
										},
									);
								}
								found_task = true;
								break
							}
						}
					}
				}
			}

			if !found_task {
				Self::deposit_event(Event::TaskNotFound {
					who: task.owner_id.clone(),
					task_id: task_id.clone(),
				});
			}

			AccountTasks::<T>::remove(task.owner_id.clone(), task_id.clone());
			Self::deposit_event(Event::TaskCancelled {
				who: task.owner_id,
				task_id: task_id.clone(),
			});
		}

		/// Schedule task and return it's task_id.
		pub fn schedule_task(task: &TaskOf<T>) -> Result<TaskIdV2, Error<T>> {
			let owner_id = task.owner_id.clone();

			let execution_times = task.execution_times();

			if AccountTasks::<T>::contains_key(owner_id.clone(), task.task_id.clone()) {
				Err(Error::<T>::DuplicateTask)?;
			}

			// If 'dev-queue' feature flag and execution_times equals [0], allows for putting a task directly on the task queue
			#[cfg(feature = "dev-queue")]
			if execution_times == vec![0] {
				let mut task_queue = Self::get_task_queue();
				task_queue.push((owner_id, task.task_id.clone()));
				TaskQueueV2::<T>::put(task_queue);

				return Ok(task.task_id.clone())
			}

			Self::insert_scheduled_tasks(task, execution_times)
		}

		/// Insert the account/task id into scheduled tasks
		/// With transaction will protect against a partial success where N of M execution times might be full,
		/// rolling back any successful insertions into the schedule task table.
		fn insert_scheduled_tasks(
			task: &TaskOf<T>,
			execution_times: Vec<UnixTime>,
		) -> Result<TaskIdV2, Error<T>> {
			let task_id = task.task_id.clone();

			with_transaction(|| -> storage::TransactionOutcome<Result<TaskIdV2, DispatchError>> {
				for time in execution_times.iter() {
					let mut scheduled_tasks = Self::get_scheduled_tasks(*time).unwrap_or_default();
					if let Err(_) =
						scheduled_tasks.try_push::<T, BalanceOf<T>>(task_id.clone(), task)
					{
						return Rollback(Err(DispatchError::Other("time slot full")))
					}
					<ScheduledTasksV3<T>>::insert(*time, scheduled_tasks);
				}

				Commit(Ok(task_id))
			})
			.map_err(|_| Error::<T>::TimeSlotFull)
		}

		/// Validate and schedule task.
		/// This will also charge the execution fee.
		pub fn validate_and_schedule_task(
			action: ActionOf<T>,
			owner_id: AccountOf<T>,
			schedule: Schedule,
			cancel_upon_errors: Vec<String>,
		) -> DispatchResult {
			match action.clone() {
				Action::XCMP { execution_fee, instruction_sequence, .. } => {
					let asset_location = MultiLocation::try_from(execution_fee.asset_location)
						.map_err(|()| Error::<T>::BadVersion)?;
					let asset_location = asset_location
						.reanchored(
							&MultiLocation::new(1, X1(Parachain(T::SelfParaId::get().into())))
								.into(),
							T::UniversalLocation::get(),
						)
						.map_err(|_| Error::<T>::CannotReanchor)?;
					// Only native token are supported as the XCMP fee for local deductions
					if instruction_sequence == InstructionSequence::PayThroughSovereignAccount &&
						asset_location != MultiLocation::new(0, Here).into()
					{
						Err(Error::<T>::UnsupportedFeePayment)?
					}
				},
				_ => (),
			};

			let executions = schedule.known_executions_left();

			let task = TaskOf::<T>::new(
				owner_id.clone(),
<<<<<<< HEAD
				provided_id.clone(),
				schedule,
				action.clone(),
				cancel_upon_errors,
=======
				Self::generate_task_idv2(),
				schedule,
				action.clone(),
>>>>>>> d15fe711
			);

			let task_id =
				T::FeeHandler::pay_checked_fees_for(&owner_id, &action, executions, || {
					let task_id = Self::schedule_task(&task)?;
					AccountTasks::<T>::insert(owner_id.clone(), task_id.clone(), task);
					Ok(task_id)
				})?;

			let schedule_as = match action {
				Action::XCMP { schedule_as, .. } => schedule_as,
				_ => None,
			};

			Self::deposit_event(Event::<T>::TaskScheduled { who: owner_id, task_id, schedule_as });

			Ok(())
		}

<<<<<<< HEAD
		fn reschedule_or_remove_task(
			task_id: TaskId<T>,
			mut task: TaskOf<T>,
			dispatch_error: Option<DispatchError>,
		) {
			// When the error can be found in the cancel_upon_errors list, the next task execution will not be scheduled. Otherwise, continue to execute the next task.
			match dispatch_error {
				Some(err)
					if task.cancel_upon_errors.contains(&String::from(Into::<&str>::into(err))) =>
				{
					Self::deposit_event(Event::<T>::TaskNotRescheduled {
						who: task.owner_id.clone(),
						task_id,
						error: err,
					});
					AccountTasks::<T>::remove(task.owner_id.clone(), task_id);
				},
				_ => {
					let owner_id = task.owner_id.clone();
					let action = task.action.clone();
					match Self::reschedule_existing_task(task_id, &mut task) {
						Ok(_) => {
							let schedule_as = match action {
								Action::XCMP { schedule_as, .. } => schedule_as,
								_ => None,
							};
							Self::deposit_event(Event::<T>::TaskRescheduled {
								who: owner_id.clone(),
								task_id,
								schedule_as,
							});
							AccountTasks::<T>::insert(owner_id.clone(), task_id, task.clone());
						},
						Err(err) => {
							Self::deposit_event(Event::<T>::TaskFailedToReschedule {
								who: task.owner_id.clone(),
								task_id,
								error: err,
							});
							AccountTasks::<T>::remove(task.owner_id.clone(), task_id);
						},
					};
				},
=======
		fn reschedule_or_remove_task(mut task: TaskOf<T>, dispatch_error: Option<DispatchError>) {
			let task_id = task.task_id.clone();

			if let Some(err) = dispatch_error {
				Self::deposit_event(Event::<T>::TaskNotRescheduled {
					who: task.owner_id.clone(),
					task_id: task_id.clone(),
					error: err,
				});
				AccountTasks::<T>::remove(task.owner_id.clone(), task_id.clone());
			} else {
				let owner_id = task.owner_id.clone();
				let action = task.action.clone();
				match Self::reschedule_existing_task(&mut task) {
					Ok(_) => {
						let schedule_as = match action {
							Action::XCMP { schedule_as, .. } => schedule_as,
							_ => None,
						};
						Self::deposit_event(Event::<T>::TaskRescheduled {
							who: owner_id,
							task_id: task_id.clone(),
							schedule_as,
						});
					},
					Err(err) => {
						Self::deposit_event(Event::<T>::TaskFailedToReschedule {
							who: task.owner_id.clone(),
							task_id: task_id.clone(),
							error: err,
						});
						AccountTasks::<T>::remove(task.owner_id.clone(), task_id.clone());
					},
				};
>>>>>>> d15fe711
			}
		}

		fn reschedule_existing_task(task: &mut TaskOf<T>) -> DispatchResult {
			let task_id = task.task_id.clone();

			match task.schedule {
				Schedule::Recurring { ref mut next_execution_time, frequency } => {
					let new_execution_time = next_execution_time
						.checked_add(frequency)
						.ok_or(Error::<T>::InvalidTime)?;
					*next_execution_time = new_execution_time;

					// TODO: should execution fee depend on whether task is recurring?
					T::FeeHandler::pay_checked_fees_for(&task.owner_id, &task.action, 1, || {
						Self::insert_scheduled_tasks(task, vec![new_execution_time])
							.map_err(|e| e.into())
					})?;

					let owner_id = task.owner_id.clone();
<<<<<<< HEAD
					AccountTasks::<T>::insert(owner_id.clone(), task_id, task.clone());
=======
					AccountTasks::<T>::insert(owner_id.clone(), task_id.clone(), task.clone());

					let schedule_as = match task.action.clone() {
						Action::XCMP { schedule_as, .. } => schedule_as.clone(),
						_ => None,
					};

					Self::deposit_event(Event::<T>::TaskScheduled {
						who: owner_id,
						task_id: task_id.clone(),
						schedule_as,
					});
>>>>>>> d15fe711
				},
				Schedule::Fixed { .. } => {},
			}
			Ok(())
		}

		fn handle_task_post_processing(
			task_id: TaskIdV2,
			task: TaskOf<T>,
			error: Option<DispatchError>,
		) {
			if let Some(err) = error {
				Self::deposit_event(Event::<T>::TaskExecutionFailed {
					who: task.owner_id.clone(),
					task_id,
					error: err,
				});
			}
			match task.schedule {
				Schedule::Fixed { .. } =>
					Self::decrement_task_and_remove_if_complete(task_id, task),
				Schedule::Recurring { .. } => Self::reschedule_or_remove_task(task, error),
			}
		}

		pub fn generate_task_idv2() -> TaskIdV2 {
			let current_block_number =
				match TryInto::<u64>::try_into(<frame_system::Pallet<T>>::block_number()).ok() {
					Some(i) => i,
					None => 0,
				};

			let tx_id = match <frame_system::Pallet<T>>::extrinsic_index() {
				Some(i) => i,
				None => 0,
			};

			let evt_index = <frame_system::Pallet<T>>::event_count();

			format!("{:}-{:}-{:}", current_block_number, tx_id, evt_index)
				.as_bytes()
				.to_vec()
		}

		// Find auto compount tasks of a paritcular account by iterate over AccountTasks
		// StorageDoubleMap using the first key prefix which is account_id.
		pub fn get_auto_compound_delegated_stake_task_ids(
			account_id: AccountOf<T>,
		) -> Vec<TaskIdV2> {
			AccountTasks::<T>::iter_prefix_values(account_id.clone())
				.filter(|task| {
					match task.action {
						// We don't care about the inner content, we just want to pick out the
						// AutoCompoundDelegatedStake
						Action::AutoCompoundDelegatedStake { .. } => true,
						_ => false,
					}
				})
				.map(|task| task.task_id)
				.collect()
		}

		/// Calculates the execution fee for a given action based on weight and num of executions
		///
		/// Fee saturates at Weight/BalanceOf when there are an unreasonable num of executions
		/// In practice, executions is bounded by T::MaxExecutionTimes and unlikely to saturate
		pub fn calculate_schedule_fee_amount(
			action: &ActionOf<T>,
			executions: u32,
		) -> Result<BalanceOf<T>, DispatchError> {
			let total_weight = action.execution_weight::<T>()?.saturating_mul(executions.into());

			let schedule_fee_location = action.schedule_fee_location::<T>();
			let schedule_fee_location = schedule_fee_location
				.reanchored(
					&MultiLocation::new(1, X1(Parachain(T::SelfParaId::get().into()))).into(),
					T::UniversalLocation::get(),
				)
				.map_err(|_| Error::<T>::CannotReanchor)?;

			let fee = if schedule_fee_location == MultiLocation::default() {
				T::ExecutionWeightFee::get()
					.saturating_mul(<BalanceOf<T>>::saturated_from(total_weight))
			} else {
				let raw_fee =
					T::FeeConversionRateProvider::get_fee_per_second(&schedule_fee_location)
						.ok_or("CouldNotDetermineFeePerSecond")?
						.checked_mul(total_weight as u128)
						.ok_or("FeeOverflow")
						.map(|raw_fee| raw_fee / (WEIGHT_REF_TIME_PER_SECOND as u128))?;
				<BalanceOf<T>>::saturated_from(raw_fee)
			};

			Ok(fee)
		}
	}

	impl<T: Config> pallet_valve::Shutdown for Pallet<T> {
		fn is_shutdown() -> bool {
			Self::is_shutdown()
		}
		fn shutdown() {
			Shutdown::<T>::put(true);
		}
		fn restart() {
			Shutdown::<T>::put(false);
		}
	}
}<|MERGE_RESOLUTION|>--- conflicted
+++ resolved
@@ -70,15 +70,10 @@
 pub use pallet_xcmp_handler::InstructionSequence;
 use pallet_xcmp_handler::XcmpTransactor;
 use primitives::EnsureProxy;
-<<<<<<< HEAD
 use scale_info::{
 	prelude::{format, string::String},
 	TypeInfo,
 };
-=======
-//use scale_info::TypeInfo;
-use scale_info::{prelude::format, TypeInfo};
->>>>>>> d15fe711
 use sp_runtime::{
 	traits::{CheckedConversion, Convert, Dispatchable, SaturatedConversion, Saturating},
 	ArithmeticError, DispatchError, Perbill,
@@ -86,8 +81,8 @@
 use sp_std::{boxed::Box, collections::btree_map::BTreeMap, vec, vec::Vec};
 pub use weights::WeightInfo;
 use xcm::{latest::prelude::*, VersionedMultiLocation};
-
-<<<<<<< HEAD
+use frame_support::dispatch::DispatchErrorWithPostInfo;
+
 #[derive(Clone, Eq, PartialEq, Default, RuntimeDebug, Encode, Decode, TypeInfo)]
 pub struct DispatchErrorDataMap(BTreeMap<String, String>);
 impl sp_runtime::traits::Printable for DispatchErrorDataMap {
@@ -100,9 +95,6 @@
 pub type DispatchErrorWithDataMap = DispatchErrorWithData<DispatchErrorDataMap>;
 
 const AUTO_COMPOUND_DELEGATION_CANCEL_UPON_ERRORS: [&str; 1] = ["DelegationNotFound"];
-=======
-use scale_info::prelude::string::String;
->>>>>>> d15fe711
 
 #[frame_support::pallet]
 pub mod pallet {
@@ -320,14 +312,6 @@
 		SuccessfullyTransferredFunds {
 			task_id: TaskIdV2,
 		},
-<<<<<<< HEAD
-=======
-		/// Successfully sent XCMP
-		XcmpTaskSucceeded {
-			task_id: TaskIdV2,
-			destination: MultiLocation,
-		},
->>>>>>> d15fe711
 		/// Failed to send XCMP
 		XcmpTaskFailed {
 			task_id: TaskIdV2,
@@ -339,12 +323,6 @@
 			task_id: TaskIdV2,
 			error: DispatchError,
 		},
-<<<<<<< HEAD
-		AutoCompoundDelegatorStakeFailed {
-			who: AccountOf<T>,
-			task_id: TaskId<T>,
-			error: DispatchErrorWithDataMap,
-=======
 		SuccesfullyAutoCompoundedDelegatorStake {
 			task_id: TaskIdV2,
 			amount: BalanceOf<T>,
@@ -353,7 +331,6 @@
 			task_id: TaskIdV2,
 			error_message: Vec<u8>,
 			error: DispatchErrorWithPostInfo,
->>>>>>> d15fe711
 		},
 		/// The task could not be run at the scheduled time.
 		TaskMissed {
@@ -361,15 +338,6 @@
 			task_id: TaskIdV2,
 			execution_time: UnixTime,
 		},
-<<<<<<< HEAD
-=======
-		/// The result of the DynamicDispatch action.
-		DynamicDispatchResult {
-			who: AccountOf<T>,
-			task_id: TaskIdV2,
-			result: DispatchResult,
-		},
->>>>>>> d15fe711
 		/// The call for the DynamicDispatch action can no longer be decoded.
 		CallCannotBeDecoded {
 			who: AccountOf<T>,
@@ -399,14 +367,14 @@
 		},
 		TaskTriggered {
 			who: AccountOf<T>,
-			task_id: TaskId<T>,
+			task_id: TaskIdV2,
 			condition: BTreeMap<String, String>,
 			encoded_call: Vec<u8>,
 			cancel_upon_errors: Vec<String>,
 		},
 		TaskExecutionFailed {
 			who: AccountOf<T>,
-			task_id: TaskId<T>,
+			task_id: TaskIdV2,
 			error: DispatchError,
 		},
 	}
@@ -481,11 +449,7 @@
 
 			let schedule = schedule.validated_into::<T>()?;
 
-<<<<<<< HEAD
-			Self::validate_and_schedule_task(action, who, provided_id, schedule, vec![])?;
-=======
-			Self::validate_and_schedule_task(action, who, schedule)?;
->>>>>>> d15fe711
+			Self::validate_and_schedule_task(action, who, schedule, vec![])?;
 			Ok(().into())
 		}
 
@@ -548,11 +512,7 @@
 			};
 			let schedule = schedule.validated_into::<T>()?;
 
-<<<<<<< HEAD
-			Self::validate_and_schedule_task(action, who, provided_id, schedule, vec![])?;
-=======
-			Self::validate_and_schedule_task(action, who, schedule)?;
->>>>>>> d15fe711
+			Self::validate_and_schedule_task(action, who, schedule, vec![])?;
 			Ok(().into())
 		}
 
@@ -589,17 +549,13 @@
 				account_minimum,
 			};
 			let schedule = Schedule::new_recurring_schedule::<T>(execution_time, frequency)?;
-<<<<<<< HEAD
 
 			let errors: Vec<String> = AUTO_COMPOUND_DELEGATION_CANCEL_UPON_ERRORS
 				.iter()
 				.map(|&error| String::from(error))
 				.collect();
 
-			Self::validate_and_schedule_task(action, who, provided_id, schedule, errors)?;
-=======
-			Self::validate_and_schedule_task(action, who, schedule)?;
->>>>>>> d15fe711
+			Self::validate_and_schedule_task(action, who, schedule, errors)?;
 			Ok(().into())
 		}
 
@@ -629,11 +585,7 @@
 			let action = Action::DynamicDispatch { encoded_call };
 			let schedule = schedule.validated_into::<T>()?;
 
-<<<<<<< HEAD
-			Self::validate_and_schedule_task(action, who, provided_id, schedule, vec![])?;
-=======
-			Self::validate_and_schedule_task(action, who, schedule)?;
->>>>>>> d15fe711
+			Self::validate_and_schedule_task(action, who, schedule, vec![])?;
 			Ok(().into())
 		}
 
@@ -1191,32 +1143,12 @@
 			task_id: TaskIdV2,
 			task: &TaskOf<T>,
 		) -> (Weight, Option<DispatchError>) {
-			let mut delegation_info: BTreeMap<String, String> = BTreeMap::new();
-			delegation_info.insert(
-				String::from("delagator"),
-				String::from(hex::encode(Encode::encode(&delegator))),
-			);
-			delegation_info.insert(
-				String::from("collator"),
-				String::from(hex::encode(Encode::encode(&collator))),
-			);
-
 			// TODO: Handle edge case where user has enough funds to run task but not reschedule
 			if !T::DelegatorActions::is_delegation_exist(&delegator, &collator) {
 				// DelegationNotFound
-				let error_with_data = DispatchErrorWithDataMap {
-					data: DispatchErrorDataMap(delegation_info),
-					message: Some(String::from(Into::<&str>::into(Error::<T>::DelegationNotFound))),
-					error: Error::<T>::DelegationNotFound.into(),
-				};
-				Self::deposit_event(Event::AutoCompoundDelegatorStakeFailed {
-					who: task.owner_id.clone(),
-					task_id,
-					error: error_with_data.clone(),
-				});
 				return (
 					<T as Config>::WeightInfo::run_auto_compound_delegated_stake_task(),
-					Some(error_with_data.error),
+					Some(Error::<T>::DelegationNotFound.into()),
 				)
 			}
 
@@ -1242,16 +1174,6 @@
 							None,
 						),
 						Err(e) => {
-							let error = DispatchErrorWithDataMap {
-								data: DispatchErrorDataMap(delegation_info),
-								message: Some(String::from(Into::<&str>::into(e))),
-								error: e,
-							};
-							Self::deposit_event(Event::AutoCompoundDelegatorStakeFailed {
-								who: task.owner_id.clone(),
-								task_id,
-								error,
-							});
 							return (
 								<T as Config>::WeightInfo::run_auto_compound_delegated_stake_task(),
 								Some(e),
@@ -1261,21 +1183,9 @@
 				},
 				None => {
 					// InsufficientBalance
-					let error = DispatchErrorWithDataMap {
-						data: DispatchErrorDataMap(delegation_info),
-						message: Some(String::from(Into::<&str>::into(
-							Error::<T>::InsufficientBalance,
-						))),
-						error: Error::<T>::InsufficientBalance.into(),
-					};
-					Self::deposit_event(Event::AutoCompoundDelegatorStakeFailed {
-						who: task.owner_id.clone(),
-						task_id,
-						error: error.clone(),
-					});
 					(
 						<T as Config>::WeightInfo::run_auto_compound_delegated_stake_task(),
-						Some(error.error),
+						Some(Error::<T>::InsufficientBalance.into()),
 					)
 				},
 			}
@@ -1530,16 +1440,10 @@
 
 			let task = TaskOf::<T>::new(
 				owner_id.clone(),
-<<<<<<< HEAD
-				provided_id.clone(),
+				Self::generate_task_idv2(),
 				schedule,
 				action.clone(),
 				cancel_upon_errors,
-=======
-				Self::generate_task_idv2(),
-				schedule,
-				action.clone(),
->>>>>>> d15fe711
 			);
 
 			let task_id =
@@ -1559,9 +1463,8 @@
 			Ok(())
 		}
 
-<<<<<<< HEAD
 		fn reschedule_or_remove_task(
-			task_id: TaskId<T>,
+			task_id: TaskIdV2,
 			mut task: TaskOf<T>,
 			dispatch_error: Option<DispatchError>,
 		) {
@@ -1572,7 +1475,7 @@
 				{
 					Self::deposit_event(Event::<T>::TaskNotRescheduled {
 						who: task.owner_id.clone(),
-						task_id,
+						task_id: task_id.clone(),
 						error: err,
 					});
 					AccountTasks::<T>::remove(task.owner_id.clone(), task_id);
@@ -1580,7 +1483,7 @@
 				_ => {
 					let owner_id = task.owner_id.clone();
 					let action = task.action.clone();
-					match Self::reschedule_existing_task(task_id, &mut task) {
+					match Self::reschedule_existing_task(&mut task) {
 						Ok(_) => {
 							let schedule_as = match action {
 								Action::XCMP { schedule_as, .. } => schedule_as,
@@ -1588,7 +1491,7 @@
 							};
 							Self::deposit_event(Event::<T>::TaskRescheduled {
 								who: owner_id.clone(),
-								task_id,
+								task_id: task_id.clone(),
 								schedule_as,
 							});
 							AccountTasks::<T>::insert(owner_id.clone(), task_id, task.clone());
@@ -1596,49 +1499,13 @@
 						Err(err) => {
 							Self::deposit_event(Event::<T>::TaskFailedToReschedule {
 								who: task.owner_id.clone(),
-								task_id,
+								task_id: task_id.clone(),
 								error: err,
 							});
 							AccountTasks::<T>::remove(task.owner_id.clone(), task_id);
 						},
 					};
 				},
-=======
-		fn reschedule_or_remove_task(mut task: TaskOf<T>, dispatch_error: Option<DispatchError>) {
-			let task_id = task.task_id.clone();
-
-			if let Some(err) = dispatch_error {
-				Self::deposit_event(Event::<T>::TaskNotRescheduled {
-					who: task.owner_id.clone(),
-					task_id: task_id.clone(),
-					error: err,
-				});
-				AccountTasks::<T>::remove(task.owner_id.clone(), task_id.clone());
-			} else {
-				let owner_id = task.owner_id.clone();
-				let action = task.action.clone();
-				match Self::reschedule_existing_task(&mut task) {
-					Ok(_) => {
-						let schedule_as = match action {
-							Action::XCMP { schedule_as, .. } => schedule_as,
-							_ => None,
-						};
-						Self::deposit_event(Event::<T>::TaskRescheduled {
-							who: owner_id,
-							task_id: task_id.clone(),
-							schedule_as,
-						});
-					},
-					Err(err) => {
-						Self::deposit_event(Event::<T>::TaskFailedToReschedule {
-							who: task.owner_id.clone(),
-							task_id: task_id.clone(),
-							error: err,
-						});
-						AccountTasks::<T>::remove(task.owner_id.clone(), task_id.clone());
-					},
-				};
->>>>>>> d15fe711
 			}
 		}
 
@@ -1659,22 +1526,7 @@
 					})?;
 
 					let owner_id = task.owner_id.clone();
-<<<<<<< HEAD
 					AccountTasks::<T>::insert(owner_id.clone(), task_id, task.clone());
-=======
-					AccountTasks::<T>::insert(owner_id.clone(), task_id.clone(), task.clone());
-
-					let schedule_as = match task.action.clone() {
-						Action::XCMP { schedule_as, .. } => schedule_as.clone(),
-						_ => None,
-					};
-
-					Self::deposit_event(Event::<T>::TaskScheduled {
-						who: owner_id,
-						task_id: task_id.clone(),
-						schedule_as,
-					});
->>>>>>> d15fe711
 				},
 				Schedule::Fixed { .. } => {},
 			}
@@ -1689,14 +1541,14 @@
 			if let Some(err) = error {
 				Self::deposit_event(Event::<T>::TaskExecutionFailed {
 					who: task.owner_id.clone(),
-					task_id,
+					task_id: task_id.clone(),
 					error: err,
 				});
 			}
 			match task.schedule {
 				Schedule::Fixed { .. } =>
 					Self::decrement_task_and_remove_if_complete(task_id, task),
-				Schedule::Recurring { .. } => Self::reschedule_or_remove_task(task, error),
+				Schedule::Recurring { .. } => Self::reschedule_or_remove_task(task_id, task, error),
 			}
 		}
 
