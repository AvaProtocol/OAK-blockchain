// This file is part of OAK Blockchain.

// Copyright (C) 2021 OAK Network
// SPDX-License-Identifier: Apache-2.0

// Licensed under the Apache License, Version 2.0 (the "License");
// you may not use this file except in compliance with the License.
// You may obtain a copy of the License at
//
// http://www.apache.org/licenses/LICENSE-2.0
//
// Unless required by applicable law or agreed to in writing, software
// distributed under the License is distributed on an "AS IS" BASIS,
// WITHOUT WARRANTIES OR CONDITIONS OF ANY KIND, either express or implied.
// See the License for the specific language governing permissions and
// limitations under the License.

//! # Automation time pallet
//!
//! DISCLAIMER: This pallet is still in it's early stages. At this point
//! we only support scheduling two tasks per minute, and sending an on-chain
//! with a custom message.
//!
//! This pallet allows a user to schedule tasks. Tasks can scheduled for any whole minute in the future.
//! In order to run tasks this pallet consumes up to a certain amount of weight during `on_initialize`.
//!
//! The pallet supports the following tasks:
//! * On-chain events with custom text
//!

#![cfg_attr(not(feature = "std"), no_std)]
pub use pallet::*;

#[cfg(test)]
mod mock;

#[cfg(test)]
mod tests;

mod benchmarking;
pub mod weights;

use core::convert::TryInto;
use frame_support::{pallet_prelude::*, sp_runtime::traits::Hash, traits::Currency, BoundedVec};
use frame_system::pallet_prelude::*;
use pallet_timestamp::{self as timestamp};
use scale_info::TypeInfo;
use sp_runtime::{traits::SaturatedConversion, Perbill};
use sp_std::{vec, vec::Vec};

pub use weights::WeightInfo;

#[frame_support::pallet]
pub mod pallet {
	use frame_support::traits::ExistenceRequirement;

	use super::*;

	type AccountOf<T> = <T as frame_system::Config>::AccountId;
	type BalanceOf<T> = <<T as Config>::Currency as Currency<AccountOf<T>>>::Balance;
	type UnixTime = u64;

	/// The enum that stores all action specific data.
	#[derive(Debug, Eq, PartialEq, Encode, Decode, TypeInfo)]
	#[scale_info(skip_type_params(T))]
	pub enum Action<T: Config> {
		Notify { message: Vec<u8> },
		NativeTransfer { sender: AccountOf<T>, recipient: AccountOf<T>, amount: BalanceOf<T> },
	}

	/// The struct that stores all information needed for a task.
	#[derive(Debug, Eq, PartialEq, Encode, Decode, TypeInfo)]
	#[scale_info(skip_type_params(T))]
	pub struct Task<T: Config> {
		owner_id: AccountOf<T>,
		provided_id: Vec<u8>,
		time: UnixTime,
		action: Action<T>,
	}

	impl<T: Config> Task<T> {
		pub fn create_event_task(
			owner_id: AccountOf<T>,
			provided_id: Vec<u8>,
			time: UnixTime,
			message: Vec<u8>,
		) -> Task<T> {
			let action = Action::Notify { message };
			Task::<T> { owner_id, provided_id, time, action }
		}
		pub fn create_native_transfer_task(
			owner_id: AccountOf<T>,
			provided_id: Vec<u8>,
			time: UnixTime,
			recipient_id: AccountOf<T>,
			amount: BalanceOf<T>,
		) -> Task<T> {
			let action =
				Action::NativeTransfer { sender: owner_id.clone(), recipient: recipient_id, amount };
			Task::<T> { owner_id, provided_id, time, action }
		}
	}

	#[derive(Debug, Encode, Decode, TypeInfo)]
	#[scale_info(skip_type_params(T))]
	pub struct TaskHashInput<T: Config> {
		owner_id: AccountOf<T>,
		provided_id: Vec<u8>,
	}

	impl<T: Config> TaskHashInput<T> {
		pub fn create_hash_input(owner_id: AccountOf<T>, provided_id: Vec<u8>) -> TaskHashInput<T> {
			TaskHashInput::<T> { owner_id, provided_id }
		}
	}

	#[pallet::config]
	pub trait Config: frame_system::Config + pallet_timestamp::Config {
		type Event: From<Event<Self>> + IsType<<Self as frame_system::Config>::Event>;

		/// Weight information for the extrinsics in this module.
		type WeightInfo: WeightInfo;

		/// The maximum number of tasks that can be scheduled for a time slot.
		#[pallet::constant]
		type MaxTasksPerSlot: Get<u32>;

		/// The farthest out a task can be scheduled.
		#[pallet::constant]
		type MaxScheduleSeconds: Get<u64>;

		/// The maximum weight per block.
		#[pallet::constant]
		type MaxBlockWeight: Get<Weight>;

		/// The maximum percentage of weight per block used for scheduled tasks.
		#[pallet::constant]
		type MaxWeightPercentage: Get<Perbill>;

		/// The time each block takes.
		#[pallet::constant]
		type SecondsPerBlock: Get<u64>;

		/// Lowest Amount that a deposit can possibly be.
		#[pallet::constant]
		type ExistentialDeposit: Get<BalanceOf<Self>>;

		/// The Currency handler
		type Currency: Currency<Self::AccountId>;
	}

	#[pallet::pallet]
	#[pallet::without_storage_info]
	#[pallet::generate_store(pub(super) trait Store)]
	pub struct Pallet<T>(_);

	#[pallet::storage]
	#[pallet::getter(fn get_scheduled_tasks)]
	pub type ScheduledTasks<T: Config> =
		StorageMap<_, Twox64Concat, u64, BoundedVec<T::Hash, T::MaxTasksPerSlot>>;

	#[pallet::storage]
	#[pallet::getter(fn get_task)]
	pub type Tasks<T: Config> = StorageMap<_, Twox64Concat, T::Hash, Task<T>>;

	#[pallet::storage]
	#[pallet::getter(fn get_task_queue)]
	pub type TaskQueue<T: Config> = StorageValue<_, Vec<T::Hash>, ValueQuery>;

	#[pallet::storage]
	#[pallet::getter(fn get_missed_queue)]
	pub type MissedQueue<T: Config> = StorageValue<_, Vec<T::Hash>, ValueQuery>;

	#[pallet::storage]
	#[pallet::getter(fn get_last_slot)]
	pub type LastTimeSlot<T: Config> = StorageValue<_, UnixTime>;

	#[pallet::storage]
	#[pallet::getter(fn is_shutdown)]
	pub type Shutdown<T: Config> = StorageValue<_, bool, ValueQuery>;

	#[pallet::error]
	pub enum Error<T> {
		/// Time must end in a whole minute.
		InvalidTime,
		/// Time must be in the future.
		PastTime,
		/// Time cannot be too far in the future.
		TimeTooFarOut,
		/// The message cannot be empty.
		EmptyMessage,
		/// The provided_id cannot be empty
		EmptyProvidedId,
		/// There can be no duplicate tasks.
		DuplicateTask,
		/// Time slot is full. No more tasks can be scheduled for this time.
		TimeSlotFull,
		/// You are not the owner of the task.
		NotTaskOwner,
		/// The task does not exist.
		TaskDoesNotExist,
		/// Block time not set.
		BlockTimeNotSet,
		/// Amount has to be larger than 0.1 OAK.
		InvalidAmount,
		/// Sender cannot transfer money to self.
		TransferToSelf,
	}

	#[pallet::event]
	#[pallet::generate_deposit(pub(super) fn deposit_event)]
	pub enum Event<T: Config> {
		/// Schedule task success.
		TaskScheduled {
			who: AccountOf<T>,
			task_id: T::Hash,
		},
		// Cancelled a task.
		TaskCancelled {
			who: AccountOf<T>,
			task_id: T::Hash,
		},
		/// Notify event for the task.
		Notify {
			message: Vec<u8>,
		},
		/// A Task was not found.
		TaskNotFound {
			task_id: T::Hash,
		},
		/// Succcessfully transferred funds
		SuccesfullyTransferredFunds {
			task_id: T::Hash,
		},
		/// Transfer Failed
		TransferFailed {
			task_id: T::Hash,
			error: DispatchError,
		},
		/// The task could not be run at the scheduled time.
		TaskMissed {
			who: T::AccountId,
			task_id: T::Hash,
		},
	}

	#[pallet::hooks]
	impl<T: Config> Hooks<BlockNumberFor<T>> for Pallet<T> {
		fn on_initialize(_: T::BlockNumber) -> Weight {
			if Self::is_shutdown() == true {
				// Need to return the real weight used (ENG-157).
				return 10_000
			}

			let max_weight: Weight = T::MaxWeightPercentage::get() * T::MaxBlockWeight::get();
			Self::trigger_tasks(max_weight);
			// Until we calculate the weights (ENG-157) we will just assumed we used the max weight.
			max_weight
		}
	}

	#[pallet::call]
	impl<T: Config> Pallet<T> {
		/// Schedule a task to fire an event with a custom message.
		///
		/// Before the task can be scheduled the task must past validation checks.
		/// * The transaction is signed
		/// * The provided_id's length > 0
		/// * The message's length > 0
		/// * The time is valid
		///
		/// # Parameters
		/// * `provided_id`: An id provided by the user. This id must be unique for the user.
		/// * `time`: The unix standard time in seconds for when the task should run.
		/// * `message`: The message you want the event to have.
		///
		/// # Errors
		/// * `InvalidTime`: Time must end in a whole minute.
		/// * `PastTime`: Time must be in the future.
		/// * `EmptyMessage`: The message cannot be empty.
		/// * `DuplicateTask`: There can be no duplicate tasks.
		/// * `TimeSlotFull`: Time slot is full. No more tasks can be scheduled for this time.
		#[pallet::weight(<T as Config>::WeightInfo::schedule_notify_task_full())]
		pub fn schedule_notify_task(
			origin: OriginFor<T>,
			provided_id: Vec<u8>,
			time: UnixTime,
			message: Vec<u8>,
		) -> DispatchResult {
			let who = ensure_signed(origin)?;
			if message.len() == 0 {
				Err(Error::<T>::EmptyMessage)?
			}

			Self::validate_and_schedule_task(Action::Notify { message }, who, provided_id, time)?;
			Ok(().into())
		}

		/// Schedule a task to transfer native token balance from sender to recipient.
		///
		/// Before the task can be scheduled the task must past validation checks.
		/// * The transaction is signed
		/// * The provided_id's length > 0
		/// * The time is valid
		/// * Larger transfer amount than the acceptable minimum
		/// * Transfer to account other than to self
		///
		/// # Parameters
		/// * `provided_id`: An id provided by the user. This id must be unique for the user.
		/// * `time`: The unix standard time in seconds for when the task should run.
		/// * `recipient_id`: Account ID of the recipient.
		/// * `amount`: Amount of balance to transfer.
		///
		/// # Errors
		/// * `InvalidTime`: Time must end in a whole minute.
		/// * `PastTime`: Time must be in the future.
		/// * `DuplicateTask`: There can be no duplicate tasks.
		/// * `TimeSlotFull`: Time slot is full. No more tasks can be scheduled for this time.
		/// * `InvalidAmount`: Amount has to be larger than 0.1 OAK.
		/// * `TransferToSelf`: Sender cannot transfer money to self.
<<<<<<< HEAD
		/// * `TransferFailed`: Transfer failed.
		#[pallet::weight(<T as Config>::WeightInfo::schedule_native_transfer_task_existing_slot())]
		pub fn schedule_native_transfer_task(
=======
		/// * `TransferFailed`: Transfer failed for unknown reason.
		#[pallet::weight(<T as Config>::WeightInfo::schedule_transfer_task_full())]
		pub fn schedule_transfer_task(
>>>>>>> 45203c35
			origin: OriginFor<T>,
			provided_id: Vec<u8>,
			time: UnixTime,
			recipient_id: T::AccountId,
			#[pallet::compact] amount: BalanceOf<T>,
		) -> DispatchResult {
			let who = ensure_signed(origin)?;

			// check for greater than existential deposit
			if amount < T::ExistentialDeposit::get() {
				Err(<Error<T>>::InvalidAmount)?
			}
			// check not sent to self
			if who == recipient_id {
				Err(<Error<T>>::TransferToSelf)?
			}
			let action = Action::NativeTransfer { sender: who.clone(), recipient: recipient_id, amount };
			Self::validate_and_schedule_task(action, who, provided_id, time)?;
			Ok(().into())
		}

		/// Cancel a task.
		///
		/// Tasks can only can be cancelled by their owners.
		///
		/// # Parameters
		/// * `task_id`: The id of the task.
		///
		/// # Errors
		/// * `NotTaskOwner`: You are not the owner of the task.
		/// * `TaskDoesNotExist`: The task does not exist.
		#[pallet::weight(<T as Config>::WeightInfo::cancel_overflow_task())]
		pub fn cancel_task(origin: OriginFor<T>, task_id: T::Hash) -> DispatchResult {
			let who = ensure_signed(origin)?;

			match Self::get_task(task_id) {
				None => Err(Error::<T>::TaskDoesNotExist)?,
				Some(task) => {
					if who != task.owner_id {
						Err(Error::<T>::NotTaskOwner)?
					}
					Self::remove_task(task_id, task);
				},
			}
			Ok(().into())
		}

		/// Sudo can force cancel a task.
		///
		/// # Parameters
		/// * `task_id`: The id of the task.
		///
		/// # Errors
		/// * `TaskDoesNotExist`: The task does not exist.
		#[pallet::weight(<T as Config>::WeightInfo::force_cancel_overflow_task())]
		pub fn force_cancel_task(origin: OriginFor<T>, task_id: T::Hash) -> DispatchResult {
			ensure_root(origin)?;

			match Self::get_task(task_id) {
				None => Err(Error::<T>::TaskDoesNotExist)?,
				Some(task) => Self::remove_task(task_id, task),
			}

			Ok(().into())
		}
	}

	impl<T: Config> Pallet<T> {
		/// Based on the block time, return the time slot and if it's the last block in the slot.
		///
		/// In order to do this we:
		/// * Get the most recent timestamp from the block.
		/// * Convert the ms unix timestamp to seconds.
		/// * Bring the timestamp down to the last whole minute.
		pub fn get_current_time_slot() -> Result<UnixTime, Error<T>> {
			let now = <timestamp::Pallet<T>>::get().saturated_into::<UnixTime>();
			if now == 0 {
				Err(Error::<T>::BlockTimeNotSet)?
			}
			let now = now / 1000;
			let diff_to_min = now % 60;
			Ok(now - diff_to_min)
		}

		/// Checks to see if the scheduled time is valid.
		///
		/// In order for a time to be valid it must
		/// - End in a whole minute
		/// - Be in the future
		/// - Not be more than MaxScheduleSeconds out
		fn is_valid_time(scheduled_time: UnixTime) -> Result<(), Error<T>> {
			let remainder = scheduled_time % 60;
			if remainder != 0 {
				Err(<Error<T>>::InvalidTime)?;
			}

			let current_time_slot = Self::get_current_time_slot()?;
			if scheduled_time <= current_time_slot {
				Err(<Error<T>>::PastTime)?;
			}

			if scheduled_time > current_time_slot + T::MaxScheduleSeconds::get() {
				Err(Error::<T>::TimeTooFarOut)?;
			}

			Ok(())
		}

		/// Trigger tasks for the block time.
		///
		/// Complete as many tasks as possible given the maximum weight.
		/// TODO (ENG-157): calculate weights.
		pub fn trigger_tasks(max_weight: Weight) -> Weight {
			// need to calculate cost of all but the inner IF.
			let mut weight_left: Weight = max_weight - 20_000;

			// There is a chance we use more than our max_weight to update the task queue.
			// This would occur if the system is not producting blocks for a very long time.
			// Regardless of how long it takes we still need to update the task queue.
			let update_weight = Self::update_task_queue();

			if update_weight >= weight_left {
				return update_weight
			}

			weight_left -= update_weight;

			// need to calculate the weight of running just 1 task below.
			if weight_left < 60_000 {
				return weight_left
			}

			// run as many scheduled tasks as we can
			let task_queue = Self::get_task_queue();
			weight_left -= 10_000;
			if task_queue.len() > 0 {
				// calculate cost of all but the run_tasks fcn.
				weight_left -= 10_000;
				let (tasks_left, new_weight_left) = Self::run_tasks(task_queue, weight_left);
				TaskQueue::<T>::put(tasks_left);
				weight_left = new_weight_left;
			}

			// if there is weight left we need to handled the missed tasks
			if weight_left >= 60_000 {
				let missed_queue = Self::get_missed_queue();
				weight_left -= 10_000;
				if missed_queue.len() > 0 {
					// calculate cost of all but the run_tasks fcn.
					weight_left -= 10_000;
					let (tasks_left, new_weight_left) =
						Self::run_missed_tasks(missed_queue, weight_left);

					MissedQueue::<T>::put(tasks_left);
					weight_left = new_weight_left;
				}
			}

			max_weight - weight_left
		}

		/// Update the task queue.
		///
		/// This function checks to see if we are in a new time slot, and if so it updates the task queue and missing queue by doing the following.
		/// 1. Append the current task queue to the missed queue.
		/// 2. Make all tasks from the new slot into the task queue.
		/// 3. If we skipped any time slots (due to an outage) move those tasks to the missed queue.
		/// 4. Remove all relevant time slots from the Scheduled tasks map.
		///
		/// TODO (ENG-157): calculate weights.
		fn update_task_queue() -> Weight {
			// need to calculate the base fn weight.
			let mut total_weight = 10_000;

			let current_time_slot = match Self::get_current_time_slot() {
				Ok(time_slot) => time_slot,
				Err(_) => return total_weight,
			};

			if let Some(last_time_slot) = Self::get_last_slot() {
				if current_time_slot != last_time_slot {
					// will need to move task queue into missed queue
					let missed_tasks = Self::get_task_queue();

					// will need to move missed time slots into missed queue
					let diff = ((current_time_slot - last_time_slot) / 60) - 1;
					let (append_weight, mut missed_tasks) =
						Self::append_to_missed_tasks(missed_tasks, last_time_slot, diff);

					// Update the missed queue
					let mut missed_queue = Self::get_missed_queue();
					missed_queue.append(&mut missed_tasks);
					MissedQueue::<T>::put(missed_queue);

					// move current time slot to task queue or clear the task queue
					if let Some(task_ids) = Self::get_scheduled_tasks(current_time_slot) {
						TaskQueue::<T>::put(task_ids);
						ScheduledTasks::<T>::remove(current_time_slot);
					} else {
						let empty_queue: Vec<T::Hash> = vec![];
						TaskQueue::<T>::put(empty_queue);
					}

					LastTimeSlot::<T>::put(current_time_slot);
					// need to figure out how much it costs for all but the fcn call in this if statement.
					total_weight += append_weight + 20_000;
				}
			} else {
				LastTimeSlot::<T>::put(current_time_slot);
			}

			total_weight
		}

		/// TODO (ENG-157): calculate weights.
		fn append_to_missed_tasks(
			mut missed_tasks: Vec<T::Hash>,
			last_time_slot: UnixTime,
			diff: u64,
		) -> (Weight, Vec<T::Hash>) {
			for i in 0..diff {
				let new_time_slot = last_time_slot + (i + 1) * 60;
				if let Some(task_ids) = Self::get_scheduled_tasks(new_time_slot) {
					missed_tasks.append(&mut task_ids.into_inner());
					ScheduledTasks::<T>::remove(new_time_slot);
				}
			}
			// need to figure out how much each iteration costs.
			let weight = diff * 20_000;
			(weight, missed_tasks)
		}

		/// Runs as many tasks as the weight allows from the provided vec of task_ids.
		///
		/// Returns a vec with the tasks that were not run and the remaining weight.
		/// TODO (ENG-157): calculate weights.
		fn run_tasks(
			mut task_ids: Vec<T::Hash>,
			mut weight_left: Weight,
		) -> (Vec<T::Hash>, Weight) {
			// need to calculate the weight of the fn minus the loop.
			weight_left -= 10_000;

			let mut consumed_task_index: usize = 0;
			for task_id in task_ids.iter() {
				consumed_task_index += 1;
				let action_weight = match Self::get_task(task_id) {
					None => {
						Self::deposit_event(Event::TaskNotFound { task_id: task_id.clone() });
						10_000
					},
					Some(task) => {
						let action_weight = match task.action {
							Action::Notify { message } => Self::run_notify_task(message),
							Action::NativeTransfer { sender, recipient, amount } =>
								Self::run_native_transfer_task(sender, recipient, amount, task_id.clone()),
						};
						Tasks::<T>::remove(task_id);
						action_weight + 10_000
					},
				};

				// need to calculate the look cost minus the action
				weight_left = weight_left - action_weight - 10_000;

				// need to calculate the max cost of the loop
				if weight_left < 20_000 {
					break
				}
			}

			if consumed_task_index == task_ids.len() {
				return (vec![], weight_left)
			} else {
				return (task_ids.split_off(consumed_task_index), weight_left)
			}
		}

		/// Send events for as many missed tasks as the weight allows from the provided vec of task_ids.
		///
		/// Returns a vec with the tasks that were not run and the remaining weight.
		/// TODO (ENG-157): calculate weights.
		fn run_missed_tasks(
			mut task_ids: Vec<T::Hash>,
			mut weight_left: Weight,
		) -> (Vec<T::Hash>, Weight) {
			// need to calculate the weight of the fn minus the loop.
			weight_left -= 10_000;

			let mut consumed_task_index: usize = 0;
			for task_id in task_ids.iter() {
				consumed_task_index += 1;

				let action_weight = match Self::get_task(task_id) {
					None => {
						Self::deposit_event(Event::TaskNotFound { task_id: task_id.clone() });
						10_000
					},
					Some(task) => {
						Self::deposit_event(Event::TaskMissed {
							who: task.owner_id.clone(),
							task_id: task_id.clone(),
						});
						Tasks::<T>::remove(task_id);
						10_000
					},
				};

				// need to calculate the look cost minus the action
				weight_left = weight_left - action_weight - 10_000;

				// need to calculate the max cost of the loop
				if weight_left < 20_000 {
					break
				}
			}

			if consumed_task_index == task_ids.len() {
				return (vec![], weight_left)
			} else {
				return (task_ids.split_off(consumed_task_index), weight_left)
			}
		}

		/// Fire the notify event with the custom message.
		/// TODO: Calculate weight (ENG-157).
		fn run_notify_task(message: Vec<u8>) -> Weight {
			Self::deposit_event(Event::Notify { message });
			10_000
		}

		fn run_native_transfer_task(
			sender: T::AccountId,
			recipient: T::AccountId,
			amount: BalanceOf<T>,
			task_id: T::Hash,
		) -> Weight {
			match <T as Config>::Currency::transfer(
				&sender,
				&recipient,
				amount,
				ExistenceRequirement::KeepAlive,
			) {
				Ok(_number) => Self::deposit_event(Event::SuccesfullyTransferredFunds { task_id }),
				Err(e) => Self::deposit_event(Event::TransferFailed { task_id, error: e }),
			};

			10_000
		}

		fn remove_task(task_id: T::Hash, task: Task<T>) {
			let mut found_task: bool = false;
			match Self::get_scheduled_tasks(task.time) {
				None => {
					let mut task_queue = Self::get_task_queue();
					for i in 0..task_queue.len() {
						if task_queue[i] == task_id {
							task_queue.remove(i);
							TaskQueue::<T>::put(task_queue);
							found_task = true;
							break
						}
					}
				},
				Some(mut task_ids) =>
					for i in 0..task_ids.len() {
						if task_ids[i] == task_id {
							if task_ids.len() == 1 {
								<ScheduledTasks<T>>::remove(task.time);
							} else {
								task_ids.remove(i);
								<ScheduledTasks<T>>::insert(task.time, task_ids);
							}
							found_task = true;
							break
						}
					},
			}

			if !found_task {
				Self::deposit_event(Event::TaskNotFound { task_id });
			}

			<Tasks<T>>::remove(task_id);
			Self::deposit_event(Event::TaskCancelled { who: task.owner_id, task_id });
		}

		/// Schedule task and return it's task_id.
		pub fn schedule_task(
			owner_id: AccountOf<T>,
			provided_id: Vec<u8>,
			time: u64,
		) -> Result<T::Hash, Error<T>> {
			let task_id = Self::generate_task_id(owner_id.clone(), provided_id.clone());

			if let Some(_) = Self::get_task(task_id) {
				Err(Error::<T>::DuplicateTask)?
			}

			match Self::get_scheduled_tasks(time) {
				None => {
					let task_ids: BoundedVec<T::Hash, T::MaxTasksPerSlot> =
						vec![task_id].try_into().unwrap();
					<ScheduledTasks<T>>::insert(time, task_ids);
				},
				Some(mut task_ids) => {
					if let Err(_) = task_ids.try_push(task_id) {
						Err(Error::<T>::TimeSlotFull)?
					}
					<ScheduledTasks<T>>::insert(time, task_ids);
				},
			}
			Ok(task_id)
		}

		pub fn validate_and_schedule_task(
			action: Action<T>,
			who: T::AccountId,
			provided_id: Vec<u8>,
			time: UnixTime,
		) -> Result<(), Error<T>> {
			if provided_id.len() == 0 {
				Err(Error::<T>::EmptyProvidedId)?
			}
			Self::is_valid_time(time)?;

			let task_id = Self::schedule_task(who.clone(), provided_id.clone(), time)?;
			let task: Task<T> = Task::<T> { owner_id: who.clone(), provided_id, time, action };
			<Tasks<T>>::insert(task_id, task);

			Self::deposit_event(Event::TaskScheduled { who, task_id });
			Ok(())
		}

		pub fn generate_task_id(owner_id: AccountOf<T>, provided_id: Vec<u8>) -> T::Hash {
			let task_hash_input =
				TaskHashInput::<T> { owner_id: owner_id.clone(), provided_id: provided_id.clone() };
			T::Hashing::hash_of(&task_hash_input)
		}
	}
}<|MERGE_RESOLUTION|>--- conflicted
+++ resolved
@@ -318,15 +318,9 @@
 		/// * `TimeSlotFull`: Time slot is full. No more tasks can be scheduled for this time.
 		/// * `InvalidAmount`: Amount has to be larger than 0.1 OAK.
 		/// * `TransferToSelf`: Sender cannot transfer money to self.
-<<<<<<< HEAD
-		/// * `TransferFailed`: Transfer failed.
-		#[pallet::weight(<T as Config>::WeightInfo::schedule_native_transfer_task_existing_slot())]
+		/// * `TransferFailed`: Transfer failed for unknown reason.
+		#[pallet::weight(<T as Config>::WeightInfo::schedule_native_transfer_task_full())]
 		pub fn schedule_native_transfer_task(
-=======
-		/// * `TransferFailed`: Transfer failed for unknown reason.
-		#[pallet::weight(<T as Config>::WeightInfo::schedule_transfer_task_full())]
-		pub fn schedule_transfer_task(
->>>>>>> 45203c35
 			origin: OriginFor<T>,
 			provided_id: Vec<u8>,
 			time: UnixTime,
