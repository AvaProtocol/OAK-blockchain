// This file is part of OAK Blockchain.

// Copyright (C) 2022 OAK Network
// SPDX-License-Identifier: Apache-2.0

// Licensed under the Apache License, Version 2.0 (the "License");
// you may not use this file except in compliance with the License.
// You may obtain a copy of the License at
//
// http://www.apache.org/licenses/LICENSE-2.0
//
// Unless required by applicable law or agreed to in writing, software
// distributed under the License is distributed on an "AS IS" BASIS,
// WITHOUT WARRANTIES OR CONDITIONS OF ANY KIND, either express or implied.
// See the License for the specific language governing permissions and
// limitations under the License.

//! # Automation time pallet
//!
//! DISCLAIMER: This pallet is still in it's early stages. At this point
//! we only support scheduling two tasks per hour, and sending an on-chain
//! with a custom message.
//!
//! This pallet allows a user to schedule tasks. Tasks can scheduled for any whole hour in the future.
//! In order to run tasks this pallet consumes up to a certain amount of weight during `on_initialize`.
//!
//! The pallet supports the following tasks:
//! * On-chain events with custom text
//!

#![cfg_attr(not(feature = "std"), no_std)]
pub use pallet::*;

#[cfg(test)]
mod mock;

#[cfg(test)]
mod tests;

mod benchmarking;
pub mod migrations;
pub mod weights;

mod exchange;
pub use exchange::*;

use core::convert::TryInto;
use cumulus_pallet_xcm::Origin as CumulusOrigin;
use cumulus_primitives_core::ParaId;
use frame_support::{
	pallet_prelude::*,
	sp_runtime::traits::Hash,
	storage::{with_transaction, TransactionOutcome::*},
	traits::StorageVersion,
	BoundedVec,
};
use frame_system::{pallet_prelude::*, Config as SystemConfig};
use log::info;
use pallet_timestamp::{self as timestamp};
use scale_info::TypeInfo;
use sp_runtime::{
	traits::{SaturatedConversion, Saturating},
	DispatchError, Perbill,
};
use sp_std::{vec, vec::Vec};
use xcm::latest::prelude::*;

pub use weights::WeightInfo;

// NOTE: this is the current storage version for the code.
// On migration, you will need to increment this.
const CURRENT_CODE_STORAGE_VERSION: StorageVersion = StorageVersion::new(2);

#[frame_support::pallet]
pub mod pallet {
	use super::*;

	pub type AccountOf<T> = <T as frame_system::Config>::AccountId;
	pub type BalanceOf<T> = <<T as Config>::NativeTokenExchange as NativeTokenExchange<T>>::Balance;
	type UnixTime = u64;

	/// The enum that stores all action specific data.
	#[derive(Clone, Debug, Eq, PartialEq, Encode, Decode, TypeInfo)]
	#[scale_info(skip_type_params(T))]
	pub enum Action<T: Config> {
		Notify { message: Vec<u8> },
		NativeTransfer { sender: AccountOf<T>, recipient: AccountOf<T>, amount: BalanceOf<T> },
		XCMP { para_id: ParaId, call: Vec<u8>, weight_at_most: Weight },
	}

	/// The struct that stores data for a missed task.
	#[derive(Debug, Eq, PartialEq, Encode, Decode, TypeInfo)]
	#[scale_info(skip_type_params(T))]
	pub struct MissedTask<T: Config> {
		task_id: T::Hash,
		execution_time: UnixTime,
	}

	impl<T: Config> MissedTask<T> {
		pub fn create_missed_task(task_id: T::Hash, execution_time: UnixTime) -> MissedTask<T> {
			MissedTask::<T> { task_id, execution_time }
		}
	}

	/// The struct that stores all information needed for a task.
	#[derive(Debug, Eq, Encode, Decode, TypeInfo)]
	#[scale_info(skip_type_params(T))]
	pub struct Task<T: Config> {
		owner_id: AccountOf<T>,
		provided_id: Vec<u8>,
		execution_times: BoundedVec<UnixTime, T::MaxExecutionTimes>,
		executions_left: u32,
		action: Action<T>,
	}

	/// Needed for assert_eq to compare Tasks in tests due to BoundedVec.
	impl<T: Config> PartialEq for Task<T> {
		fn eq(&self, other: &Self) -> bool {
			self.owner_id == other.owner_id &&
				self.provided_id == other.provided_id &&
				self.action == other.action &&
				self.executions_left == other.executions_left &&
				self.execution_times.len() == other.execution_times.len() &&
				self.execution_times.capacity() == other.execution_times.capacity() &&
				self.execution_times.to_vec() == other.execution_times.to_vec()
		}
	}

	impl<T: Config> Task<T> {
		pub fn create_event_task(
			owner_id: AccountOf<T>,
			provided_id: Vec<u8>,
			execution_times: BoundedVec<UnixTime, T::MaxExecutionTimes>,
			message: Vec<u8>,
		) -> Task<T> {
			let action = Action::Notify { message };
			let executions_left: u32 = execution_times.len().try_into().unwrap();
			Task::<T> { owner_id, provided_id, execution_times, executions_left, action }
		}
		pub fn create_native_transfer_task(
			owner_id: AccountOf<T>,
			provided_id: Vec<u8>,
			execution_times: BoundedVec<UnixTime, T::MaxExecutionTimes>,
			recipient_id: AccountOf<T>,
			amount: BalanceOf<T>,
		) -> Task<T> {
			let action = Action::NativeTransfer {
				sender: owner_id.clone(),
				recipient: recipient_id,
				amount,
			};
			let executions_left: u32 = execution_times.len().try_into().unwrap();
			Task::<T> { owner_id, provided_id, execution_times, executions_left, action }
		}
		pub fn create_xcmp_task(
			owner_id: AccountOf<T>,
			provided_id: Vec<u8>,
			execution_times: BoundedVec<UnixTime, T::MaxExecutionTimes>,
			para_id: ParaId,
			call: Vec<u8>,
			weight_at_most: Weight,
		) -> Task<T> {
			let action = Action::XCMP { para_id, call, weight_at_most };
			let executions_left: u32 = execution_times.len().try_into().unwrap();
			Task::<T> { owner_id, provided_id, execution_times, executions_left, action }
		}

		pub fn get_executions_left(&self) -> u32 {
			self.executions_left
		}
	}

	#[derive(Debug, Encode, Decode, TypeInfo)]
	#[scale_info(skip_type_params(T))]
	pub struct TaskHashInput<T: Config> {
		owner_id: AccountOf<T>,
		provided_id: Vec<u8>,
	}

	impl<T: Config> TaskHashInput<T> {
		pub fn create_hash_input(owner_id: AccountOf<T>, provided_id: Vec<u8>) -> TaskHashInput<T> {
			TaskHashInput::<T> { owner_id, provided_id }
		}
	}

	#[pallet::config]
	pub trait Config: frame_system::Config + pallet_timestamp::Config {
		type Event: From<Event<Self>> + IsType<<Self as frame_system::Config>::Event>;

		/// Weight information for the extrinsics in this module.
		type WeightInfo: WeightInfo;

		/// The maximum number of tasks that can be scheduled for a time slot.
		#[pallet::constant]
		type MaxTasksPerSlot: Get<u32>;

		/// The maximum number of times that a task can be scheduled for.
		#[pallet::constant]
		type MaxExecutionTimes: Get<u32>;

		/// The farthest out a task can be scheduled.
		#[pallet::constant]
		type MaxScheduleSeconds: Get<u64>;

		/// The maximum weight per block.
		#[pallet::constant]
		type MaxBlockWeight: Get<Weight>;

		/// The maximum percentage of weight per block used for scheduled tasks.
		#[pallet::constant]
		type MaxWeightPercentage: Get<Perbill>;

		/// The maximum percentage of weight per block used for scheduled tasks.
		#[pallet::constant]
		type UpdateQueueRatio: Get<Perbill>;

		/// The time each block takes.
		#[pallet::constant]
		type SecondsPerBlock: Get<u64>;

		#[pallet::constant]
		type ExecutionWeightFee: Get<BalanceOf<Self>>;

		/// Handler for fees and native token transfers.
		type NativeTokenExchange: NativeTokenExchange<Self>;

		/// Utility for sending XCM messages
		type XcmSender: SendXcm;

		type Origin: From<<Self as SystemConfig>::Origin>
			+ Into<Result<CumulusOrigin, <Self as Config>::Origin>>;
	}

	#[pallet::pallet]
	#[pallet::without_storage_info]
	#[pallet::generate_store(pub(super) trait Store)]
	pub struct Pallet<T>(_);

	#[pallet::storage]
	#[pallet::getter(fn get_scheduled_tasks)]
	pub type ScheduledTasks<T: Config> =
		StorageMap<_, Twox64Concat, u64, BoundedVec<T::Hash, T::MaxTasksPerSlot>>;

	#[pallet::storage]
	#[pallet::getter(fn get_task)]
	pub type Tasks<T: Config> = StorageMap<_, Twox64Concat, T::Hash, Task<T>>;

	#[pallet::storage]
	#[pallet::getter(fn get_task_queue)]
	pub type TaskQueue<T: Config> = StorageValue<_, Vec<T::Hash>, ValueQuery>;

	#[pallet::storage]
	#[pallet::getter(fn get_missed_queue)]
	pub type MissedQueue<T: Config> = StorageValue<_, Vec<MissedTask<T>>, ValueQuery>;

	#[pallet::storage]
	#[pallet::getter(fn get_last_slot)]
	// NOTE: The 2 UnixTime stamps represent (last_time_slot, last_missed_slot).
	// `last_time_slot` represents the last time slot that the task queue was updated.
	// `last_missed_slot` represents the last scheduled slot where the missed queue has checked for missed tasks.
	pub type LastTimeSlot<T: Config> = StorageValue<_, (UnixTime, UnixTime)>;

	#[pallet::storage]
	#[pallet::getter(fn is_shutdown)]
	pub type Shutdown<T: Config> = StorageValue<_, bool, ValueQuery>;

	#[pallet::error]
	pub enum Error<T> {
		/// Time must end in a whole hour.
		InvalidTime,
		/// Time must be in the future.
		PastTime,
		/// Time cannot be too far in the future.
		TimeTooFarOut,
		/// The message cannot be empty.
		EmptyMessage,
		/// The provided_id cannot be empty
		EmptyProvidedId,
		/// There can be no duplicate tasks.
		DuplicateTask,
		/// Time slot is full. No more tasks can be scheduled for this time.
		TimeSlotFull,
		/// You are not the owner of the task.
		NotTaskOwner,
		/// The task does not exist.
		TaskDoesNotExist,
		/// Block time not set.
		BlockTimeNotSet,
		/// Amount has to be larger than 0.1 OAK.
		InvalidAmount,
		/// Sender cannot transfer money to self.
		TransferToSelf,
		/// Insufficient balance to pay execution fee.
		InsufficientBalance,
		/// Account liquidity restrictions prevent withdrawal.
		LiquidityRestrictions,
		/// Too many execution times provided.
		TooManyExecutionsTimes,
	}

	#[pallet::event]
	#[pallet::generate_deposit(pub(super) fn deposit_event)]
	pub enum Event<T: Config> {
		/// Schedule task success.
		TaskScheduled {
			who: AccountOf<T>,
			task_id: T::Hash,
		},
		// Cancelled a task.
		TaskCancelled {
			who: AccountOf<T>,
			task_id: T::Hash,
		},
		/// Notify event for the task.
		Notify {
			message: Vec<u8>,
		},
		/// A Task was not found.
		TaskNotFound {
			task_id: T::Hash,
		},
		/// Successfully transferred funds
		SuccessfullyTransferredFunds {
			task_id: T::Hash,
		},
		/// Successfully sent XCMP
		SuccessfullySentXCMP {
			task_id: T::Hash,
			para_id: ParaId,
		},
		/// Failed to send XCMP
		FailedToSendXCMP {
			task_id: T::Hash,
			para_id: ParaId,
			error: SendError,
		},
		/// Transfer Failed
		TransferFailed {
			task_id: T::Hash,
			error: DispatchError,
		},
		/// The task could not be run at the scheduled time.
		TaskMissed {
			who: T::AccountId,
			task_id: T::Hash,
			execution_time: UnixTime,
		},
	}

	#[pallet::hooks]
	impl<T: Config> Hooks<BlockNumberFor<T>> for Pallet<T> {
		fn on_initialize(_: T::BlockNumber) -> Weight {
			if Self::is_shutdown() == true {
				return T::DbWeight::get().reads(1 as Weight)
			}

			let max_weight: Weight =
				T::MaxWeightPercentage::get().mul_floor(T::MaxBlockWeight::get());
			Self::trigger_tasks(max_weight)
		}

		fn on_runtime_upgrade() -> Weight {
			let on_chain_storage_version = StorageVersion::get::<Pallet<T>>();
			info!("on chain storage version, {:?}", on_chain_storage_version);
			if on_chain_storage_version < CURRENT_CODE_STORAGE_VERSION {
				migrations::v2::migrate::<T>()
			} else {
				info!("migration already run before");
				0
			}
		}
	}

	#[pallet::call]
	impl<T: Config> Pallet<T> {
		/// Schedule a task to fire an event with a custom message.
		///
		/// Before the task can be scheduled the task must past validation checks.
		/// * The transaction is signed
		/// * The provided_id's length > 0
		/// * The message's length > 0
		/// * The times are valid
		///
		/// # Parameters
		/// * `provided_id`: An id provided by the user. This id must be unique for the user.
		/// * `execution_times`: The list of unix standard times in seconds for when the task should run.
		/// * `message`: The message you want the event to have.
		///
		/// # Errors
		/// * `InvalidTime`: Time must end in a whole hour.
		/// * `PastTime`: Time must be in the future.
		/// * `EmptyMessage`: The message cannot be empty.
		/// * `DuplicateTask`: There can be no duplicate tasks.
		/// * `TimeSlotFull`: Time slot is full. No more tasks can be scheduled for this time.
		#[pallet::weight(<T as Config>::WeightInfo::schedule_notify_task_full(execution_times.len().try_into().unwrap()))]
		pub fn schedule_notify_task(
			origin: OriginFor<T>,
			provided_id: Vec<u8>,
			execution_times: Vec<UnixTime>,
			message: Vec<u8>,
		) -> DispatchResult {
			let who = ensure_signed(origin)?;
			if message.len() == 0 {
				Err(Error::<T>::EmptyMessage)?
			}

			Self::validate_and_schedule_task(
				Action::Notify { message },
				who,
				provided_id,
				execution_times,
			)?;
			Ok(().into())
		}

		/// Schedule a task to transfer native token balance from sender to recipient.
		///
		/// Before the task can be scheduled the task must past validation checks.
		/// * The transaction is signed
		/// * The provided_id's length > 0
		/// * The times are valid
		/// * Larger transfer amount than the acceptable minimum
		/// * Transfer to account other than to self
		///
		/// # Parameters
		/// * `provided_id`: An id provided by the user. This id must be unique for the user.
		/// * `execution_times`: The list of unix standard times in seconds for when the task should run.
		/// * `recipient_id`: Account ID of the recipient.
		/// * `amount`: Amount of balance to transfer.
		///
		/// # Errors
		/// * `InvalidTime`: Time must end in a whole hour.
		/// * `PastTime`: Time must be in the future.
		/// * `DuplicateTask`: There can be no duplicate tasks.
		/// * `TimeSlotFull`: Time slot is full. No more tasks can be scheduled for this time.
		/// * `InvalidAmount`: Amount has to be larger than 0.1 OAK.
		/// * `TransferToSelf`: Sender cannot transfer money to self.
		/// * `TransferFailed`: Transfer failed for unknown reason.
		#[pallet::weight(<T as Config>::WeightInfo::schedule_native_transfer_task_full(execution_times.len().try_into().unwrap()))]
		pub fn schedule_native_transfer_task(
			origin: OriginFor<T>,
			provided_id: Vec<u8>,
			execution_times: Vec<UnixTime>,
			recipient_id: T::AccountId,
			#[pallet::compact] amount: BalanceOf<T>,
		) -> DispatchResult {
			let who = ensure_signed(origin)?;

			// check for greater than existential deposit
			if amount < T::NativeTokenExchange::minimum_balance() {
				Err(<Error<T>>::InvalidAmount)?
			}
			// check not sent to self
			if who == recipient_id {
				Err(<Error<T>>::TransferToSelf)?
			}
			let action =
				Action::NativeTransfer { sender: who.clone(), recipient: recipient_id, amount };
			Self::validate_and_schedule_task(action, who, provided_id, execution_times)?;
			Ok(().into())
		}

		/// Schedule a task through XCMP to fire an XCMP event with a provided call.
		///
		/// Before the task can be scheduled the task must past validation checks.
		/// * The transaction is signed
		/// * The provided_id's length > 0
		/// * The para_id is that of the sender
		/// * The times are valid
		///
		/// # Parameters
		/// * `provided_id`: An id provided by the user. This id must be unique for the user.
		/// * `execution_times`: The list of unix standard times in seconds for when the task should run.
		/// * `para_id`: Parachain id the XCMP call will be sent to.
		/// * `call`: Call that will be sent via XCMP to the parachain id provided.
		///
		/// # Errors
		/// * `InvalidTime`: Time must end in a whole hour.
		/// * `PastTime`: Time must be in the future.
		/// * `DuplicateTask`: There can be no duplicate tasks.
		/// * `TimeSlotFull`: Time slot is full. No more tasks can be scheduled for this time.
		#[pallet::weight(<T as Config>::WeightInfo::schedule_xcmp_task_full(
			100_000_000.saturating_add(execution_times.len().try_into().unwrap())))]
		pub fn schedule_xcmp_task(
			origin: OriginFor<T>,
			provided_id: Vec<u8>,
			execution_times: Vec<UnixTime>,
			para_id: ParaId,
			call: Vec<u8>,
			weight_at_most: Weight,
		) -> DispatchResult {
			let who = ensure_signed(origin)?;

			let action = Action::XCMP { para_id, call, weight_at_most };
			Self::validate_and_schedule_task(action, who, provided_id, execution_times)?;
			Ok(().into())
		}

		/// Cancel a task.
		///
		/// Tasks can only can be cancelled by their owners.
		///
		/// # Parameters
		/// * `task_id`: The id of the task.
		///
		/// # Errors
		/// * `NotTaskOwner`: You are not the owner of the task.
		/// * `TaskDoesNotExist`: The task does not exist.
		#[pallet::weight(<T as Config>::WeightInfo::cancel_scheduled_task_full())]
		pub fn cancel_task(origin: OriginFor<T>, task_id: T::Hash) -> DispatchResult {
			let who = ensure_signed(origin)?;

			match Self::get_task(task_id) {
				None => Err(Error::<T>::TaskDoesNotExist)?,
				Some(task) => {
					if who != task.owner_id {
						Err(Error::<T>::NotTaskOwner)?
					}
					Self::remove_task(task_id, task);
				},
			}
			Ok(().into())
		}

		/// Sudo can force cancel a task.
		///
		/// # Parameters
		/// * `task_id`: The id of the task.
		///
		/// # Errors
		/// * `TaskDoesNotExist`: The task does not exist.
		#[pallet::weight(<T as Config>::WeightInfo::force_cancel_scheduled_task_full())]
		pub fn force_cancel_task(origin: OriginFor<T>, task_id: T::Hash) -> DispatchResult {
			ensure_root(origin)?;

			match Self::get_task(task_id) {
				None => Err(Error::<T>::TaskDoesNotExist)?,
				Some(task) => Self::remove_task(task_id, task),
			}

			Ok(().into())
		}
	}

	impl<T: Config> Pallet<T> {
		/// Based on the block time, return the time slot.
		///
		/// In order to do this we:
		/// * Get the most recent timestamp from the block.
		/// * Convert the ms unix timestamp to seconds.
		/// * Bring the timestamp down to the last whole hour.
		pub fn get_current_time_slot() -> Result<UnixTime, Error<T>> {
			let now = <timestamp::Pallet<T>>::get().saturated_into::<UnixTime>();
			if now == 0 {
				Err(Error::<T>::BlockTimeNotSet)?
			}
			let now = now / 1000;
			let diff_to_hour = now % 3600;
			Ok(now.saturating_sub(diff_to_hour))
		}

		/// Checks to see if the scheduled time is valid.
		///
		/// In order for a time to be valid it must
		/// - End in a whole hour
		/// - Be in the future
		/// - Not be more than MaxScheduleSeconds out
		fn is_valid_time(scheduled_time: UnixTime) -> Result<(), Error<T>> {
			#[cfg(feature = "dev-queue")]
			if scheduled_time == 0 {
				return Ok(())
			}

			let remainder = scheduled_time % 3600;
			if remainder != 0 {
				Err(<Error<T>>::InvalidTime)?;
			}

			let current_time_slot = Self::get_current_time_slot()?;
			if scheduled_time <= current_time_slot {
				Err(<Error<T>>::PastTime)?;
			}

			if scheduled_time > current_time_slot + T::MaxScheduleSeconds::get() {
				Err(Error::<T>::TimeTooFarOut)?;
			}

			Ok(())
		}

		/// Cleans the executions times by removing duplicates and putting in ascending order.
		fn clean_execution_times_vector(execution_times: &mut Vec<UnixTime>) {
			execution_times.sort_unstable();
			execution_times.dedup();
		}

		/// Trigger tasks for the block time.
		///
		/// Complete as many tasks as possible given the maximum weight.
		pub fn trigger_tasks(max_weight: Weight) -> Weight {
			let mut weight_left: Weight = max_weight;

			// The last_missed_slot might not be caught up within just 1 block.
			// It might take multiple blocks to fully catch up, so we limit update to a max weight.
			let max_update_weight: Weight = T::UpdateQueueRatio::get().mul_floor(weight_left);
			let update_weight = Self::update_task_queue(max_update_weight);

			weight_left = weight_left.saturating_sub(update_weight);

			// need to calculate the weight of running just 1 task below.
			let run_task_weight = <T as Config>::WeightInfo::run_tasks_many_found(1)
				.saturating_add(T::DbWeight::get().reads(1 as Weight))
				.saturating_add(T::DbWeight::get().writes(1 as Weight));
			if weight_left < run_task_weight {
				return weight_left
			}

			// run as many scheduled tasks as we can
			let task_queue = Self::get_task_queue();
			weight_left = weight_left.saturating_sub(T::DbWeight::get().reads(1 as Weight));
			if task_queue.len() > 0 {
				let (tasks_left, new_weight_left) = Self::run_tasks(task_queue, weight_left);
				TaskQueue::<T>::put(tasks_left);
				weight_left =
					new_weight_left.saturating_sub(T::DbWeight::get().writes(1 as Weight));
			}

			// if there is weight left we need to handled the missed tasks
			let run_missed_task_weight = <T as Config>::WeightInfo::run_missed_tasks_many_found(1)
				.saturating_add(T::DbWeight::get().reads(1 as Weight))
				.saturating_add(T::DbWeight::get().writes(1 as Weight));
			if weight_left >= run_missed_task_weight {
				let missed_queue = Self::get_missed_queue();
				weight_left = weight_left.saturating_sub(T::DbWeight::get().reads(1 as Weight));
				if missed_queue.len() > 0 {
					let (tasks_left, new_weight_left) =
						Self::run_missed_tasks(missed_queue, weight_left);

					MissedQueue::<T>::put(tasks_left);
					weight_left =
						new_weight_left.saturating_sub(T::DbWeight::get().writes(1 as Weight));
				}
			}

			max_weight.saturating_sub(weight_left)
		}

		/// Update the task queue.
		///
		/// This function checks to see if we are in a new time slot, and if so it updates the task queue and missing queue by doing the following.
		/// 1. (update_scheduled_task_queue) If new slot, append the current task queue to the missed queue and remove tasks from task queue.
		/// 2. (update_scheduled_task_queue) Move all tasks from the new slot into the task queue and remove the slot from Scheduled tasks map.
		/// 3. (update_missed_queue) If we skipped any time slots (due to an outage) move those tasks to the missed queue.
		/// 4. (update_missed_queue) Remove all missed time slots that were moved to missed queue from the Scheduled tasks map.
		///
		pub fn update_task_queue(allotted_weight: Weight) -> Weight {
			let mut total_weight = <T as Config>::WeightInfo::update_task_queue_overhead();

			let current_time_slot = match Self::get_current_time_slot() {
				Ok(time_slot) => time_slot,
				Err(_) => return total_weight,
			};

			if let Some((last_time_slot, last_missed_slot)) = Self::get_last_slot() {
				let missed_queue_allotted_weight = allotted_weight
					.saturating_sub(T::DbWeight::get().reads(1 as Weight))
					.saturating_sub(T::DbWeight::get().writes(1 as Weight))
					.saturating_sub(<T as Config>::WeightInfo::update_scheduled_task_queue());
				let (updated_last_time_slot, scheduled_queue_update_weight) =
					Self::update_scheduled_task_queue(current_time_slot, last_time_slot);
				let (updated_last_missed_slot, missed_queue_update_weight) =
					Self::update_missed_queue(
						current_time_slot,
						last_missed_slot,
						missed_queue_allotted_weight,
					);
				LastTimeSlot::<T>::put((updated_last_time_slot, updated_last_missed_slot));
				total_weight = total_weight
					.saturating_add(missed_queue_update_weight)
					.saturating_add(scheduled_queue_update_weight)
					.saturating_add(T::DbWeight::get().reads(1 as Weight));
			} else {
				LastTimeSlot::<T>::put((current_time_slot, current_time_slot));
				total_weight = total_weight
					.saturating_add(T::DbWeight::get().writes(1 as Weight))
					.saturating_add(T::DbWeight::get().reads(1 as Weight));
			}

			total_weight
		}

		/// Update the task queue with scheduled tasks for the current slot
		///
		/// 1. If new slot, append the current task queue to the missed queue and remove tasks from task queue.
		/// 2. Move all tasks from the new slot into the task queue and remove the slot from Scheduled tasks map.
		pub fn update_scheduled_task_queue(
			current_time_slot: u64,
			last_time_slot: u64,
		) -> (Weight, u64) {
			if current_time_slot != last_time_slot {
				let missed_tasks = Self::get_task_queue();
				let mut missed_queue = Self::get_missed_queue();
				for missed_task in missed_tasks {
					let new_missed_task: MissedTask<T> =
						MissedTask::<T> { task_id: missed_task, execution_time: last_time_slot };
					missed_queue.push(new_missed_task);
				}
				MissedQueue::<T>::put(missed_queue);
				// move current time slot to task queue or clear the task queue
				if let Some(task_ids) = Self::get_scheduled_tasks(current_time_slot) {
					TaskQueue::<T>::put(task_ids);
					ScheduledTasks::<T>::remove(current_time_slot);
				} else {
					let empty_queue: Vec<T::Hash> = vec![];
					TaskQueue::<T>::put(empty_queue);
				}
			}
			let weight_used = <T as Config>::WeightInfo::update_scheduled_task_queue();
			(current_time_slot, weight_used)
		}

		/// Checks if append_to_missed_tasks needs to run and then runs and measures weight as needed
		pub fn update_missed_queue(
			current_time_slot: u64,
			last_missed_slot: u64,
			allotted_weight: Weight,
		) -> (Weight, u64) {
			if current_time_slot != last_missed_slot {
				// will need to move missed time slots into missed queue
				let (append_weight, missed_slots_moved) = Self::append_to_missed_tasks(
					current_time_slot,
					last_missed_slot,
					allotted_weight,
				);

				let last_missed_slot_tracker =
					last_missed_slot.saturating_add(missed_slots_moved.saturating_mul(3600));
				let used_weight = append_weight;
				(last_missed_slot_tracker, used_weight)
			} else {
				(last_missed_slot, 0)
			}
		}

		/// Checks each previous time slots to move any missed tasks into the missed_queue
		///
		/// 1. If we skipped any time slots (due to an outage) move those tasks to the missed queue.
		/// 2. Remove all missed time slots that were moved to missed queue from the Scheduled tasks map.
		pub fn append_to_missed_tasks(
			current_time_slot: UnixTime,
			last_missed_slot: UnixTime,
			mut allotted_weight: Weight,
		) -> (Weight, u64) {
			// will need to move task queue into missed queue
			let mut missed_tasks = vec![];
			let mut diff =
				(current_time_slot.saturating_sub(last_missed_slot) / 3600).saturating_sub(1);
			for i in 0..diff {
				if allotted_weight < <T as Config>::WeightInfo::shift_missed_tasks() {
					diff = i;
					break
				}
				let mut slot_missed_tasks = Self::shift_missed_tasks(last_missed_slot, i);
				missed_tasks.append(&mut slot_missed_tasks);
				allotted_weight =
					allotted_weight.saturating_sub(<T as Config>::WeightInfo::shift_missed_tasks());
			}
			// Update the missed queue
			let mut missed_queue = Self::get_missed_queue();
			missed_queue.append(&mut missed_tasks);
			MissedQueue::<T>::put(missed_queue);

			let weight = <T as Config>::WeightInfo::append_to_missed_tasks(diff.saturated_into());
			(weight, diff)
		}

		/// Grabs all of the missed tasks from a time slot.
		/// The time slot to grab missed tasks is calculated given:
		/// 1. last missed slot that was stored
		/// 2. the number of slots that it should skip after that
		pub fn shift_missed_tasks(
			last_missed_slot: UnixTime,
			number_of_missed_slots: u64,
		) -> Vec<MissedTask<T>> {
			let mut tasks = vec![];
			let seconds_in_slot = 3600;
			let shift = seconds_in_slot.saturating_mul(number_of_missed_slots + 1);
			let new_time_slot = last_missed_slot.saturating_add(shift);
			if let Some(task_ids) = Self::get_scheduled_tasks(new_time_slot) {
				ScheduledTasks::<T>::remove(new_time_slot);
				for task_id in task_ids {
					let new_missed_task: MissedTask<T> =
						MissedTask::<T> { task_id, execution_time: new_time_slot };
					tasks.push(new_missed_task);
				}
			}
			return tasks
		}

		/// Runs as many tasks as the weight allows from the provided vec of task_ids.
		///
		/// Returns a vec with the tasks that were not run and the remaining weight.
		pub fn run_tasks(
			mut task_ids: Vec<T::Hash>,
			mut weight_left: Weight,
		) -> (Vec<T::Hash>, Weight) {
			let mut consumed_task_index: usize = 0;
			for task_id in task_ids.iter() {
				consumed_task_index.saturating_inc();
				let action_weight = match Self::get_task(task_id) {
					None => {
						Self::deposit_event(Event::TaskNotFound { task_id: task_id.clone() });
						<T as Config>::WeightInfo::run_tasks_many_missing(1)
					},
					Some(task) => {
						let task_action_weight = match task.action.clone() {
							Action::Notify { message } => Self::run_notify_task(message),
							Action::NativeTransfer { sender, recipient, amount } =>
								Self::run_native_transfer_task(
									sender,
									recipient,
									amount,
									task_id.clone(),
								),
							Action::XCMP { para_id, call, weight_at_most } =>
								Self::run_xcmp_task(para_id, call, weight_at_most, task_id.clone()),
						};
						Self::decrement_task_and_remove_if_complete(*task_id, task);
						task_action_weight
							.saturating_add(T::DbWeight::get().writes(1 as Weight))
							.saturating_add(T::DbWeight::get().reads(1 as Weight))
					},
				};

				weight_left = weight_left.saturating_sub(action_weight);

				if weight_left < <T as Config>::WeightInfo::run_tasks_many_found(1) {
					break
				}
			}

			if consumed_task_index == task_ids.len() {
				return (vec![], weight_left)
			} else {
				return (task_ids.split_off(consumed_task_index), weight_left)
			}
		}

		/// Send events for as many missed tasks as the weight allows from the provided vec of task_ids.
		///
		/// Returns a vec with the tasks that were not run and the remaining weight.
		pub fn run_missed_tasks(
			mut missed_tasks: Vec<MissedTask<T>>,
			mut weight_left: Weight,
		) -> (Vec<MissedTask<T>>, Weight) {
			let mut consumed_task_index: usize = 0;
			for missed_task in missed_tasks.iter() {
				consumed_task_index += 1;

				let action_weight = match Self::get_task(missed_task.task_id) {
					None => {
						Self::deposit_event(Event::TaskNotFound {
							task_id: missed_task.task_id.clone(),
						});
						<T as Config>::WeightInfo::run_missed_tasks_many_missing(1)
					},
					Some(task) => {
						Self::deposit_event(Event::TaskMissed {
							who: task.owner_id.clone(),
							task_id: missed_task.task_id.clone(),
							execution_time: missed_task.execution_time,
						});
						Self::decrement_task_and_remove_if_complete(missed_task.task_id, task);
						<T as Config>::WeightInfo::run_missed_tasks_many_found(1)
					},
				};

				weight_left = weight_left.saturating_sub(action_weight);

				if weight_left < <T as Config>::WeightInfo::run_missed_tasks_many_found(1) {
					break
				}
			}

			if consumed_task_index == missed_tasks.len() {
				return (vec![], weight_left)
			} else {
				return (missed_tasks.split_off(consumed_task_index), weight_left)
			}
		}

		/// Fire the notify event with the custom message.
		pub fn run_notify_task(message: Vec<u8>) -> Weight {
			Self::deposit_event(Event::Notify { message });
			<T as Config>::WeightInfo::run_notify_task()
		}

		pub fn run_native_transfer_task(
			sender: T::AccountId,
			recipient: T::AccountId,
			amount: BalanceOf<T>,
			task_id: T::Hash,
		) -> Weight {
			match T::NativeTokenExchange::transfer(&sender, &recipient, amount) {
				Ok(_number) => Self::deposit_event(Event::SuccessfullyTransferredFunds { task_id }),
				Err(e) => Self::deposit_event(Event::TransferFailed { task_id, error: e }),
			};

			<T as Config>::WeightInfo::run_native_transfer_task()
		}

		pub fn run_xcmp_task(
			para_id: ParaId,
			call: Vec<u8>,
			weight_at_most: Weight,
			task_id: T::Hash,
		) -> Weight {
			let destination = (1, Junction::Parachain(para_id.into()));
			let message = Xcm(vec![Transact {
				origin_type: OriginKind::SovereignAccount,
				require_weight_at_most: weight_at_most,
				call: call.into(),
			}]);
			match T::XcmSender::send_xcm(destination, message) {
				Ok(()) => {
					Self::deposit_event(Event::SuccessfullySentXCMP { task_id, para_id });
				},
				Err(e) => {
					Self::deposit_event(Event::FailedToSendXCMP { task_id, para_id, error: e });
				},
			}
			<T as Config>::WeightInfo::run_xcmp_task()
		}

		/// Decrements task executions left.
		/// If task is complete then removes task. If task not complete update task map.
		/// A task has been completed if executions left equals 0.
		fn decrement_task_and_remove_if_complete(task_id: T::Hash, mut task: Task<T>) {
			task.executions_left = task.executions_left.saturating_sub(1);
			if task.executions_left <= 0 {
				Tasks::<T>::remove(task_id);
			} else {
				Tasks::<T>::insert(task_id, task);
			}
		}

		/// Removes the task of the provided task_id and all scheduled tasks, including those in the task queue.
		///
		fn remove_task(task_id: T::Hash, task: Task<T>) {
			let mut found_task: bool = false;
			Self::clean_execution_times_vector(&mut task.execution_times.to_vec());
			let current_time_slot = match Self::get_current_time_slot() {
				Ok(time_slot) => time_slot,
				// This will only occur for the first block in the chain.
				Err(_) => 0,
			};

			if let Some((last_time_slot, _)) = Self::get_last_slot() {
				for execution_time in task.execution_times.iter().rev() {
					// Execution time is less than current time slot and in the past.  No more execution times need to be removed.
					if *execution_time < current_time_slot {
						break
					}
					// Execution time is equal to last time slot and task queue should be checked for task id.
					// After checking task queue no other execution times need to be removed.
					if *execution_time == last_time_slot {
						let mut task_queue = Self::get_task_queue();
						for i in 0..task_queue.len() {
							if task_queue[i] == task_id {
								task_queue.remove(i);
								TaskQueue::<T>::put(task_queue);
								found_task = true;
								break
							}
						}
						break
					}
					// Execution time is greater than current time slot and in the future.  Remove task id from scheduled tasks.
					if let Some(mut task_ids) = Self::get_scheduled_tasks(*execution_time) {
						for i in 0..task_ids.len() {
							if task_ids[i] == task_id {
								if task_ids.len() == 1 {
									<ScheduledTasks<T>>::remove(*execution_time);
								} else {
									task_ids.remove(i);
									<ScheduledTasks<T>>::insert(*execution_time, task_ids);
								}
								found_task = true;
								break
							}
						}
					}
				}
			} else {
				// If last time slot does not exist then check each time in scheduled tasks and remove if exists.
				for execution_time in task.execution_times.iter().rev() {
					if let Some(mut task_ids) = Self::get_scheduled_tasks(*execution_time) {
						for i in 0..task_ids.len() {
							if task_ids[i] == task_id {
								if task_ids.len() == 1 {
									<ScheduledTasks<T>>::remove(*execution_time);
								} else {
									task_ids.remove(i);
									<ScheduledTasks<T>>::insert(*execution_time, task_ids);
								}
								found_task = true;
								break
							}
						}
					}
				}
			}

			if !found_task {
				Self::deposit_event(Event::TaskNotFound { task_id });
			}

			<Tasks<T>>::remove(task_id);
			Self::deposit_event(Event::TaskCancelled { who: task.owner_id, task_id });
		}

		/// Schedule task and return it's task_id.
		/// With transaction will protect against a partial success where N of M execution times might be full,
		/// rolling back any successful insertions into the schedule task table.
		pub fn schedule_task(
			owner_id: AccountOf<T>,
			provided_id: Vec<u8>,
			execution_times: Vec<UnixTime>,
		) -> Result<T::Hash, Error<T>> {
			let task_id = Self::generate_task_id(owner_id.clone(), provided_id.clone());

			if let Some(_) = Self::get_task(task_id) {
				Err(Error::<T>::DuplicateTask)?
			}

			// If 'dev-queue' feature flag and execution_times equals [0], allows for putting a task directly on the task queue
			#[cfg(feature = "dev-queue")]
			if execution_times == vec![0] {
				let mut task_queue = Self::get_task_queue();
				task_queue.push(task_id);
				TaskQueue::<T>::put(task_queue);

				return Ok(task_id)
			}

			let outcome = with_transaction(
				|| -> storage::TransactionOutcome<Result<T::Hash, DispatchError>> {
					for time in execution_times.iter() {
						match Self::get_scheduled_tasks(*time) {
							None => {
								let task_ids: BoundedVec<T::Hash, T::MaxTasksPerSlot> =
									vec![task_id].try_into().unwrap();
								<ScheduledTasks<T>>::insert(*time, task_ids);
							},
							Some(mut task_ids) => {
								if let Err(_) = task_ids.try_push(task_id) {
									return Rollback(Err(DispatchError::Other("time slot full")))
								}
								<ScheduledTasks<T>>::insert(*time, task_ids);
							},
						}
					}

					Commit(Ok(task_id))
				},
			);

			match outcome {
				Ok(task_id) => Ok(task_id),
				Err(_) => Err(Error::<T>::TimeSlotFull),
			}
		}

		/// Validate and schedule task.
		/// This will also charge the execution fee.
		pub fn validate_and_schedule_task(
			action: Action<T>,
			who: T::AccountId,
			provided_id: Vec<u8>,
			mut execution_times: Vec<UnixTime>,
		) -> Result<(), Error<T>> {
			if provided_id.len() == 0 {
				Err(Error::<T>::EmptyProvidedId)?
			}

			Self::clean_execution_times_vector(&mut execution_times);
			if execution_times.len() > T::MaxExecutionTimes::get().try_into().unwrap() {
				Err(Error::<T>::TooManyExecutionsTimes)?;
			}
			for time in execution_times.iter() {
				Self::is_valid_time(*time)?;
			}

			let fee =
				Self::calculate_execution_fee(&action, execution_times.len().try_into().unwrap());
			T::NativeTokenExchange::can_pay_fee(&who, fee.clone())
				.map_err(|_| Error::InsufficientBalance)?;

			let task_id =
				Self::schedule_task(who.clone(), provided_id.clone(), execution_times.clone())?;
			let executions_left: u32 = execution_times.len().try_into().unwrap();
			let task: Task<T> = Task::<T> {
				owner_id: who.clone(),
				provided_id,
				execution_times: execution_times.try_into().unwrap(),
				executions_left,
				action,
			};
			<Tasks<T>>::insert(task_id, task);

			// This should never error if can_pay_fee passed.
			T::NativeTokenExchange::withdraw_fee(&who, fee.clone())
				.map_err(|_| Error::LiquidityRestrictions)?;

			Self::deposit_event(Event::TaskScheduled { who, task_id });
			Ok(())
		}

		pub fn generate_task_id(owner_id: AccountOf<T>, provided_id: Vec<u8>) -> T::Hash {
			let task_hash_input =
				TaskHashInput::<T> { owner_id: owner_id.clone(), provided_id: provided_id.clone() };
			T::Hashing::hash_of(&task_hash_input)
		}

		fn calculate_execution_fee(action: &Action<T>, executions: u32) -> BalanceOf<T> {
<<<<<<< HEAD
			let raw_weight = match action {
				Action::Notify { message: _ } => 1_000u32,
				Action::NativeTransfer { sender: _, recipient: _, amount: _ } => 2_000u32,
				Action::XCMP { para_id: _, call: _, weight_at_most: _ } => 1_000u32,
=======
			let action_weight = match action {
				Action::Notify { message: _ } => <T as Config>::WeightInfo::run_notify_task(),
				Action::NativeTransfer { sender: _, recipient: _, amount: _ } =>
					<T as Config>::WeightInfo::run_native_transfer_task(),
>>>>>>> 64376e83
			};

			let total_weight = action_weight.saturating_mul(executions.into());
			let weight_as_balance = <BalanceOf<T>>::saturated_from(total_weight);
			T::ExecutionWeightFee::get().saturating_mul(weight_as_balance)
		}
	}
}<|MERGE_RESOLUTION|>--- conflicted
+++ resolved
@@ -1123,17 +1123,11 @@
 		}
 
 		fn calculate_execution_fee(action: &Action<T>, executions: u32) -> BalanceOf<T> {
-<<<<<<< HEAD
-			let raw_weight = match action {
-				Action::Notify { message: _ } => 1_000u32,
-				Action::NativeTransfer { sender: _, recipient: _, amount: _ } => 2_000u32,
-				Action::XCMP { para_id: _, call: _, weight_at_most: _ } => 1_000u32,
-=======
 			let action_weight = match action {
 				Action::Notify { message: _ } => <T as Config>::WeightInfo::run_notify_task(),
 				Action::NativeTransfer { sender: _, recipient: _, amount: _ } =>
 					<T as Config>::WeightInfo::run_native_transfer_task(),
->>>>>>> 64376e83
+				Action::XCMP { para_id: _, call: _, weight_at_most: _ } => <T as Config>::WeightInfo::run_xcmp_task(),
 			};
 
 			let total_weight = action_weight.saturating_mul(executions.into());
