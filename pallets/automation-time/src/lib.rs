// This file is part of OAK Blockchain.

// Copyright (C) 2022 OAK Network
// SPDX-License-Identifier: Apache-2.0

// Licensed under the Apache License, Version 2.0 (the "License");
// you may not use this file except in compliance with the License.
// You may obtain a copy of the License at
//
// http://www.apache.org/licenses/LICENSE-2.0
//
// Unless required by applicable law or agreed to in writing, software
// distributed under the License is distributed on an "AS IS" BASIS,
// WITHOUT WARRANTIES OR CONDITIONS OF ANY KIND, either express or implied.
// See the License for the specific language governing permissions and
// limitations under the License.

//! # Automation time pallet
//!
//! DISCLAIMER: This pallet is still in it's early stages. At this point
//! we only support scheduling two tasks per hour, and sending an on-chain
//! with a custom message.
//!
//! This pallet allows a user to schedule tasks. Tasks can scheduled for any whole hour in the future.
//! In order to run tasks this pallet consumes up to a certain amount of weight during `on_initialize`.
//!
//! The pallet supports the following tasks:
//! * On-chain events with custom text
//!

#![cfg_attr(not(feature = "std"), no_std)]
pub use pallet::*;

#[cfg(test)]
mod mock;

#[cfg(test)]
mod tests;

mod benchmarking;
pub mod migrations;
pub mod weights;

mod exchange;
pub use exchange::*;

use core::convert::TryInto;
use frame_support::{
	pallet_prelude::*,
	sp_runtime::traits::Hash,
	storage::{with_transaction, TransactionOutcome::*},
	traits::StorageVersion,
	BoundedVec,
};
use frame_system::{pallet_prelude::*, Config as SystemConfig};
use log::info;
use pallet_timestamp::{self as timestamp};
use scale_info::TypeInfo;
use sp_runtime::{
	traits::{SaturatedConversion, Saturating},
	DispatchError, Perbill,
};
use sp_std::{vec, vec::Vec};
use xcm::{latest::prelude::*};
use cumulus_pallet_xcm::{ensure_sibling_para, Origin as CumulusOrigin};
use cumulus_primitives_core::ParaId;

mod xcm_test;

pub use weights::WeightInfo;
pub use weights::AutomationWeight;

// NOTE: this is the current storage version for the code.
// On migration, you will need to increment this.
const CURRENT_CODE_STORAGE_VERSION: StorageVersion = StorageVersion::new(2);

#[frame_support::pallet]
pub mod pallet {
	use super::*;

	pub type AccountOf<T> = <T as frame_system::Config>::AccountId;
	pub type BalanceOf<T> = <<T as Config>::NativeTokenExchange as NativeTokenExchange<T>>::Balance;
	type UnixTime = u64;

	/// The enum that stores all action specific data.
	#[derive(Clone, Debug, Eq, PartialEq, Encode, Decode, TypeInfo)]
	#[scale_info(skip_type_params(T))]
	pub enum Action<T: Config> {
		Notify { message: Vec<u8> },
		NativeTransfer { sender: AccountOf<T>, recipient: AccountOf<T>, amount: BalanceOf<T> },
		XCMP { para_id: ParaId, call: Vec<u8> }
	}

	/// The struct that stores data for a missed task.
	#[derive(Debug, Eq, PartialEq, Encode, Decode, TypeInfo)]
	#[scale_info(skip_type_params(T))]
	pub struct MissedTask<T: Config> {
		task_id: T::Hash,
		execution_time: UnixTime,
	}

	impl<T: Config> MissedTask<T> {
		pub fn create_missed_task(task_id: T::Hash, execution_time: UnixTime) -> MissedTask<T> {
			MissedTask::<T> { task_id, execution_time }
		}
	}

	/// The struct that stores all information needed for a task.
	#[derive(Debug, Eq, Encode, Decode, TypeInfo)]
	#[scale_info(skip_type_params(T))]
	pub struct Task<T: Config> {
		owner_id: AccountOf<T>,
		provided_id: Vec<u8>,
		execution_times: BoundedVec<UnixTime, T::MaxExecutionTimes>,
		executions_left: u32,
		action: Action<T>,
	}

	/// Needed for assert_eq to compare Tasks in tests due to BoundedVec.
	impl<T: Config> PartialEq for Task<T> {
		fn eq(&self, other: &Self) -> bool {
			self.owner_id == other.owner_id &&
				self.provided_id == other.provided_id &&
				self.action == other.action &&
				self.executions_left == other.executions_left &&
				self.execution_times.len() == other.execution_times.len() &&
				self.execution_times.capacity() == other.execution_times.capacity() &&
				self.execution_times.to_vec() == other.execution_times.to_vec()
		}
	}

	impl<T: Config> Task<T> {
		pub fn create_event_task(
			owner_id: AccountOf<T>,
			provided_id: Vec<u8>,
			execution_times: BoundedVec<UnixTime, T::MaxExecutionTimes>,
			message: Vec<u8>,
		) -> Task<T> {
			let action = Action::Notify { message };
			let executions_left: u32 = execution_times.len().try_into().unwrap();
			Task::<T> { owner_id, provided_id, execution_times, executions_left, action }
		}
		pub fn create_native_transfer_task(
			owner_id: AccountOf<T>,
			provided_id: Vec<u8>,
			execution_times: BoundedVec<UnixTime, T::MaxExecutionTimes>,
			recipient_id: AccountOf<T>,
			amount: BalanceOf<T>,
		) -> Task<T> {
			let action = Action::NativeTransfer {
				sender: owner_id.clone(),
				recipient: recipient_id,
				amount,
			};
			let executions_left: u32 = execution_times.len().try_into().unwrap();
			Task::<T> { owner_id, provided_id, execution_times, executions_left, action }
		}

		pub fn get_executions_left(&self) -> u32 {
			self.executions_left
		}
		pub fn create_xcmp_task(
			owner_id: AccountOf<T>,
			provided_id: Vec<u8>,
			execution_times: BoundedVec<UnixTime, T::MaxExecutionTimes>,
			para_id: ParaId,
			call: Vec<u8>,
		) -> Task<T> {
			let action = Action::XCMP { para_id, call };
			let executions_left: u32 = execution_times.len().try_into().unwrap();
			Task::<T> { owner_id, provided_id, execution_times, executions_left, action }
		}
	}

	#[derive(Debug, Encode, Decode, TypeInfo)]
	#[scale_info(skip_type_params(T))]
	pub struct TaskHashInput<T: Config> {
		owner_id: AccountOf<T>,
		provided_id: Vec<u8>,
	}

	impl<T: Config> TaskHashInput<T> {
		pub fn create_hash_input(owner_id: AccountOf<T>, provided_id: Vec<u8>) -> TaskHashInput<T> {
			TaskHashInput::<T> { owner_id, provided_id }
		}
	}

	#[pallet::config]
	pub trait Config: frame_system::Config + pallet_timestamp::Config {
		type Event: From<Event<Self>> + IsType<<Self as frame_system::Config>::Event>;

		/// Weight information for the extrinsics in this module.
		type WeightInfo: WeightInfo;

		/// The maximum number of tasks that can be scheduled for a time slot.
		#[pallet::constant]
		type MaxTasksPerSlot: Get<u32>;

		/// The maximum number of times that a task can be scheduled for.
		#[pallet::constant]
		type MaxExecutionTimes: Get<u32>;

		/// The farthest out a task can be scheduled.
		#[pallet::constant]
		type MaxScheduleSeconds: Get<u64>;

		/// The maximum weight per block.
		#[pallet::constant]
		type MaxBlockWeight: Get<Weight>;

		/// The maximum percentage of weight per block used for scheduled tasks.
		#[pallet::constant]
		type MaxWeightPercentage: Get<Perbill>;

		/// The maximum percentage of weight per block used for scheduled tasks.
		#[pallet::constant]
		type UpdateQueueRatio: Get<Perbill>;

		/// The time each block takes.
		#[pallet::constant]
		type SecondsPerBlock: Get<u64>;

		#[pallet::constant]
		type ExecutionWeightFee: Get<BalanceOf<Self>>;

		/// Handler for fees and native token transfers.
		type NativeTokenExchange: NativeTokenExchange<Self>;

		type Origin: From<<Self as SystemConfig>::Origin>
			+ Into<Result<CumulusOrigin, <Self as Config>::Origin>>;

		type XcmSender: SendXcm;
	}

	#[pallet::pallet]
	#[pallet::without_storage_info]
	#[pallet::generate_store(pub(super) trait Store)]
	pub struct Pallet<T>(_);

	#[pallet::storage]
	#[pallet::getter(fn get_scheduled_tasks)]
	pub type ScheduledTasks<T: Config> =
		StorageMap<_, Twox64Concat, u64, BoundedVec<T::Hash, T::MaxTasksPerSlot>>;

	#[pallet::storage]
	#[pallet::getter(fn get_task)]
	pub type Tasks<T: Config> = StorageMap<_, Twox64Concat, T::Hash, Task<T>>;

	#[pallet::storage]
	#[pallet::getter(fn get_task_queue)]
	pub type TaskQueue<T: Config> = StorageValue<_, Vec<T::Hash>, ValueQuery>;

	#[pallet::storage]
	#[pallet::getter(fn get_missed_queue)]
	pub type MissedQueue<T: Config> = StorageValue<_, Vec<MissedTask<T>>, ValueQuery>;

	#[pallet::storage]
	#[pallet::getter(fn get_last_slot)]
	// NOTE: The 2 UnixTime stamps represent (last_time_slot, last_missed_slot).
	// `last_time_slot` represents the last time slot that the task queue was updated.
	// `last_missed_slot` represents the last scheduled slot where the missed queue has checked for missed tasks.
	pub type LastTimeSlot<T: Config> = StorageValue<_, (UnixTime, UnixTime)>;

	#[pallet::storage]
	#[pallet::getter(fn is_shutdown)]
	pub type Shutdown<T: Config> = StorageValue<_, bool, ValueQuery>;

	#[pallet::error]
	pub enum Error<T> {
		/// Time must end in a whole hour.
		InvalidTime,
		/// Time must be in the future.
		PastTime,
		/// Time cannot be too far in the future.
		TimeTooFarOut,
		/// The message cannot be empty.
		EmptyMessage,
		/// The provided_id cannot be empty
		EmptyProvidedId,
		/// There can be no duplicate tasks.
		DuplicateTask,
		/// Time slot is full. No more tasks can be scheduled for this time.
		TimeSlotFull,
		/// You are not the owner of the task.
		NotTaskOwner,
		/// The task does not exist.
		TaskDoesNotExist,
		/// Block time not set.
		BlockTimeNotSet,
		/// Amount has to be larger than 0.1 OAK.
		InvalidAmount,
		/// Sender cannot transfer money to self.
		TransferToSelf,
		/// Insufficient balance to pay execution fee.
		InsufficientBalance,
		/// Account liquidity restrictions prevent withdrawal.
		LiquidityRestrictions,
		/// Too many execution times provided.
		TooManyExecutionsTimes,
	}

	#[pallet::event]
	#[pallet::generate_deposit(pub(super) fn deposit_event)]
	pub enum Event<T: Config> {
		/// Schedule task success.
		TaskScheduled {
			who: AccountOf<T>,
			task_id: T::Hash,
		},
		// Cancelled a task.
		TaskCancelled {
			who: AccountOf<T>,
			task_id: T::Hash,
		},
		/// Notify event for the task.
		Notify {
			message: Vec<u8>,
		},
		/// A Task was not found.
		TaskNotFound {
			task_id: T::Hash,
		},
		/// Succcessfully transferred funds
		SuccesfullyTransferredFunds {
			task_id: T::Hash,
		},
		/// Transfer Failed
		TransferFailed {
			task_id: T::Hash,
			error: DispatchError,
		},
		/// The task could not be run at the scheduled time.
		TaskMissed {
			who: T::AccountId,
			task_id: T::Hash,
			execution_time: UnixTime,
		},
		XCMPSent {
			para_id: ParaId,
		},
		XCMPFailed {
			para_id: ParaId,
			error: SendError,
		}
	}

	#[pallet::hooks]
	impl<T: Config> Hooks<BlockNumberFor<T>> for Pallet<T> {
		fn on_initialize(_: T::BlockNumber) -> Weight {
			if Self::is_shutdown() == true {
				return T::DbWeight::get().reads(1 as Weight)
			}

			let max_weight: Weight =
				T::MaxWeightPercentage::get().mul_floor(T::MaxBlockWeight::get());
			Self::trigger_tasks(max_weight)
		}

		fn on_runtime_upgrade() -> Weight {
			let on_chain_storage_version = StorageVersion::get::<Pallet<T>>();
			info!("on chain storage version, {:?}", on_chain_storage_version);
			if on_chain_storage_version < CURRENT_CODE_STORAGE_VERSION {
				migrations::v2::migrate::<T>()
			} else {
				info!("migration already run before");
				0
			}
		}
	}

	#[pallet::call]
	impl<T: Config> Pallet<T> {
		/// Schedule a task to fire an event with a custom message.
		///
		/// Before the task can be scheduled the task must past validation checks.
		/// * The transaction is signed
		/// * The provided_id's length > 0
		/// * The message's length > 0
		/// * The time is valid
		///
		/// # Parameters
		/// * `provided_id`: An id provided by the user. This id must be unique for the user.
		/// * `execution_times`: The list of unix standard times in seconds for when the task should run.
		/// * `message`: The message you want the event to have.
		///
		/// # Errors
		/// * `InvalidTime`: Time must end in a whole hour.
		/// * `PastTime`: Time must be in the future.
		/// * `EmptyMessage`: The message cannot be empty.
		/// * `DuplicateTask`: There can be no duplicate tasks.
		/// * `TimeSlotFull`: Time slot is full. No more tasks can be scheduled for this time.
		#[pallet::weight(<T as Config>::WeightInfo::schedule_notify_task_full(execution_times.len().try_into().unwrap()))]
		pub fn schedule_notify_task(
			origin: OriginFor<T>,
			provided_id: Vec<u8>,
			execution_times: Vec<UnixTime>,
			message: Vec<u8>,
		) -> DispatchResult {
			let who = ensure_signed(origin)?;
			if message.len() == 0 {
				Err(Error::<T>::EmptyMessage)?
			}
<<<<<<< HEAD
			info!("Scheduling a Notify Task");
			Self::validate_and_schedule_task(Action::Notify { message }, who, provided_id, execution_times)?;
			info!("Finished Scheduling a Notify Task");
=======

			Self::validate_and_schedule_task(
				Action::Notify { message },
				who,
				provided_id,
				execution_times,
			)?;
>>>>>>> 956f8086
			Ok(().into())
		}

		/// Schedule a task to transfer native token balance from sender to recipient.
		///
		/// Before the task can be scheduled the task must past validation checks.
		/// * The transaction is signed
		/// * The provided_id's length > 0
		/// * The time is valid
		/// * Larger transfer amount than the acceptable minimum
		/// * Transfer to account other than to self
		///
		/// # Parameters
		/// * `provided_id`: An id provided by the user. This id must be unique for the user.
		/// * `execution_times`: The list of unix standard times in seconds for when the task should run.
		/// * `recipient_id`: Account ID of the recipient.
		/// * `amount`: Amount of balance to transfer.
		///
		/// # Errors
		/// * `InvalidTime`: Time must end in a whole hour.
		/// * `PastTime`: Time must be in the future.
		/// * `DuplicateTask`: There can be no duplicate tasks.
		/// * `TimeSlotFull`: Time slot is full. No more tasks can be scheduled for this time.
		/// * `InvalidAmount`: Amount has to be larger than 0.1 OAK.
		/// * `TransferToSelf`: Sender cannot transfer money to self.
		/// * `TransferFailed`: Transfer failed for unknown reason.
		#[pallet::weight(<T as Config>::WeightInfo::schedule_native_transfer_task_full(execution_times.len().try_into().unwrap()))]
		pub fn schedule_native_transfer_task(
			origin: OriginFor<T>,
			provided_id: Vec<u8>,
			execution_times: Vec<UnixTime>,
			recipient_id: T::AccountId,
			#[pallet::compact] amount: BalanceOf<T>,
		) -> DispatchResult {
			let who = ensure_signed(origin)?;

			// check for greater than existential deposit
			if amount < T::NativeTokenExchange::minimum_balance() {
				Err(<Error<T>>::InvalidAmount)?
			}
			// check not sent to self
			if who == recipient_id {
				Err(<Error<T>>::TransferToSelf)?
			}
			let action =
				Action::NativeTransfer { sender: who.clone(), recipient: recipient_id, amount };
			Self::validate_and_schedule_task(action, who, provided_id, execution_times)?;
			Ok(().into())
		}

		#[pallet::weight(<T as Config>::WeightInfo::schedule_native_transfer_task_full(1))]
		pub fn schedule_xcm_task(
			origin: OriginFor<T>,
			para_id: ParaId,
			provided_id: Vec<u8>,
			time: UnixTime,
			call: Vec<u8>,
		) -> DispatchResult {
			let who = ensure_signed(origin.clone())?;
			// Only accept pings from other chains.
			// let para_id = ensure_sibling_para(<T as Config>::Origin::from(origin))?;
			let times: Vec<UnixTime> = vec![time];

			Self::validate_and_schedule_task(Action::XCMP { para_id, call }, who, provided_id, times)?;
			Ok(().into())
		}

		/// Cancel a task.
		///
		/// Tasks can only can be cancelled by their owners.
		///
		/// # Parameters
		/// * `task_id`: The id of the task.
		///
		/// # Errors
		/// * `NotTaskOwner`: You are not the owner of the task.
		/// * `TaskDoesNotExist`: The task does not exist.
		#[pallet::weight(<T as Config>::WeightInfo::cancel_scheduled_task_full())]
		pub fn cancel_task(origin: OriginFor<T>, task_id: T::Hash) -> DispatchResult {
			let who = ensure_signed(origin)?;

			match Self::get_task(task_id) {
				None => Err(Error::<T>::TaskDoesNotExist)?,
				Some(task) => {
					if who != task.owner_id {
						Err(Error::<T>::NotTaskOwner)?
					}
					Self::remove_task(task_id, task);
				},
			}
			Ok(().into())
		}

		/// Sudo can force cancel a task.
		///
		/// # Parameters
		/// * `task_id`: The id of the task.
		///
		/// # Errors
		/// * `TaskDoesNotExist`: The task does not exist.
		#[pallet::weight(<T as Config>::WeightInfo::force_cancel_scheduled_task_full())]
		pub fn force_cancel_task(origin: OriginFor<T>, task_id: T::Hash) -> DispatchResult {
			ensure_root(origin)?;

			match Self::get_task(task_id) {
				None => Err(Error::<T>::TaskDoesNotExist)?,
				Some(task) => Self::remove_task(task_id, task),
			}

			Ok(().into())
		}
	}

	impl<T: Config> Pallet<T> {
		/// Based on the block time, return the time slot.
		///
		/// In order to do this we:
		/// * Get the most recent timestamp from the block.
		/// * Convert the ms unix timestamp to seconds.
		/// * Bring the timestamp down to the last whole hour.
		pub fn get_current_time_slot() -> Result<UnixTime, Error<T>> {
			let now = <timestamp::Pallet<T>>::get().saturated_into::<UnixTime>();
			if now == 0 {
				Err(Error::<T>::BlockTimeNotSet)?
			}
			let now = now / 1000;
			let diff_to_hour = now % 3600;
			Ok(now.saturating_sub(diff_to_hour))
		}

		/// Checks to see if the scheduled time is valid.
		///
		/// In order for a time to be valid it must
		/// - End in a whole hour
		/// - Be in the future
		/// - Not be more than MaxScheduleSeconds out
		fn is_valid_time(scheduled_time: UnixTime) -> Result<(), Error<T>> {
			#[cfg(feature = "dev-queue")]
			if scheduled_time == 0 {
				return Ok(())
			}

			let remainder = scheduled_time % 3600;
			if remainder != 0 {
				Err(<Error<T>>::InvalidTime)?;
			}

			let current_time_slot = Self::get_current_time_slot()?;
			if scheduled_time <= current_time_slot {
				Err(<Error<T>>::PastTime)?;
			}

			if scheduled_time > current_time_slot + T::MaxScheduleSeconds::get() {
				Err(Error::<T>::TimeTooFarOut)?;
			}

			Ok(())
		}

		/// Cleans the executions times by removing duplicates and putting in ascending order.
		fn clean_execution_times_vector(execution_times: &mut Vec<UnixTime>) {
			execution_times.sort_unstable();
			execution_times.dedup();
		}

		/// Trigger tasks for the block time.
		///
		/// Complete as many tasks as possible given the maximum weight.
		pub fn trigger_tasks(max_weight: Weight) -> Weight {
			let mut weight_left: Weight = max_weight;

			// The last_missed_slot might not be caught up within just 1 block.
			// It might take multiple blocks to fully catch up, so we limit update to a max weight.
			let max_update_weight: Weight = T::UpdateQueueRatio::get().mul_floor(weight_left);
			let update_weight = Self::update_task_queue(max_update_weight);

			weight_left = weight_left.saturating_sub(update_weight);

			// need to calculate the weight of running just 1 task below.
			let run_task_weight = <T as Config>::WeightInfo::run_tasks_many_found(1)
				.saturating_add(T::DbWeight::get().reads(1 as Weight))
				.saturating_add(T::DbWeight::get().writes(1 as Weight));
			if weight_left < run_task_weight {
				return weight_left
			}

			// run as many scheduled tasks as we can
			let task_queue = Self::get_task_queue();
			weight_left = weight_left.saturating_sub(T::DbWeight::get().reads(1 as Weight));
			if task_queue.len() > 0 {
				let (tasks_left, new_weight_left) = Self::run_tasks(task_queue, weight_left);
				TaskQueue::<T>::put(tasks_left);
				weight_left =
					new_weight_left.saturating_sub(T::DbWeight::get().writes(1 as Weight));
			}

			// if there is weight left we need to handled the missed tasks
			let run_missed_task_weight = <T as Config>::WeightInfo::run_missed_tasks_many_found(1)
				.saturating_add(T::DbWeight::get().reads(1 as Weight))
				.saturating_add(T::DbWeight::get().writes(1 as Weight));
			if weight_left >= run_missed_task_weight {
				let missed_queue = Self::get_missed_queue();
				weight_left = weight_left.saturating_sub(T::DbWeight::get().reads(1 as Weight));
				if missed_queue.len() > 0 {
					let (tasks_left, new_weight_left) =
						Self::run_missed_tasks(missed_queue, weight_left);

					MissedQueue::<T>::put(tasks_left);
					weight_left =
						new_weight_left.saturating_sub(T::DbWeight::get().writes(1 as Weight));
				}
			}

			max_weight.saturating_sub(weight_left)
		}

		/// Update the task queue.
		///
		/// This function checks to see if we are in a new time slot, and if so it updates the task queue and missing queue by doing the following.
		/// 1. (update_scheduled_task_queue) If new slot, append the current task queue to the missed queue and remove tasks from task queue.
		/// 2. (update_scheduled_task_queue) Move all tasks from the new slot into the task queue and remove the slot from Scheduled tasks map.
		/// 3. (update_missed_queue) If we skipped any time slots (due to an outage) move those tasks to the missed queue.
		/// 4. (update_missed_queue) Remove all missed time slots that were moved to missed queue from the Scheduled tasks map.
		///
		pub fn update_task_queue(allotted_weight: Weight) -> Weight {
			let mut total_weight = <T as Config>::WeightInfo::update_task_queue_overhead();

			let current_time_slot = match Self::get_current_time_slot() {
				Ok(time_slot) => time_slot,
				Err(_) => return total_weight,
			};

			if let Some((last_time_slot, last_missed_slot)) = Self::get_last_slot() {
				let missed_queue_allotted_weight = allotted_weight
					.saturating_sub(T::DbWeight::get().reads(1 as Weight))
					.saturating_sub(T::DbWeight::get().writes(1 as Weight))
					.saturating_sub(<T as Config>::WeightInfo::update_scheduled_task_queue());
				let (updated_last_time_slot, scheduled_queue_update_weight) =
					Self::update_scheduled_task_queue(current_time_slot, last_time_slot);
				let (updated_last_missed_slot, missed_queue_update_weight) =
					Self::update_missed_queue(
						current_time_slot,
						last_missed_slot,
						missed_queue_allotted_weight,
					);
				LastTimeSlot::<T>::put((updated_last_time_slot, updated_last_missed_slot));
				total_weight = total_weight
					.saturating_add(missed_queue_update_weight)
					.saturating_add(scheduled_queue_update_weight)
					.saturating_add(T::DbWeight::get().reads(1 as Weight));
			} else {
				LastTimeSlot::<T>::put((current_time_slot, current_time_slot));
				total_weight = total_weight
					.saturating_add(T::DbWeight::get().writes(1 as Weight))
					.saturating_add(T::DbWeight::get().reads(1 as Weight));
			}

			total_weight
		}

		/// Update the task queue with scheduled tasks for the current slot
		///
		/// 1. If new slot, append the current task queue to the missed queue and remove tasks from task queue.
		/// 2. Move all tasks from the new slot into the task queue and remove the slot from Scheduled tasks map.
		pub fn update_scheduled_task_queue(
			current_time_slot: u64,
			last_time_slot: u64,
		) -> (Weight, u64) {
			if current_time_slot != last_time_slot {
				let missed_tasks = Self::get_task_queue();
				let mut missed_queue = Self::get_missed_queue();
				for missed_task in missed_tasks {
					let new_missed_task: MissedTask<T> =
						MissedTask::<T> { task_id: missed_task, execution_time: last_time_slot };
					missed_queue.push(new_missed_task);
				}
				MissedQueue::<T>::put(missed_queue);
				// move current time slot to task queue or clear the task queue
				if let Some(task_ids) = Self::get_scheduled_tasks(current_time_slot) {
					TaskQueue::<T>::put(task_ids);
					ScheduledTasks::<T>::remove(current_time_slot);
				} else {
					let empty_queue: Vec<T::Hash> = vec![];
					TaskQueue::<T>::put(empty_queue);
				}
			}
			let weight_used = <T as Config>::WeightInfo::update_scheduled_task_queue();
			(current_time_slot, weight_used)
		}

		/// Checks if append_to_missed_tasks needs to run and then runs and measures weight as needed
		pub fn update_missed_queue(
			current_time_slot: u64,
			last_missed_slot: u64,
			allotted_weight: Weight,
		) -> (Weight, u64) {
			if current_time_slot != last_missed_slot {
				// will need to move missed time slots into missed queue
				let (append_weight, missed_slots_moved) = Self::append_to_missed_tasks(
					current_time_slot,
					last_missed_slot,
					allotted_weight,
				);

				let last_missed_slot_tracker =
					last_missed_slot.saturating_add(missed_slots_moved.saturating_mul(3600));
				let used_weight = append_weight;
				(last_missed_slot_tracker, used_weight)
			} else {
				(last_missed_slot, 0)
			}
		}

		/// Checks each previous time slots to move any missed tasks into the missed_queue
		///
		/// 1. If we skipped any time slots (due to an outage) move those tasks to the missed queue.
		/// 2. Remove all missed time slots that were moved to missed queue from the Scheduled tasks map.
		pub fn append_to_missed_tasks(
			current_time_slot: UnixTime,
			last_missed_slot: UnixTime,
			mut allotted_weight: Weight,
		) -> (Weight, u64) {
			// will need to move task queue into missed queue
			let mut missed_tasks = vec![];
			let mut diff =
				(current_time_slot.saturating_sub(last_missed_slot) / 3600).saturating_sub(1);
			for i in 0..diff {
				if allotted_weight < <T as Config>::WeightInfo::shift_missed_tasks() {
					diff = i;
					break
				}
				let mut slot_missed_tasks = Self::shift_missed_tasks(last_missed_slot, i);
				missed_tasks.append(&mut slot_missed_tasks);
				allotted_weight =
					allotted_weight.saturating_sub(<T as Config>::WeightInfo::shift_missed_tasks());
			}
			// Update the missed queue
			let mut missed_queue = Self::get_missed_queue();
			missed_queue.append(&mut missed_tasks);
			MissedQueue::<T>::put(missed_queue);

			let weight = <T as Config>::WeightInfo::append_to_missed_tasks(diff.saturated_into());
			(weight, diff)
		}

		/// Grabs all of the missed tasks from a time slot.
		/// The time slot to grab missed tasks is calculated given:
		/// 1. last missed slot that was stored
		/// 2. the number of slots that it should skip after that
		pub fn shift_missed_tasks(
			last_missed_slot: UnixTime,
			number_of_missed_slots: u64,
		) -> Vec<MissedTask<T>> {
			let mut tasks = vec![];
			let seconds_in_slot = 3600;
			let shift = seconds_in_slot.saturating_mul(number_of_missed_slots + 1);
			let new_time_slot = last_missed_slot.saturating_add(shift);
			if let Some(task_ids) = Self::get_scheduled_tasks(new_time_slot) {
				ScheduledTasks::<T>::remove(new_time_slot);
				for task_id in task_ids {
					let new_missed_task: MissedTask<T> =
						MissedTask::<T> { task_id, execution_time: new_time_slot };
					tasks.push(new_missed_task);
				}
			}
			return tasks
		}

		/// Runs as many tasks as the weight allows from the provided vec of task_ids.
		///
		/// Returns a vec with the tasks that were not run and the remaining weight.
		pub fn run_tasks(
			mut task_ids: Vec<T::Hash>,
			mut weight_left: Weight,
		) -> (Vec<T::Hash>, Weight) {
			let mut consumed_task_index: usize = 0;
			for task_id in task_ids.iter() {
				consumed_task_index.saturating_inc();
				let action_weight = match Self::get_task(task_id) {
					None => {
						Self::deposit_event(Event::TaskNotFound { task_id: task_id.clone() });
						<T as Config>::WeightInfo::run_tasks_many_missing(1)
					},
					Some(task) => {
						let task_action_weight = match task.action.clone() {
							Action::Notify { message } => Self::run_notify_task(message),
							Action::NativeTransfer { sender, recipient, amount } =>
								Self::run_native_transfer_task(
									sender,
									recipient,
									amount,
									task_id.clone(),
								),
							Action::XCMP { para_id, call } => Self::run_xcmp_task(para_id, call),
						};
						Self::decrement_task_and_remove_if_complete(*task_id, task);
						task_action_weight
							.saturating_add(T::DbWeight::get().writes(1 as Weight))
							.saturating_add(T::DbWeight::get().reads(1 as Weight))
					},
				};

				weight_left = weight_left.saturating_sub(action_weight);

				if weight_left < <T as Config>::WeightInfo::run_tasks_many_found(1) {
					break
				}
			}

			if consumed_task_index == task_ids.len() {
				return (vec![], weight_left)
			} else {
				return (task_ids.split_off(consumed_task_index), weight_left)
			}
		}

		/// Send events for as many missed tasks as the weight allows from the provided vec of task_ids.
		///
		/// Returns a vec with the tasks that were not run and the remaining weight.
		pub fn run_missed_tasks(
			mut missed_tasks: Vec<MissedTask<T>>,
			mut weight_left: Weight,
		) -> (Vec<MissedTask<T>>, Weight) {
			let mut consumed_task_index: usize = 0;
			for missed_task in missed_tasks.iter() {
				consumed_task_index += 1;

				let action_weight = match Self::get_task(missed_task.task_id) {
					None => {
						Self::deposit_event(Event::TaskNotFound {
							task_id: missed_task.task_id.clone(),
						});
						<T as Config>::WeightInfo::run_missed_tasks_many_missing(1)
					},
					Some(task) => {
						Self::deposit_event(Event::TaskMissed {
							who: task.owner_id.clone(),
							task_id: missed_task.task_id.clone(),
							execution_time: missed_task.execution_time,
						});
						Self::decrement_task_and_remove_if_complete(missed_task.task_id, task);
						<T as Config>::WeightInfo::run_missed_tasks_many_found(1)
					},
				};

				weight_left = weight_left.saturating_sub(action_weight);

				if weight_left < <T as Config>::WeightInfo::run_missed_tasks_many_found(1) {
					break
				}
			}

			if consumed_task_index == missed_tasks.len() {
				return (vec![], weight_left)
			} else {
				return (missed_tasks.split_off(consumed_task_index), weight_left)
			}
		}

		/// Fire the notify event with the custom message.
		pub fn run_notify_task(message: Vec<u8>) -> Weight {
			Self::deposit_event(Event::Notify { message });
			<T as Config>::WeightInfo::run_notify_task()
		}

		pub fn run_native_transfer_task(
			sender: T::AccountId,
			recipient: T::AccountId,
			amount: BalanceOf<T>,
			task_id: T::Hash,
		) -> Weight {
			match T::NativeTokenExchange::transfer(&sender, &recipient, amount) {
				Ok(_number) => Self::deposit_event(Event::SuccesfullyTransferredFunds { task_id }),
				Err(e) => Self::deposit_event(Event::TransferFailed { task_id, error: e }),
			};

			<T as Config>::WeightInfo::run_native_transfer_task()
		}

		/// Decrements task executions left.
		/// If task is complete then removes task. If task not complete update task map.
		/// A task has been completed if executions left equals 0.
		fn decrement_task_and_remove_if_complete(task_id: T::Hash, mut task: Task<T>) {
			task.executions_left = task.executions_left.saturating_sub(1);
			if task.executions_left <= 0 {
				Tasks::<T>::remove(task_id);
			} else {
				Tasks::<T>::insert(task_id, task);
			}
		}


		pub fn run_xcmp_task(para_id: ParaId, call: Vec<u8>) -> Weight {
			//let remark = xcm_test::TestChainCallBuilder::remark_with_event(b"why hello there".to_vec());

			match T::XcmSender::send_xcm(
				(1, Junction::Parachain(para_id.into())),
				Xcm(vec![Transact {
					origin_type: OriginKind::SovereignAccount,
					require_weight_at_most: 10_000_000_000,
					call: call.into(),
				}]),
			) {
				Ok(()) => {
					Self::deposit_event(Event::XCMPSent{ para_id });
				},
				Err(error) => {
					Self::deposit_event(Event::XCMPFailed{ para_id, error });
				},
			}
			3_000
		}

		/// Removes the task of the provided task_id and all scheduled tasks, including those in the task queue.
		fn remove_task(task_id: T::Hash, task: Task<T>) {
			let mut found_task: bool = false;
			Self::clean_execution_times_vector(&mut task.execution_times.to_vec());
			let current_time_slot = match Self::get_current_time_slot() {
				Ok(time_slot) => time_slot,
				// This will only occur for the first block in the chain.
				Err(_) => 0,
			};

			if let Some((last_time_slot, _)) = Self::get_last_slot() {
				for execution_time in task.execution_times.iter().rev() {
					// Execution time is less than current time slot and in the past.  No more execution times need to be removed.
					if *execution_time < current_time_slot {
						break
					}
					// Execution time is equal to last time slot and task queue should be checked for task id.
					// After checking task queue no other execution times need to be removed.
					if *execution_time == last_time_slot {
						let mut task_queue = Self::get_task_queue();
						for i in 0..task_queue.len() {
							if task_queue[i] == task_id {
								task_queue.remove(i);
								TaskQueue::<T>::put(task_queue);
								found_task = true;
								break
							}
						}
						break
					}
					// Execution time is greater than current time slot and in the future.  Remove task id from scheduled tasks.
					if let Some(mut task_ids) = Self::get_scheduled_tasks(*execution_time) {
						for i in 0..task_ids.len() {
							if task_ids[i] == task_id {
								if task_ids.len() == 1 {
									<ScheduledTasks<T>>::remove(*execution_time);
								} else {
									task_ids.remove(i);
									<ScheduledTasks<T>>::insert(*execution_time, task_ids);
								}
								found_task = true;
								break
							}
						}
					}
				}
			} else {
				// If last time slot does not exist then check each time in scheduled tasks and remove if exists.
				for execution_time in task.execution_times.iter().rev() {
					if let Some(mut task_ids) = Self::get_scheduled_tasks(*execution_time) {
						for i in 0..task_ids.len() {
							if task_ids[i] == task_id {
								if task_ids.len() == 1 {
									<ScheduledTasks<T>>::remove(*execution_time);
								} else {
									task_ids.remove(i);
									<ScheduledTasks<T>>::insert(*execution_time, task_ids);
								}
								found_task = true;
								break
							}
						}
					}
				}
			}

			if !found_task {
				Self::deposit_event(Event::TaskNotFound { task_id });
			}

			<Tasks<T>>::remove(task_id);
			Self::deposit_event(Event::TaskCancelled { who: task.owner_id, task_id });
		}

		/// Schedule task and return it's task_id.
		/// With transaction will protect against a partial success where N of M execution times might be full,
		/// rolling back any successful insertions into the schedule task table.
		pub fn schedule_task(
			owner_id: AccountOf<T>,
			provided_id: Vec<u8>,
			execution_times: Vec<UnixTime>,
		) -> Result<T::Hash, Error<T>> {
			let task_id = Self::generate_task_id(owner_id.clone(), provided_id.clone());
			info!("task ID generated: {:?}", task_id);

			if let Some(_) = Self::get_task(task_id) {
				info!("duplicate task error");
				Err(Error::<T>::DuplicateTask)?
			}

<<<<<<< HEAD
			with_transaction(|| -> storage::TransactionOutcome<Result<T::Hash, Error<T>>> {
				for time in execution_times.iter() {
					match Self::get_scheduled_tasks(*time) {
						None => {
							info!("existing time slot not found, inserting now");
							let task_ids: BoundedVec<T::Hash, T::MaxTasksPerSlot> =
								vec![task_id].try_into().unwrap();
							<ScheduledTasks<T>>::insert(*time, task_ids);
						},
						Some(mut task_ids) => {
							if let Err(_) = task_ids.try_push(task_id) {
								info!("slot full");
								return Rollback(Err(Error::<T>::TimeSlotFull))
							}
							info!("existing time slot found, inserting now");
							<ScheduledTasks<T>>::insert(*time, task_ids);
						},
					}
				}
				info!("finish scheduled task insert");
				Commit(Ok(task_id))
			})
=======
			// If 'dev-queue' feature flag and execution_times equals [0], allows for putting a task directly on the task queue
			#[cfg(feature = "dev-queue")]
			if execution_times == vec![0] {
				let mut task_queue = Self::get_task_queue();
				task_queue.push(task_id);
				TaskQueue::<T>::put(task_queue);

				return Ok(task_id)
			}

			let outcome = with_transaction(
				|| -> storage::TransactionOutcome<Result<T::Hash, DispatchError>> {
					for time in execution_times.iter() {
						match Self::get_scheduled_tasks(*time) {
							None => {
								let task_ids: BoundedVec<T::Hash, T::MaxTasksPerSlot> =
									vec![task_id].try_into().unwrap();
								<ScheduledTasks<T>>::insert(*time, task_ids);
							},
							Some(mut task_ids) => {
								if let Err(_) = task_ids.try_push(task_id) {
									return Rollback(Err(DispatchError::Other("time slot full")))
								}
								<ScheduledTasks<T>>::insert(*time, task_ids);
							},
						}
					}

					Commit(Ok(task_id))
				},
			);

			match outcome {
				Ok(task_id) => Ok(task_id),
				Err(_) => Err(Error::<T>::TimeSlotFull),
			}
>>>>>>> 956f8086
		}

		/// Validate and schedule task.
		/// This will also charge the execution fee.
		pub fn validate_and_schedule_task(
			action: Action<T>,
			who: T::AccountId,
			provided_id: Vec<u8>,
			mut execution_times: Vec<UnixTime>,
		) -> Result<(), Error<T>> {
			if provided_id.len() == 0 {
				Err(Error::<T>::EmptyProvidedId)?
			}

			Self::clean_execution_times_vector(&mut execution_times);
			if execution_times.len() > T::MaxExecutionTimes::get().try_into().unwrap() {
				info!("execution times error");
				Err(Error::<T>::TooManyExecutionsTimes)?;
			}
			for time in execution_times.iter() {
				Self::is_valid_time(*time)?;
			}
			info!("isValidTimes");

			let fee =
				Self::calculate_execution_fee(&action, execution_times.len().try_into().unwrap());
			T::NativeTokenExchange::can_pay_fee(&who, fee.clone())
				.map_err(|_| Error::InsufficientBalance)?;

<<<<<<< HEAD
			info!("made sure we can pay");

			let task_id = Self::schedule_task(who.clone(), provided_id.clone(), execution_times.clone())?;
			info!("finished scheduling task");
=======
			let task_id =
				Self::schedule_task(who.clone(), provided_id.clone(), execution_times.clone())?;
>>>>>>> 956f8086
			let executions_left: u32 = execution_times.len().try_into().unwrap();
			let task: Task<T> = Task::<T> {
				owner_id: who.clone(),
				provided_id,
				execution_times: execution_times.try_into().unwrap(),
				executions_left,
				action,
			};
			<Tasks<T>>::insert(task_id, task);
			info!("inserted into task map");

			// This should never error if can_pay_fee passed.
			T::NativeTokenExchange::withdraw_fee(&who, fee.clone())
				.map_err(|_| Error::LiquidityRestrictions)?;

			info!("fees withdrawn");
			Self::deposit_event(Event::TaskScheduled { who, task_id });
			info!("fire task scheduled event");
			Ok(())
		}

		pub fn generate_task_id(owner_id: AccountOf<T>, provided_id: Vec<u8>) -> T::Hash {
			let task_hash_input =
				TaskHashInput::<T> { owner_id: owner_id.clone(), provided_id: provided_id.clone() };
			T::Hashing::hash_of(&task_hash_input)
		}

		fn calculate_execution_fee(action: &Action<T>, executions: u32) -> BalanceOf<T> {
			let raw_weight = match action {
				Action::Notify { message: _ } => 1_000u32,
				Action::NativeTransfer { sender: _, recipient: _, amount: _ } => 2_000u32,
				Action::XCMP { para_id: _, call: _ } => 0u32,
			};
			let raw_weight = raw_weight.saturating_mul(executions);
			let weight = <BalanceOf<T>>::from(raw_weight);
			T::ExecutionWeightFee::get().saturating_mul(weight)
		}
	}
}<|MERGE_RESOLUTION|>--- conflicted
+++ resolved
@@ -400,11 +400,6 @@
 			if message.len() == 0 {
 				Err(Error::<T>::EmptyMessage)?
 			}
-<<<<<<< HEAD
-			info!("Scheduling a Notify Task");
-			Self::validate_and_schedule_task(Action::Notify { message }, who, provided_id, execution_times)?;
-			info!("Finished Scheduling a Notify Task");
-=======
 
 			Self::validate_and_schedule_task(
 				Action::Notify { message },
@@ -412,7 +407,6 @@
 				provided_id,
 				execution_times,
 			)?;
->>>>>>> 956f8086
 			Ok(().into())
 		}
 
@@ -1016,30 +1010,6 @@
 				Err(Error::<T>::DuplicateTask)?
 			}
 
-<<<<<<< HEAD
-			with_transaction(|| -> storage::TransactionOutcome<Result<T::Hash, Error<T>>> {
-				for time in execution_times.iter() {
-					match Self::get_scheduled_tasks(*time) {
-						None => {
-							info!("existing time slot not found, inserting now");
-							let task_ids: BoundedVec<T::Hash, T::MaxTasksPerSlot> =
-								vec![task_id].try_into().unwrap();
-							<ScheduledTasks<T>>::insert(*time, task_ids);
-						},
-						Some(mut task_ids) => {
-							if let Err(_) = task_ids.try_push(task_id) {
-								info!("slot full");
-								return Rollback(Err(Error::<T>::TimeSlotFull))
-							}
-							info!("existing time slot found, inserting now");
-							<ScheduledTasks<T>>::insert(*time, task_ids);
-						},
-					}
-				}
-				info!("finish scheduled task insert");
-				Commit(Ok(task_id))
-			})
-=======
 			// If 'dev-queue' feature flag and execution_times equals [0], allows for putting a task directly on the task queue
 			#[cfg(feature = "dev-queue")]
 			if execution_times == vec![0] {
@@ -1076,7 +1046,6 @@
 				Ok(task_id) => Ok(task_id),
 				Err(_) => Err(Error::<T>::TimeSlotFull),
 			}
->>>>>>> 956f8086
 		}
 
 		/// Validate and schedule task.
@@ -1106,15 +1075,8 @@
 			T::NativeTokenExchange::can_pay_fee(&who, fee.clone())
 				.map_err(|_| Error::InsufficientBalance)?;
 
-<<<<<<< HEAD
-			info!("made sure we can pay");
-
-			let task_id = Self::schedule_task(who.clone(), provided_id.clone(), execution_times.clone())?;
-			info!("finished scheduling task");
-=======
 			let task_id =
 				Self::schedule_task(who.clone(), provided_id.clone(), execution_times.clone())?;
->>>>>>> 956f8086
 			let executions_left: u32 = execution_times.len().try_into().unwrap();
 			let task: Task<T> = Task::<T> {
 				owner_id: who.clone(),
