--- conflicted
+++ resolved
@@ -1135,14 +1135,10 @@
 			T::Hashing::hash_of(&task_hash_input)
 		}
 
-<<<<<<< HEAD
-		pub fn calculate_execution_fee(action: &Action<T>, executions: u32) -> BalanceOf<T> {
-=======
-		fn calculate_execution_fee(
+		pub fn calculate_execution_fee(
 			action: &Action<T>,
 			executions: u32,
 		) -> Result<BalanceOf<T>, DispatchError> {
->>>>>>> cba1acd6
 			let action_weight = match action {
 				Action::Notify { message: _ } => <T as Config>::WeightInfo::run_notify_task(),
 				Action::NativeTransfer { sender: _, recipient: _, amount: _ } =>
