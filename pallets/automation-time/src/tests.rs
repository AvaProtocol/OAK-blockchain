use crate::{mock::*, Error, OverlflowTasks, Task, TaskHashInput, Tasks};
use frame_support::{assert_noop, assert_ok, traits::OnInitialize};
use frame_system::RawOrigin;
use sp_runtime::traits::{BlakeTwo256, Hash};

const SCHEDULED_TIME: u64 = 33198768180;

#[test]
fn schedule_invalid_time() {
	new_test_ext().execute_with(|| {
		assert_noop!(
			AutomationTime::schedule_notify_task(
				Origin::signed(ALICE),
				vec![50],
				SCHEDULED_TIME + 1,
				vec![12]
			),
			Error::<Test>::InvalidTime,
		);
	})
}

#[test]
fn schedule_past_time() {
	new_test_ext().execute_with(|| {
		let start_block_time: u64 = (SCHEDULED_TIME + 5) * 1000;
		Timestamp::set_timestamp(start_block_time);
		assert_noop!(
			AutomationTime::schedule_notify_task(
				Origin::signed(ALICE),
				vec![50],
				SCHEDULED_TIME,
				vec![12]
			),
			Error::<Test>::PastTime,
		);

		assert_noop!(
			AutomationTime::schedule_notify_task(
				Origin::signed(ALICE),
				vec![50],
				SCHEDULED_TIME - 60,
				vec![12]
			),
			Error::<Test>::PastTime,
		);
	})
}

#[test]
fn schedule_no_message() {
	new_test_ext().execute_with(|| {
		assert_noop!(
			AutomationTime::schedule_notify_task(
				Origin::signed(ALICE),
				vec![50],
				SCHEDULED_TIME,
				vec![]
			),
			Error::<Test>::EmptyMessage,
		);
	})
}

#[test]
fn schedule_no_provided_id() {
	new_test_ext().execute_with(|| {
		assert_noop!(
			AutomationTime::schedule_notify_task(
				Origin::signed(ALICE),
				vec![],
				SCHEDULED_TIME,
				vec![12]
			),
			Error::<Test>::EmptyProvidedId,
		);
	})
}

#[test]
fn schedule_works() {
	new_test_ext().execute_with(|| {
		let message: Vec<u8> = vec![2, 4, 5];
		assert_ok!(AutomationTime::schedule_notify_task(
			Origin::signed(ALICE),
			vec![50],
			SCHEDULED_TIME,
			message.clone()
		));
		match AutomationTime::get_scheduled_tasks(SCHEDULED_TIME) {
			None => {
				panic!("A task should be scheduled")
			},
			Some(task_ids) => match AutomationTime::get_task(task_ids[0]) {
				None => {
					panic!("A task should exist if it was scheduled")
				},
				Some(task) => {
					let expected_task = Task::<Test>::create_event_task(
						ALICE.clone(),
						vec![50],
						SCHEDULED_TIME,
						message,
					);

					assert_eq!(task, expected_task);
				},
			},
		}
	})
}

#[test]
fn schedule_duplicates_errors() {
	new_test_ext().execute_with(|| {
		let scheduled_time = SCHEDULED_TIME + 60;
		assert_ok!(AutomationTime::schedule_notify_task(
			Origin::signed(ALICE),
			vec![50],
			scheduled_time,
			vec![2, 4, 5]
		));
		assert_noop!(
			AutomationTime::schedule_notify_task(
				Origin::signed(ALICE),
				vec![50],
				scheduled_time,
				vec![2, 4]
			),
			Error::<Test>::DuplicateTask,
		);
	})
}

#[test]
fn schedule_time_slot_full() {
	new_test_ext().execute_with(|| {
		let scheduled_time = SCHEDULED_TIME + 120;
		assert_ok!(AutomationTime::schedule_notify_task(
			Origin::signed(ALICE),
			vec![50],
			scheduled_time,
			vec![2, 4]
		));
		assert_ok!(AutomationTime::schedule_notify_task(
			Origin::signed(ALICE),
			vec![60],
			scheduled_time,
			vec![2, 4, 5]
		));

		assert_noop!(
			AutomationTime::schedule_notify_task(
				Origin::signed(ALICE),
				vec![70],
				scheduled_time,
				vec![2]
			),
			Error::<Test>::TimeSlotFull,
		);
	})
}

#[test]
fn cancel_works_for_scheduled() {
	new_test_ext().execute_with(|| {
		let scheduled_time = SCHEDULED_TIME + 180;
		let owner: AccountId = ALICE;
		let task_id1 = schedule_task(owner, vec![40], scheduled_time, vec![2, 4, 5]);
		let task_id2 = schedule_task(owner, vec![50], scheduled_time, vec![2, 4]);
		System::reset_events();

		assert_ok!(AutomationTime::cancel_task(Origin::signed(owner), task_id1,));
		assert_ok!(AutomationTime::cancel_task(Origin::signed(owner), task_id2,));

		if let Some(_) = AutomationTime::get_scheduled_tasks(scheduled_time) {
			panic!("Since there were only two tasks scheduled for the time it should have been deleted")
		}
		assert_eq!(
			events(),
			[
				Event::AutomationTime(crate::Event::TaskCancelled {
					who: owner,
					task_id: task_id1
				}),
				Event::AutomationTime(crate::Event::TaskCancelled {
					who: owner,
					task_id: task_id2
				}),
			]
		);
	})
}

#[test]
fn cancel_works_for_overflow() {
	new_test_ext().execute_with(|| {
		let scheduled_time = SCHEDULED_TIME + 180;
		let owner: AccountId = ALICE;
		let task_id = create_overflow_task(owner, scheduled_time, vec![2, 4, 5]);

		assert_eq!(task_id, AutomationTime::get_overflow_tasks().unwrap()[0]);
		assert_eq!(1, AutomationTime::get_overflow_tasks().unwrap().len());

		assert_ok!(AutomationTime::cancel_task(Origin::signed(owner), task_id,));

		assert_eq!(
			events(),
			[Event::AutomationTime(crate::Event::TaskCancelled { who: owner, task_id }),]
		);
		assert_eq!(0, AutomationTime::get_overflow_tasks().unwrap().len());
	})
}

#[test]
fn cancel_must_be_owner() {
	new_test_ext().execute_with(|| {
		let scheduled_time = SCHEDULED_TIME + 240;
		let task_id = schedule_task(ALICE, vec![40], scheduled_time, vec![2, 4, 5]);

		assert_noop!(
			AutomationTime::cancel_task(Origin::signed(BOB), task_id),
			Error::<Test>::NotTaskOwner,
		);
	})
}

#[test]
fn cancel_task_must_exist() {
	new_test_ext().execute_with(|| {
		let scheduled_time = SCHEDULED_TIME + 300;
<<<<<<< HEAD
		let task = Task::<Test>::create_event_task(ALICE, scheduled_time, vec![2, 4, 5]);
		let task_id = BlakeTwo256::hash_of(&task);
=======
		let task_id = schedule_task(ALICE, vec![40], scheduled_time, vec![2, 4, 5]);
>>>>>>> 981cd892

		assert_noop!(
			AutomationTime::cancel_task(Origin::signed(ALICE), task_id),
			Error::<Test>::TaskDoesNotExist,
		);
	})
}

#[test]
fn cancel_task_not_found() {
	new_test_ext().execute_with(|| {
		let owner: AccountId = ALICE;
		let task = Task::<Test>::create_event_task(owner, SCHEDULED_TIME, vec![2, 4, 5]);
		let task_id = BlakeTwo256::hash_of(&task);
		<Tasks<Test>>::insert(task_id, task);

		assert_ok!(AutomationTime::cancel_task(Origin::signed(owner), task_id,));
		assert_eq!(
			events(),
			[
				Event::AutomationTime(crate::Event::TaskNotFound { task_id }),
				Event::AutomationTime(crate::Event::TaskCancelled { who: owner, task_id })
			]
		);
	})
}

#[test]
fn force_cancel_task_works() {
	new_test_ext().execute_with(|| {
		let scheduled_time = SCHEDULED_TIME + 240;
		let owner: AccountId = ALICE;
		let task_id = schedule_task(owner, vec![40], scheduled_time, vec![2, 4, 5]);
		System::reset_events();

		assert_ok!(AutomationTime::force_cancel_task(RawOrigin::Root.into(), task_id));
		assert_eq!(
			events(),
			[Event::AutomationTime(crate::Event::TaskCancelled { who: owner, task_id }),]
		);
	})
}

#[test]
fn trigger_tasks_completes_all_tasks() {
	new_test_ext().execute_with(|| {
		let scheduled_time = SCHEDULED_TIME + 360;
		let start_block_time: u64 = (scheduled_time) * 1000;

		let message_one: Vec<u8> = vec![2, 4, 5];
		schedule_task(ALICE, vec![40], scheduled_time, message_one.clone());
		let message_two: Vec<u8> = vec![2, 4];
		schedule_task(ALICE, vec![50], scheduled_time, message_two.clone());
		Timestamp::set_timestamp(start_block_time);
		System::reset_events();

		AutomationTime::trigger_tasks(80_000);

		assert_eq!(
			events(),
			[
				Event::AutomationTime(crate::Event::Notify { message: message_one.clone() }),
				Event::AutomationTime(crate::Event::Notify { message: message_two.clone() }),
			]
		);

		if let Some(_) = AutomationTime::get_scheduled_tasks(scheduled_time) {
			panic!("There shoud be no tasks left for this slot")
		}
	})
}

#[test]
fn trigger_tasks_completes_some_tasks() {
	new_test_ext().execute_with(|| {
		let scheduled_time = SCHEDULED_TIME + 420;
		let start_block_time: u64 = (scheduled_time) * 1000;

		let message_one: Vec<u8> = vec![2, 4, 5];
		schedule_task(ALICE, vec![40], scheduled_time, message_one.clone());
		let message_two: Vec<u8> = vec![2, 4];
		schedule_task(ALICE, vec![50], scheduled_time, message_two.clone());
		Timestamp::set_timestamp(start_block_time);
		System::reset_events();

		AutomationTime::trigger_tasks(60_000);

		assert_eq!(
			events(),
			[Event::AutomationTime(crate::Event::Notify { message: message_one.clone() }),]
		);

		if let None = AutomationTime::get_scheduled_tasks(scheduled_time) {
			panic!("There shoud be tasks left for this slot")
		}
	})
}

#[test]
fn trigger_tasks_completes_some_overflow() {
	new_test_ext().execute_with(|| {
		let scheduled_time = SCHEDULED_TIME + 540;
		let start_block_time: u64 = (scheduled_time) * 1000;

		let message_one: Vec<u8> = vec![2, 4, 5];
		create_overflow_task(ALICE, vec![40], scheduled_time, message_one.clone());
		let message_two: Vec<u8> = vec![2, 4];
		create_overflow_task(ALICE, vec![50], scheduled_time, message_two.clone());
		let message_three: Vec<u8> = vec![2, 4];
		create_overflow_task(ALICE, vec![60], scheduled_time, message_three.clone());
		Timestamp::set_timestamp(start_block_time);
		System::reset_events();

		AutomationTime::trigger_tasks(80_000);

		assert_eq!(
			events(),
			[
				Event::AutomationTime(crate::Event::Notify { message: message_one.clone() }),
				Event::AutomationTime(crate::Event::Notify { message: message_two.clone() }),
			]
		);
		assert_eq!(1, AutomationTime::get_overflow_tasks().unwrap().len());
	})
}

#[test]
fn trigger_tasks_completes_all_overflow() {
	new_test_ext().execute_with(|| {
		let scheduled_time = SCHEDULED_TIME + 540;
		let start_block_time: u64 = (scheduled_time) * 1000;

		let message_one: Vec<u8> = vec![2, 4, 5];
		create_overflow_task(ALICE, vec![40], scheduled_time, message_one.clone());
		let message_two: Vec<u8> = vec![2, 4];
		create_overflow_task(ALICE, vec![50], scheduled_time, message_two.clone());
		Timestamp::set_timestamp(start_block_time);
		System::reset_events();

		AutomationTime::trigger_tasks(80_000);

		assert_eq!(
			events(),
			[
				Event::AutomationTime(crate::Event::Notify { message: message_one.clone() }),
				Event::AutomationTime(crate::Event::Notify { message: message_two.clone() }),
			]
		);
		assert_eq!(0, AutomationTime::get_overflow_tasks().unwrap().len());
	})
}

#[test]
fn trigger_tasks_does_some_of_both() {
	new_test_ext().execute_with(|| {
		let scheduled_time = SCHEDULED_TIME + 540;
		let start_block_time: u64 = (scheduled_time) * 1000;

		let message_one: Vec<u8> = vec![2, 4, 5];
		create_overflow_task(ALICE, vec![40], scheduled_time, message_one.clone());
		let message_two: Vec<u8> = vec![2, 4];
		schedule_task(ALICE, vec![50], scheduled_time, message_two.clone());
		let message_three: Vec<u8> = vec![2];
		schedule_task(ALICE, vec![60], scheduled_time, message_three.clone());
		Timestamp::set_timestamp(start_block_time);
		System::reset_events();

		AutomationTime::trigger_tasks(80_000);

		assert_eq!(
			events(),
			[
				Event::AutomationTime(crate::Event::Notify { message: message_one.clone() }),
				Event::AutomationTime(crate::Event::Notify { message: message_two.clone() }),
			]
		);
		assert_eq!(0, AutomationTime::get_overflow_tasks().unwrap().len());
	})
}

#[test]
fn trigger_tasks_pushes_all_to_overflow() {
	new_test_ext().execute_with(|| {
		let scheduled_time = SCHEDULED_TIME + 540;
		let start_block_time: u64 = (scheduled_time + 52) * 1000;

		let message_one: Vec<u8> = vec![2, 4, 5];
		create_overflow_task(ALICE, vec![40], scheduled_time, message_one.clone());
		let message_two: Vec<u8> = vec![2, 4];
		create_overflow_task(ALICE, vec![50], scheduled_time, message_two.clone());
		let message_three: Vec<u8> = vec![2];
		let expected_task_id =
			schedule_task(ALICE, vec![60], scheduled_time, message_three.clone());
		Timestamp::set_timestamp(start_block_time);
		System::reset_events();

		AutomationTime::trigger_tasks(80_000);

		assert_eq!(
			events(),
			[
				Event::AutomationTime(crate::Event::Notify { message: message_one.clone() }),
				Event::AutomationTime(crate::Event::Notify { message: message_two.clone() }),
			]
		);
		assert_eq!(expected_task_id, AutomationTime::get_overflow_tasks().unwrap()[0]);
		assert_eq!(1, AutomationTime::get_overflow_tasks().unwrap().len());
	})
}

#[test]
fn trigger_tasks_pushes_some_to_overflow() {
	new_test_ext().execute_with(|| {
		let scheduled_time = SCHEDULED_TIME + 600;
		let start_block_time: u64 = (scheduled_time + 52) * 1000;

		let message_one: Vec<u8> = vec![2, 4, 5];
		schedule_task(ALICE, vec![40], scheduled_time, message_one.clone());
		let message_two: Vec<u8> = vec![2];
		let expected_task_id = schedule_task(ALICE, vec![50], scheduled_time, message_two.clone());
		Timestamp::set_timestamp(start_block_time);
		System::reset_events();

		AutomationTime::trigger_tasks(60_000);

		assert_eq!(
			events(),
			[Event::AutomationTime(crate::Event::Notify { message: message_one.clone() }),]
		);

		assert_eq!(expected_task_id, AutomationTime::get_overflow_tasks().unwrap()[0]);
		assert_eq!(1, AutomationTime::get_overflow_tasks().unwrap().len());
	})
}

#[test]
fn trigger_tasks_nothing_to_do() {
	new_test_ext().execute_with(|| {
		let scheduled_time = SCHEDULED_TIME + 600;
		let start_block_time: u64 = (scheduled_time + 52) * 1000;

		Timestamp::set_timestamp(start_block_time);
		System::reset_events();

		AutomationTime::trigger_tasks(60_000);

		assert_eq!(events(), vec![],);
	})
}

#[test]
fn on_init_runs_tasks() {
	new_test_ext().execute_with(|| {
		let scheduled_time = SCHEDULED_TIME + 480;
		let start_block_time: u64 = (scheduled_time) * 1000;

		let message_one: Vec<u8> = vec![2, 4, 5];
		schedule_task(ALICE, vec![40], scheduled_time, message_one.clone());
		let message_two: Vec<u8> = vec![2, 4];
		schedule_task(ALICE, vec![50], scheduled_time, message_two.clone());
		Timestamp::set_timestamp(start_block_time);
		System::reset_events();

		AutomationTime::on_initialize(1);
		assert_eq!(
			events(),
			[Event::AutomationTime(crate::Event::Notify { message: message_one.clone() }),]
		);

		AutomationTime::on_initialize(2);
		assert_eq!(
			events(),
			[Event::AutomationTime(crate::Event::Notify { message: message_two.clone() }),]
		);

		if let Some(_) = AutomationTime::get_scheduled_tasks(scheduled_time) {
			panic!("There shoud be no tasks left for this slot")
		}
	})
}

fn schedule_task(
	owner: AccountId,
	provided_id: Vec<u8>,
	scheduled_time: u64,
	message: Vec<u8>,
) -> sp_core::H256 {
	let task_hash_input =
		TaskHashInput::<Test>::create_hash_input(owner.clone(), provided_id.clone());
	assert_ok!(AutomationTime::schedule_notify_task(
		Origin::signed(owner),
		provided_id,
		scheduled_time,
		message,
	));
	BlakeTwo256::hash_of(&task_hash_input)
}

<<<<<<< HEAD
fn create_overflow_task(owner: AccountId, scheduled_time: u64, message: Vec<u8>) -> sp_core::H256 {
	let task = Task::<Test>::create_event_task(owner, scheduled_time, message);
	let task_id = BlakeTwo256::hash_of(&task);
=======
fn create_overflow_task(
	owner: AccountId,
	provided_id: Vec<u8>,
	scheduled_time: u64,
	message: Vec<u8>,
) {
	let task_hash_input =
		TaskHashInput::<Test>::create_hash_input(owner.clone(), provided_id.clone());
	let task_id = BlakeTwo256::hash_of(&task_hash_input);
	let task = Task::<Test>::create_event_task(owner, provided_id, scheduled_time, message);
>>>>>>> 981cd892
	<Tasks<Test>>::insert(task_id, task);
	let mut task_ids: Vec<sp_core::H256> = vec![task_id];
	match AutomationTime::get_overflow_tasks() {
		None => <OverlflowTasks<Test>>::put(task_ids),
		Some(mut overflow) => {
			overflow.append(&mut task_ids);
			<OverlflowTasks<Test>>::put(overflow);
		},
	}
	task_id
}

fn events() -> Vec<Event> {
	let evt = System::events().into_iter().map(|evt| evt.event).collect::<Vec<_>>();

	System::reset_events();

	evt
}<|MERGE_RESOLUTION|>--- conflicted
+++ resolved
@@ -197,7 +197,7 @@
 	new_test_ext().execute_with(|| {
 		let scheduled_time = SCHEDULED_TIME + 180;
 		let owner: AccountId = ALICE;
-		let task_id = create_overflow_task(owner, scheduled_time, vec![2, 4, 5]);
+		let task_id = create_overflow_task(owner, vec![40], scheduled_time, vec![2, 4, 5]);
 
 		assert_eq!(task_id, AutomationTime::get_overflow_tasks().unwrap()[0]);
 		assert_eq!(1, AutomationTime::get_overflow_tasks().unwrap().len());
@@ -229,12 +229,8 @@
 fn cancel_task_must_exist() {
 	new_test_ext().execute_with(|| {
 		let scheduled_time = SCHEDULED_TIME + 300;
-<<<<<<< HEAD
-		let task = Task::<Test>::create_event_task(ALICE, scheduled_time, vec![2, 4, 5]);
+		let task = Task::<Test>::create_event_task(ALICE, vec![40], scheduled_time, vec![2, 4, 5]);
 		let task_id = BlakeTwo256::hash_of(&task);
-=======
-		let task_id = schedule_task(ALICE, vec![40], scheduled_time, vec![2, 4, 5]);
->>>>>>> 981cd892
 
 		assert_noop!(
 			AutomationTime::cancel_task(Origin::signed(ALICE), task_id),
@@ -247,7 +243,7 @@
 fn cancel_task_not_found() {
 	new_test_ext().execute_with(|| {
 		let owner: AccountId = ALICE;
-		let task = Task::<Test>::create_event_task(owner, SCHEDULED_TIME, vec![2, 4, 5]);
+		let task = Task::<Test>::create_event_task(owner, vec![40], SCHEDULED_TIME, vec![2, 4, 5]);
 		let task_id = BlakeTwo256::hash_of(&task);
 		<Tasks<Test>>::insert(task_id, task);
 
@@ -533,22 +529,16 @@
 	BlakeTwo256::hash_of(&task_hash_input)
 }
 
-<<<<<<< HEAD
-fn create_overflow_task(owner: AccountId, scheduled_time: u64, message: Vec<u8>) -> sp_core::H256 {
-	let task = Task::<Test>::create_event_task(owner, scheduled_time, message);
-	let task_id = BlakeTwo256::hash_of(&task);
-=======
 fn create_overflow_task(
 	owner: AccountId,
 	provided_id: Vec<u8>,
 	scheduled_time: u64,
 	message: Vec<u8>,
-) {
+) -> sp_core::H256 {
 	let task_hash_input =
 		TaskHashInput::<Test>::create_hash_input(owner.clone(), provided_id.clone());
 	let task_id = BlakeTwo256::hash_of(&task_hash_input);
 	let task = Task::<Test>::create_event_task(owner, provided_id, scheduled_time, message);
->>>>>>> 981cd892
 	<Tasks<Test>>::insert(task_id, task);
 	let mut task_ids: Vec<sp_core::H256> = vec![task_id];
 	match AutomationTime::get_overflow_tasks() {
