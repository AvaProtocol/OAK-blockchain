--- conflicted
+++ resolved
@@ -23,12 +23,8 @@
 use core::convert::TryInto;
 use frame_support::{assert_noop, assert_ok, traits::OnInitialize, weights::Weight};
 use frame_system::{self, RawOrigin};
-<<<<<<< HEAD
-
 use pallet_balances;
 
-=======
->>>>>>> 450d44cc
 use pallet_valve::Shutdown;
 use sp_runtime::{
 	traits::{BlakeTwo256, Hash},
@@ -225,7 +221,6 @@
 
 // test schedule transfer with dynamic dispatch.
 #[test]
-<<<<<<< HEAD
 fn schedule_transfer_with_dynamic_dispatch() {
 	new_test_ext(START_BLOCK_TIME).execute_with(|| {
 		let account_id = AccountId32::new(ALICE);
@@ -234,22 +229,7 @@
 		let task_hash_input = TaskHashInput::new(account_id.clone(), vec![1, 2]);
 
 		fund_account(&account_id, 900_000_000, 2, Some(0));
-=======
-fn schedule_native_transfer_invalid_amount() {
-	new_test_ext(START_BLOCK_TIME).execute_with(|| {
-		assert_noop!(
-			AutomationTime::schedule_native_transfer_task(
-				RuntimeOrigin::signed(AccountId32::new(ALICE)),
-				vec![50],
-				vec![SCHEDULED_TIME],
-				AccountId32::new(BOB),
-				0,
-			),
-			Error::<Test>::InvalidAmount,
-		);
-	})
-}
->>>>>>> 450d44cc
+
 
 		let call: <Test as frame_system::Config>::RuntimeCall =
 			pallet_balances::Call::transfer { dest: AccountId32::new(BOB), value: 127 }.into();
