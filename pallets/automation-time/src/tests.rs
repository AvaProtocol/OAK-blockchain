// This file is part of OAK Blockchain.

// Copyright (C) 2021 OAK Network
// SPDX-License-Identifier: Apache-2.0

// Licensed under the Apache License, Version 2.0 (the "License");
// you may not use this file except in compliance with the License.
// You may obtain a copy of the License at
//
// http://www.apache.org/licenses/LICENSE-2.0
//
// Unless required by applicable law or agreed to in writing, software
// distributed under the License is distributed on an "AS IS" BASIS,
// WITHOUT WARRANTIES OR CONDITIONS OF ANY KIND, either express or implied.
// See the License for the specific language governing permissions and
// limitations under the License.

<<<<<<< HEAD
use crate::{mock::*, Action, Error, LastTimeSlot, Task, TaskHashInput, TaskQueue, Tasks};
=======
use crate::{mock::*, Error, LastTimeSlot, MissedQueue, Task, TaskHashInput, TaskQueue, Tasks};
>>>>>>> a256c5f2
use frame_support::{assert_noop, assert_ok, traits::OnInitialize};
use frame_system::RawOrigin;
use sp_runtime::traits::{BlakeTwo256, Hash};

const START_BLOCK_TIME: u64 = 33198768180 * 1_000;
const SCHEDULED_TIME: u64 = START_BLOCK_TIME / 1_000 + 120;
const LAST_BLOCK_TIME: u64 = START_BLOCK_TIME / 1_000;

#[test]
fn schedule_invalid_time() {
	new_test_ext(START_BLOCK_TIME).execute_with(|| {
		assert_noop!(
			AutomationTime::schedule_notify_task(
				Origin::signed(ALICE),
				vec![50],
				SCHEDULED_TIME + 1,
				vec![12]
			),
			Error::<Test>::InvalidTime,
		);
	})
}

#[test]
fn schedule_past_time() {
	new_test_ext(START_BLOCK_TIME + 1_000_000).execute_with(|| {
		assert_noop!(
			AutomationTime::schedule_notify_task(
				Origin::signed(ALICE),
				vec![50],
				SCHEDULED_TIME,
				vec![12]
			),
			Error::<Test>::PastTime,
		);

		assert_noop!(
			AutomationTime::schedule_notify_task(
				Origin::signed(ALICE),
				vec![50],
				SCHEDULED_TIME - 60,
				vec![12]
			),
			Error::<Test>::PastTime,
		);
	})
}

#[test]
fn schedule_no_message() {
	new_test_ext(START_BLOCK_TIME).execute_with(|| {
		assert_noop!(
			AutomationTime::schedule_notify_task(
				Origin::signed(ALICE),
				vec![50],
				SCHEDULED_TIME,
				vec![]
			),
			Error::<Test>::EmptyMessage,
		);
	})
}

#[test]
fn schedule_no_provided_id() {
	new_test_ext(START_BLOCK_TIME).execute_with(|| {
		assert_noop!(
			AutomationTime::schedule_notify_task(
				Origin::signed(ALICE),
				vec![],
				SCHEDULED_TIME,
				vec![12]
			),
			Error::<Test>::EmptyProvidedId,
		);
	})
}

#[test]
fn schedule_notify_works() {
	new_test_ext(START_BLOCK_TIME).execute_with(|| {
		let message: Vec<u8> = vec![2, 4, 5];
		assert_ok!(AutomationTime::schedule_notify_task(
			Origin::signed(ALICE),
			vec![50],
			SCHEDULED_TIME,
			message.clone()
		));
		match AutomationTime::get_scheduled_tasks(SCHEDULED_TIME) {
			None => {
				panic!("A task should be scheduled")
			},
			Some(task_ids) => match AutomationTime::get_task(task_ids[0]) {
				None => {
					panic!("A task should exist if it was scheduled")
				},
				Some(task) => {
					let expected_task = Task::<Test>::create_event_task(
						ALICE.clone(),
						vec![50],
						SCHEDULED_TIME,
						message,
					);

					assert_eq!(task, expected_task);
				},
			},
		}
	})
}

#[test]
fn schedule_transfer_invalid_amount() {
	new_test_ext(START_BLOCK_TIME).execute_with(|| {
		assert_noop!(
			AutomationTime::schedule_transfer_task(
				Origin::signed(ALICE),
				vec![50],
				SCHEDULED_TIME,
				BOB,
				0,
			),
			Error::<Test>::InvalidAmount,
		);
	})
}

#[test]
fn schedule_transfer_cannot_transfer_to_self() {
	new_test_ext(START_BLOCK_TIME).execute_with(|| {
		assert_noop!(
			AutomationTime::schedule_transfer_task(
				Origin::signed(ALICE),
				vec![50],
				SCHEDULED_TIME,
				ALICE,
				1,
			),
			Error::<Test>::TransferToSelf,
		);
	})
}

#[test]
fn schedule_transfer_works() {
	new_test_ext(START_BLOCK_TIME).execute_with(|| {
		assert_ok!(AutomationTime::schedule_transfer_task(
			Origin::signed(ALICE),
			vec![50],
			SCHEDULED_TIME,
			BOB,
			1,
		));
		match AutomationTime::get_scheduled_tasks(SCHEDULED_TIME) {
			None => {
				panic!("A task should be scheduled")
			},
			Some(task_ids) => match AutomationTime::get_task(task_ids[0]) {
				None => {
					panic!("A task should exist if it was scheduled")
				},
				Some(task) => {
					let expected_task = Task::<Test>::create_transfer_task(
						ALICE.clone(),
						vec![50],
						SCHEDULED_TIME,
						BOB,
						1,
					);

					assert_eq!(task, expected_task);
				},
			},
		}
	})
}

#[test]
fn schedule_duplicates_errors() {
	new_test_ext(START_BLOCK_TIME).execute_with(|| {
		assert_ok!(AutomationTime::schedule_notify_task(
			Origin::signed(ALICE),
			vec![50],
			SCHEDULED_TIME,
			vec![2, 4, 5]
		));
		assert_noop!(
			AutomationTime::schedule_notify_task(
				Origin::signed(ALICE),
				vec![50],
				SCHEDULED_TIME,
				vec![2, 4]
			),
			Error::<Test>::DuplicateTask,
		);
	})
}

#[test]
fn schedule_time_slot_full() {
	new_test_ext(START_BLOCK_TIME).execute_with(|| {
		assert_ok!(AutomationTime::schedule_notify_task(
			Origin::signed(ALICE),
			vec![50],
			SCHEDULED_TIME,
			vec![2, 4]
		));
		assert_ok!(AutomationTime::schedule_notify_task(
			Origin::signed(ALICE),
			vec![60],
			SCHEDULED_TIME,
			vec![2, 4, 5]
		));

		assert_noop!(
			AutomationTime::schedule_notify_task(
				Origin::signed(ALICE),
				vec![70],
				SCHEDULED_TIME,
				vec![2]
			),
			Error::<Test>::TimeSlotFull,
		);
	})
}

#[test]
fn cancel_works_for_scheduled() {
	new_test_ext(START_BLOCK_TIME).execute_with(|| {
		let owner: AccountId = ALICE;
		let task_id1 = schedule_task(owner, vec![40], SCHEDULED_TIME, vec![2, 4, 5]);
		let task_id2 = schedule_task(owner, vec![50], SCHEDULED_TIME, vec![2, 4]);
		System::reset_events();

		assert_ok!(AutomationTime::cancel_task(Origin::signed(owner), task_id1,));
		assert_ok!(AutomationTime::cancel_task(Origin::signed(owner), task_id2,));

		if let Some(_) = AutomationTime::get_scheduled_tasks(SCHEDULED_TIME) {
			panic!("Since there were only two tasks scheduled for the time it should have been deleted")
		}
		assert_eq!(
			events(),
			[
				Event::AutomationTime(crate::Event::TaskCancelled {
					who: owner,
					task_id: task_id1
				}),
				Event::AutomationTime(crate::Event::TaskCancelled {
					who: owner,
					task_id: task_id2
				}),
			]
		);
	})
}

#[test]
fn cancel_works_for_tasks_in_queue() {
	new_test_ext(START_BLOCK_TIME).execute_with(|| {
		let owner: AccountId = ALICE;
<<<<<<< HEAD
		let task_id = add_task_to_task_queue(
			owner,
			vec![40],
			SCHEDULED_TIME,
			Action::Notify { message: vec![2, 4, 5] },
		);
=======
		let task_id = add_task_to_task_queue(owner, vec![40], vec![2, 4, 5]);
>>>>>>> a256c5f2

		assert_eq!(task_id, AutomationTime::get_task_queue()[0]);
		assert_eq!(1, AutomationTime::get_task_queue().len());

		assert_ok!(AutomationTime::cancel_task(Origin::signed(owner), task_id,));

		assert_eq!(
			events(),
			[Event::AutomationTime(crate::Event::TaskCancelled { who: owner, task_id }),]
		);
		assert_eq!(0, AutomationTime::get_task_queue().len());
	})
}

#[test]
fn cancel_must_be_owner() {
	new_test_ext(START_BLOCK_TIME).execute_with(|| {
		let task_id = schedule_task(ALICE, vec![40], SCHEDULED_TIME, vec![2, 4, 5]);

		assert_noop!(
			AutomationTime::cancel_task(Origin::signed(BOB), task_id),
			Error::<Test>::NotTaskOwner,
		);
	})
}

#[test]
fn cancel_task_must_exist() {
	new_test_ext(START_BLOCK_TIME).execute_with(|| {
		let task = Task::<Test>::create_event_task(ALICE, vec![40], SCHEDULED_TIME, vec![2, 4, 5]);
		let task_id = BlakeTwo256::hash_of(&task);

		assert_noop!(
			AutomationTime::cancel_task(Origin::signed(ALICE), task_id),
			Error::<Test>::TaskDoesNotExist,
		);
	})
}

#[test]
fn cancel_task_not_found() {
	new_test_ext(START_BLOCK_TIME).execute_with(|| {
		let owner: AccountId = ALICE;
		let task = Task::<Test>::create_event_task(owner, vec![40], SCHEDULED_TIME, vec![2, 4, 5]);
		let task_id = BlakeTwo256::hash_of(&task);
		<Tasks<Test>>::insert(task_id, task);

		assert_ok!(AutomationTime::cancel_task(Origin::signed(owner), task_id,));
		assert_eq!(
			events(),
			[
				Event::AutomationTime(crate::Event::TaskNotFound { task_id }),
				Event::AutomationTime(crate::Event::TaskCancelled { who: owner, task_id })
			]
		);
	})
}

#[test]
fn force_cancel_task_works() {
	new_test_ext(START_BLOCK_TIME).execute_with(|| {
		let owner: AccountId = ALICE;
		let task_id = schedule_task(owner, vec![40], SCHEDULED_TIME, vec![2, 4, 5]);
		System::reset_events();

		assert_ok!(AutomationTime::force_cancel_task(RawOrigin::Root.into(), task_id));
		assert_eq!(
			events(),
			[Event::AutomationTime(crate::Event::TaskCancelled { who: owner, task_id }),]
		);
	})
}

// Weights to use for tests below
//20_000 for nothing
//10_000 for no updates
//20_000 for a new time slot
//20_000 per time slot missed
//10_000 to check if we have tasks to run
//10_000 + 10_000 + 30_000 per task run OR 20_000 per unfound task
//10_000 to check if we have missed tasks to run
//10_000 + 10_000 + 30_000 per missed task run

#[test]
fn trigger_tasks_handles_first_run() {
	new_test_ext(0).execute_with(|| {
		AutomationTime::trigger_tasks(30_000);

		assert_eq!(events(), vec![],);
	})
}

#[test]
fn trigger_tasks_nothing_to_do() {
	new_test_ext(START_BLOCK_TIME).execute_with(|| {
		LastTimeSlot::<Test>::put(LAST_BLOCK_TIME);

		AutomationTime::trigger_tasks(30_000);

		assert_eq!(events(), vec![],);
	})
}

#[test]
fn trigger_tasks_updates_queues() {
	new_test_ext(START_BLOCK_TIME).execute_with(|| {
		let missed_task_id = add_task_to_task_queue(ALICE, vec![40], vec![40]);
		assert_eq!(AutomationTime::get_missed_queue().len(), 0);
		let scheduled_task_id = schedule_task(ALICE, vec![50], SCHEDULED_TIME, vec![50]);
		Timestamp::set_timestamp(SCHEDULED_TIME * 1_000);
		LastTimeSlot::<Test>::put(SCHEDULED_TIME - 60);
		System::reset_events();

		AutomationTime::trigger_tasks(50_000);

		assert_eq!(AutomationTime::get_missed_queue().len(), 1);
		assert_eq!(AutomationTime::get_missed_queue()[0], missed_task_id);
		assert_eq!(AutomationTime::get_task_queue().len(), 1);
		assert_eq!(AutomationTime::get_task_queue()[0], scheduled_task_id);
		assert_eq!(AutomationTime::get_scheduled_tasks(SCHEDULED_TIME), None);
		assert_eq!(events(), vec![],);
	})
}

#[test]
fn trigger_tasks_handles_missed_slots() {
	new_test_ext(START_BLOCK_TIME).execute_with(|| {
		add_task_to_task_queue(ALICE, vec![40], vec![40]);
		assert_eq!(AutomationTime::get_missed_queue().len(), 0);
		let missed_task_id = schedule_task(ALICE, vec![50], SCHEDULED_TIME - 60, vec![50]);
		let scheduled_task_id = schedule_task(ALICE, vec![60], SCHEDULED_TIME, vec![50]);
		Timestamp::set_timestamp(SCHEDULED_TIME * 1_000);
		LastTimeSlot::<Test>::put(SCHEDULED_TIME - 120);
		System::reset_events();

		AutomationTime::trigger_tasks(70_000);

		assert_eq!(AutomationTime::get_missed_queue().len(), 2);
		assert_eq!(AutomationTime::get_missed_queue()[1], missed_task_id);
		assert_eq!(AutomationTime::get_task_queue().len(), 1);
		assert_eq!(AutomationTime::get_task_queue()[0], scheduled_task_id);
		assert_eq!(events(), vec![],);
	})
}

#[test]
fn trigger_tasks_completes_all_tasks() {
	new_test_ext(START_BLOCK_TIME).execute_with(|| {
		let message_one: Vec<u8> = vec![2, 4, 5];
<<<<<<< HEAD
		add_task_to_task_queue(
			ALICE,
			vec![40],
			SCHEDULED_TIME,
			Action::Notify { message: message_one.clone() },
		);
		let message_two: Vec<u8> = vec![2, 4];
		add_task_to_task_queue(
			ALICE,
			vec![50],
			SCHEDULED_TIME,
			Action::Notify { message: message_two.clone() },
		);

=======
		let task_id1 = add_task_to_task_queue(ALICE, vec![40], message_one.clone());
		let message_two: Vec<u8> = vec![2, 4];
		let task_id2 = add_task_to_task_queue(ALICE, vec![50], message_two.clone());
>>>>>>> a256c5f2
		LastTimeSlot::<Test>::put(LAST_BLOCK_TIME);

		AutomationTime::trigger_tasks(120_000);

		assert_eq!(
			events(),
			[
				Event::AutomationTime(crate::Event::Notify { message: message_one.clone() }),
				Event::AutomationTime(crate::Event::Notify { message: message_two.clone() }),
			]
		);
		assert_eq!(0, AutomationTime::get_task_queue().len());
		assert_eq!(AutomationTime::get_task(task_id1), None);
		assert_eq!(AutomationTime::get_task(task_id2), None);
	})
}

#[test]
fn trigger_tasks_handles_nonexisting_tasks() {
	new_test_ext(START_BLOCK_TIME).execute_with(|| {
<<<<<<< HEAD
		let message_one: Vec<u8> = vec![2, 4, 5];
		add_task_to_task_queue(
			ALICE,
			vec![40],
			SCHEDULED_TIME,
			Action::Notify { message: message_one.clone() },
		);
		let message_two: Vec<u8> = vec![2, 4];
		add_task_to_task_queue(
			ALICE,
			vec![50],
			SCHEDULED_TIME,
			Action::Notify { message: message_two.clone() },
		);

=======
		let task_hash_input = TaskHashInput::<Test>::create_hash_input(ALICE, vec![20]);
		let bad_task_id = BlakeTwo256::hash_of(&task_hash_input);
		let mut task_queue = AutomationTime::get_task_queue();
		task_queue.push(bad_task_id);
		TaskQueue::<Test>::put(task_queue);
>>>>>>> a256c5f2
		LastTimeSlot::<Test>::put(LAST_BLOCK_TIME);

		AutomationTime::trigger_tasks(90_000);

		assert_eq!(
			events(),
			[Event::AutomationTime(crate::Event::TaskNotFound { task_id: bad_task_id }),]
		);
		assert_eq!(0, AutomationTime::get_task_queue().len());
	})
}

#[test]
fn trigger_tasks_completes_some_tasks() {
	new_test_ext(START_BLOCK_TIME).execute_with(|| {
		let message_one: Vec<u8> = vec![2, 4, 5];
<<<<<<< HEAD
		add_task_to_task_queue(
			ALICE,
			vec![40],
			SCHEDULED_TIME,
			Action::Notify { message: message_one.clone() },
		);
=======
		let task_id1 = add_task_to_task_queue(ALICE, vec![40], message_one.clone());
>>>>>>> a256c5f2
		let message_two: Vec<u8> = vec![2, 4];
		let task_id2 = add_task_to_task_queue(ALICE, vec![50], message_two.clone());
		LastTimeSlot::<Test>::put(LAST_BLOCK_TIME);

		AutomationTime::trigger_tasks(90_000);

		assert_eq!(
			events(),
			[Event::AutomationTime(crate::Event::Notify { message: message_one.clone() }),]
		);

		assert_eq!(1, AutomationTime::get_task_queue().len());
		assert_eq!(AutomationTime::get_task(task_id1), None);
		assert_ne!(AutomationTime::get_task(task_id2), None);
	})
}

#[test]
<<<<<<< HEAD
fn trigger_tasks_completes_some_transfer_tasks() {
	new_test_ext(START_BLOCK_TIME).execute_with(|| {
		Balances::set_balance(RawOrigin::Root.into(), ALICE, 1000, 5);
		add_task_to_task_queue(
			ALICE,
			vec![40],
			SCHEDULED_TIME,
			Action::Transfer { sender: ALICE, recipient: BOB, amount: 1 },
		);
		add_task_to_task_queue(
			ALICE,
			vec![50],
			SCHEDULED_TIME,
			Action::Transfer { sender: ALICE, recipient: BOB, amount: 1 },
		);

		LastTimeSlot::<Test>::put(LAST_BLOCK_TIME);
		System::reset_events();

		AutomationTime::trigger_tasks(90_000);

		assert_eq!(Balances::free_balance(ALICE), 998);
		assert_eq!(Balances::free_balance(BOB), 2);
	})
}

#[test]
fn trigger_tasks_only_adds_tasks_to_task_queue() {
	new_test_ext(START_BLOCK_TIME).execute_with(|| {
		let message_one: Vec<u8> = vec![2, 4, 5];
		add_task_to_task_queue(
			ALICE,
			vec![40],
			SCHEDULED_TIME,
			Action::Notify { message: message_one.clone() },
		);
=======
fn trigger_tasks_completes_all_missed_tasks() {
	new_test_ext(START_BLOCK_TIME).execute_with(|| {
		let task_id1 = add_task_to_missed_queue(ALICE, vec![40], vec![40]);
		let task_id2 = add_task_to_missed_queue(ALICE, vec![50], vec![40]);
		LastTimeSlot::<Test>::put(LAST_BLOCK_TIME);
>>>>>>> a256c5f2

		AutomationTime::trigger_tasks(130_000);

		assert_eq!(
			events(),
			[
				Event::AutomationTime(crate::Event::TaskMissed { who: ALICE, task_id: task_id1 }),
				Event::AutomationTime(crate::Event::TaskMissed { who: ALICE, task_id: task_id2 }),
			]
		);

		assert_eq!(AutomationTime::get_missed_queue().len(), 0);
		assert_eq!(AutomationTime::get_task(task_id1), None);
		assert_eq!(AutomationTime::get_task(task_id2), None);
	})
}

#[test]
fn on_init_runs_tasks() {
	new_test_ext(START_BLOCK_TIME).execute_with(|| {
		let message_one: Vec<u8> = vec![2, 4, 5];
<<<<<<< HEAD
		add_task_to_task_queue(
			ALICE,
			vec![40],
			SCHEDULED_TIME,
			Action::Notify { message: message_one.clone() },
		);
		let message_two: Vec<u8> = vec![2, 4];
		add_task_to_task_queue(
			ALICE,
			vec![50],
			SCHEDULED_TIME,
			Action::Notify { message: message_two.clone() },
		);

		LastTimeSlot::<Test>::put(SCHEDULED_TIME);
		System::reset_events();
=======
		let task_id1 = add_task_to_task_queue(ALICE, vec![40], message_one.clone());
		let message_two: Vec<u8> = vec![2, 4];
		let task_id2 = add_task_to_task_queue(ALICE, vec![50], message_two.clone());
		let task_id3 = add_task_to_task_queue(ALICE, vec![60], vec![50]);
		LastTimeSlot::<Test>::put(LAST_BLOCK_TIME);
>>>>>>> a256c5f2

		AutomationTime::on_initialize(1);

		assert_eq!(
			events(),
			[
				Event::AutomationTime(crate::Event::Notify { message: message_one.clone() }),
				Event::AutomationTime(crate::Event::Notify { message: message_two.clone() }),
			]
		);
		assert_eq!(AutomationTime::get_task(task_id1), None);
		assert_eq!(AutomationTime::get_task(task_id2), None);
		assert_ne!(AutomationTime::get_task(task_id3), None);
		assert_eq!(AutomationTime::get_task_queue().len(), 1);
		assert_eq!(AutomationTime::get_missed_queue().len(), 0);

		Timestamp::set_timestamp(START_BLOCK_TIME + (60 * 1_000));
		AutomationTime::on_initialize(2);
		assert_eq!(
			events(),
			[Event::AutomationTime(crate::Event::TaskMissed { who: ALICE, task_id: task_id3 })],
		);
		assert_eq!(AutomationTime::get_task(task_id3), None);
		assert_eq!(AutomationTime::get_task_queue().len(), 0);
		assert_eq!(AutomationTime::get_missed_queue().len(), 0);
	})
}

fn schedule_task(
	owner: AccountId,
	provided_id: Vec<u8>,
	scheduled_time: u64,
	message: Vec<u8>,
) -> sp_core::H256 {
	let task_hash_input =
		TaskHashInput::<Test>::create_hash_input(owner.clone(), provided_id.clone());
	assert_ok!(AutomationTime::schedule_notify_task(
		Origin::signed(owner),
		provided_id,
		scheduled_time,
		message,
	));
	BlakeTwo256::hash_of(&task_hash_input)
}

fn add_task_to_task_queue(
	owner: AccountId,
	provided_id: Vec<u8>,
	message: Vec<u8>,
) -> sp_core::H256 {
	let task_id = create_task(owner, provided_id, 0, message);
	let mut task_queue = AutomationTime::get_task_queue();
	task_queue.push(task_id);
	TaskQueue::<Test>::put(task_queue);
	task_id
}

fn add_task_to_missed_queue(
	owner: AccountId,
	provided_id: Vec<u8>,
	message: Vec<u8>,
) -> sp_core::H256 {
	let task_id = create_task(owner, provided_id, 0, message);
	let mut missed_queue = AutomationTime::get_missed_queue();
	missed_queue.push(task_id);
	MissedQueue::<Test>::put(missed_queue);
	task_id
}

fn create_task(
	owner: AccountId,
	provided_id: Vec<u8>,
	scheduled_time: u64,
	action: Action<Test>,
) -> sp_core::H256 {
	let task_hash_input =
		TaskHashInput::<Test>::create_hash_input(owner.clone(), provided_id.clone());
	let task_id = BlakeTwo256::hash_of(&task_hash_input);
	let task = match action {
		Action::Notify { message } =>
			Task::<Test>::create_event_task(owner, provided_id, scheduled_time, message),
		Action::Transfer { sender: _, recipient, amount } => Task::<Test>::create_transfer_task(
			owner,
			provided_id,
			scheduled_time,
			recipient,
			amount,
		),
	};
	Tasks::<Test>::insert(task_id, task);
	task_id
}

fn events() -> Vec<Event> {
	let evt = System::events().into_iter().map(|evt| evt.event).collect::<Vec<_>>();

	System::reset_events();

	evt
}<|MERGE_RESOLUTION|>--- conflicted
+++ resolved
@@ -15,11 +15,9 @@
 // See the License for the specific language governing permissions and
 // limitations under the License.
 
-<<<<<<< HEAD
-use crate::{mock::*, Action, Error, LastTimeSlot, Task, TaskHashInput, TaskQueue, Tasks};
-=======
-use crate::{mock::*, Error, LastTimeSlot, MissedQueue, Task, TaskHashInput, TaskQueue, Tasks};
->>>>>>> a256c5f2
+use crate::{
+	mock::*, Action, Error, LastTimeSlot, MissedQueue, Task, TaskHashInput, TaskQueue, Tasks,
+};
 use frame_support::{assert_noop, assert_ok, traits::OnInitialize};
 use frame_system::RawOrigin;
 use sp_runtime::traits::{BlakeTwo256, Hash};
@@ -280,16 +278,7 @@
 fn cancel_works_for_tasks_in_queue() {
 	new_test_ext(START_BLOCK_TIME).execute_with(|| {
 		let owner: AccountId = ALICE;
-<<<<<<< HEAD
-		let task_id = add_task_to_task_queue(
-			owner,
-			vec![40],
-			SCHEDULED_TIME,
-			Action::Notify { message: vec![2, 4, 5] },
-		);
-=======
 		let task_id = add_task_to_task_queue(owner, vec![40], vec![2, 4, 5]);
->>>>>>> a256c5f2
 
 		assert_eq!(task_id, AutomationTime::get_task_queue()[0]);
 		assert_eq!(1, AutomationTime::get_task_queue().len());
@@ -439,26 +428,9 @@
 fn trigger_tasks_completes_all_tasks() {
 	new_test_ext(START_BLOCK_TIME).execute_with(|| {
 		let message_one: Vec<u8> = vec![2, 4, 5];
-<<<<<<< HEAD
-		add_task_to_task_queue(
-			ALICE,
-			vec![40],
-			SCHEDULED_TIME,
-			Action::Notify { message: message_one.clone() },
-		);
-		let message_two: Vec<u8> = vec![2, 4];
-		add_task_to_task_queue(
-			ALICE,
-			vec![50],
-			SCHEDULED_TIME,
-			Action::Notify { message: message_two.clone() },
-		);
-
-=======
 		let task_id1 = add_task_to_task_queue(ALICE, vec![40], message_one.clone());
 		let message_two: Vec<u8> = vec![2, 4];
 		let task_id2 = add_task_to_task_queue(ALICE, vec![50], message_two.clone());
->>>>>>> a256c5f2
 		LastTimeSlot::<Test>::put(LAST_BLOCK_TIME);
 
 		AutomationTime::trigger_tasks(120_000);
@@ -479,29 +451,11 @@
 #[test]
 fn trigger_tasks_handles_nonexisting_tasks() {
 	new_test_ext(START_BLOCK_TIME).execute_with(|| {
-<<<<<<< HEAD
-		let message_one: Vec<u8> = vec![2, 4, 5];
-		add_task_to_task_queue(
-			ALICE,
-			vec![40],
-			SCHEDULED_TIME,
-			Action::Notify { message: message_one.clone() },
-		);
-		let message_two: Vec<u8> = vec![2, 4];
-		add_task_to_task_queue(
-			ALICE,
-			vec![50],
-			SCHEDULED_TIME,
-			Action::Notify { message: message_two.clone() },
-		);
-
-=======
 		let task_hash_input = TaskHashInput::<Test>::create_hash_input(ALICE, vec![20]);
 		let bad_task_id = BlakeTwo256::hash_of(&task_hash_input);
 		let mut task_queue = AutomationTime::get_task_queue();
 		task_queue.push(bad_task_id);
 		TaskQueue::<Test>::put(task_queue);
->>>>>>> a256c5f2
 		LastTimeSlot::<Test>::put(LAST_BLOCK_TIME);
 
 		AutomationTime::trigger_tasks(90_000);
@@ -518,16 +472,7 @@
 fn trigger_tasks_completes_some_tasks() {
 	new_test_ext(START_BLOCK_TIME).execute_with(|| {
 		let message_one: Vec<u8> = vec![2, 4, 5];
-<<<<<<< HEAD
-		add_task_to_task_queue(
-			ALICE,
-			vec![40],
-			SCHEDULED_TIME,
-			Action::Notify { message: message_one.clone() },
-		);
-=======
 		let task_id1 = add_task_to_task_queue(ALICE, vec![40], message_one.clone());
->>>>>>> a256c5f2
 		let message_two: Vec<u8> = vec![2, 4];
 		let task_id2 = add_task_to_task_queue(ALICE, vec![50], message_two.clone());
 		LastTimeSlot::<Test>::put(LAST_BLOCK_TIME);
@@ -546,50 +491,11 @@
 }
 
 #[test]
-<<<<<<< HEAD
-fn trigger_tasks_completes_some_transfer_tasks() {
-	new_test_ext(START_BLOCK_TIME).execute_with(|| {
-		Balances::set_balance(RawOrigin::Root.into(), ALICE, 1000, 5);
-		add_task_to_task_queue(
-			ALICE,
-			vec![40],
-			SCHEDULED_TIME,
-			Action::Transfer { sender: ALICE, recipient: BOB, amount: 1 },
-		);
-		add_task_to_task_queue(
-			ALICE,
-			vec![50],
-			SCHEDULED_TIME,
-			Action::Transfer { sender: ALICE, recipient: BOB, amount: 1 },
-		);
-
-		LastTimeSlot::<Test>::put(LAST_BLOCK_TIME);
-		System::reset_events();
-
-		AutomationTime::trigger_tasks(90_000);
-
-		assert_eq!(Balances::free_balance(ALICE), 998);
-		assert_eq!(Balances::free_balance(BOB), 2);
-	})
-}
-
-#[test]
-fn trigger_tasks_only_adds_tasks_to_task_queue() {
-	new_test_ext(START_BLOCK_TIME).execute_with(|| {
-		let message_one: Vec<u8> = vec![2, 4, 5];
-		add_task_to_task_queue(
-			ALICE,
-			vec![40],
-			SCHEDULED_TIME,
-			Action::Notify { message: message_one.clone() },
-		);
-=======
 fn trigger_tasks_completes_all_missed_tasks() {
 	new_test_ext(START_BLOCK_TIME).execute_with(|| {
 		let task_id1 = add_task_to_missed_queue(ALICE, vec![40], vec![40]);
 		let task_id2 = add_task_to_missed_queue(ALICE, vec![50], vec![40]);
 		LastTimeSlot::<Test>::put(LAST_BLOCK_TIME);
->>>>>>> a256c5f2
 
 		AutomationTime::trigger_tasks(130_000);
 
@@ -611,30 +517,11 @@
 fn on_init_runs_tasks() {
 	new_test_ext(START_BLOCK_TIME).execute_with(|| {
 		let message_one: Vec<u8> = vec![2, 4, 5];
-<<<<<<< HEAD
-		add_task_to_task_queue(
-			ALICE,
-			vec![40],
-			SCHEDULED_TIME,
-			Action::Notify { message: message_one.clone() },
-		);
-		let message_two: Vec<u8> = vec![2, 4];
-		add_task_to_task_queue(
-			ALICE,
-			vec![50],
-			SCHEDULED_TIME,
-			Action::Notify { message: message_two.clone() },
-		);
-
-		LastTimeSlot::<Test>::put(SCHEDULED_TIME);
-		System::reset_events();
-=======
 		let task_id1 = add_task_to_task_queue(ALICE, vec![40], message_one.clone());
 		let message_two: Vec<u8> = vec![2, 4];
 		let task_id2 = add_task_to_task_queue(ALICE, vec![50], message_two.clone());
 		let task_id3 = add_task_to_task_queue(ALICE, vec![60], vec![50]);
 		LastTimeSlot::<Test>::put(LAST_BLOCK_TIME);
->>>>>>> a256c5f2
 
 		AutomationTime::on_initialize(1);
 
@@ -685,7 +572,7 @@
 	provided_id: Vec<u8>,
 	message: Vec<u8>,
 ) -> sp_core::H256 {
-	let task_id = create_task(owner, provided_id, 0, message);
+	let task_id = create_task(owner, provided_id, 0, Action::Notify { message });
 	let mut task_queue = AutomationTime::get_task_queue();
 	task_queue.push(task_id);
 	TaskQueue::<Test>::put(task_queue);
@@ -697,7 +584,7 @@
 	provided_id: Vec<u8>,
 	message: Vec<u8>,
 ) -> sp_core::H256 {
-	let task_id = create_task(owner, provided_id, 0, message);
+	let task_id = create_task(owner, provided_id, 0, Action::Notify { message });
 	let mut missed_queue = AutomationTime::get_missed_queue();
 	missed_queue.push(task_id);
 	MissedQueue::<Test>::put(missed_queue);
