--- conflicted
+++ resolved
@@ -16,13 +16,8 @@
 // limitations under the License.
 
 use crate::{
-<<<<<<< HEAD
-	mock::*, AccountTasks, Action, Config, Error, LastTimeSlot, MissedQueueV2, MissedTaskV2,
-	ScheduledTasks, Task, TaskHashInput, TaskQueueV2, WeightInfo,
-=======
 	mock::*, AccountTasks, Action, ActionOf, Config, Error, LastTimeSlot, MissedQueueV2,
-	MissedTaskV2Of, TaskHashInput, TaskOf, TaskQueueV2, WeightInfo,
->>>>>>> 0d7b7a95
+	MissedTaskV2Of, ScheduledTasksOf, TaskHashInput, TaskOf, TaskQueueV2, WeightInfo,
 };
 use core::convert::TryInto;
 use frame_support::{assert_noop, assert_ok, traits::OnInitialize};
@@ -152,7 +147,7 @@
 			None => {
 				panic!("A task should be scheduled")
 			},
-			Some(ScheduledTasks { tasks: account_task_ids, .. }) =>
+			Some(ScheduledTasksOf::<Test> { tasks: account_task_ids, .. }) =>
 				match AutomationTime::get_account_task(
 					account_task_ids[0].0.clone(),
 					account_task_ids[0].1,
@@ -161,7 +156,7 @@
 						panic!("A task should exist if it was scheduled")
 					},
 					Some(task) => {
-						let expected_task = Task::<Test>::create_event_task(
+						let expected_task = TaskOf::<Test>::create_event_task(
 							AccountId32::new(ALICE),
 							vec![50],
 							vec![SCHEDULED_TIME].try_into().unwrap(),
@@ -171,20 +166,6 @@
 						assert_eq!(task, expected_task);
 					},
 				},
-<<<<<<< HEAD
-=======
-				Some(task) => {
-					let expected_task = TaskOf::<Test>::create_event_task(
-						AccountId32::new(ALICE),
-						vec![50],
-						vec![SCHEDULED_TIME].try_into().unwrap(),
-						message,
-					);
-
-					assert_eq!(task, expected_task);
-				},
-			},
->>>>>>> 0d7b7a95
 		}
 	})
 }
@@ -236,8 +217,7 @@
 			None => {
 				panic!("A task should be scheduled")
 			},
-<<<<<<< HEAD
-			Some(ScheduledTasks { tasks: account_task_ids, .. }) =>
+			Some(ScheduledTasksOf::<Test> { tasks: account_task_ids, .. }) =>
 				match AutomationTime::get_account_task(
 					account_task_ids[0].0.clone(),
 					account_task_ids[0].1,
@@ -246,7 +226,7 @@
 						panic!("A task should exist if it was scheduled")
 					},
 					Some(task) => {
-						let expected_task = Task::<Test>::create_native_transfer_task(
+						let expected_task = TaskOf::<Test>::create_native_transfer_task(
 							AccountId32::new(ALICE),
 							vec![50],
 							vec![SCHEDULED_TIME].try_into().unwrap(),
@@ -256,25 +236,6 @@
 
 						assert_eq!(task, expected_task);
 					},
-=======
-			Some(account_task_ids) => match AutomationTime::get_account_task(
-				account_task_ids[0].0.clone(),
-				account_task_ids[0].1,
-			) {
-				None => {
-					panic!("A task should exist if it was scheduled")
-				},
-				Some(task) => {
-					let expected_task = TaskOf::<Test>::create_native_transfer_task(
-						AccountId32::new(ALICE),
-						vec![50],
-						vec![SCHEDULED_TIME].try_into().unwrap(),
-						AccountId32::new(BOB),
-						1,
-					);
-
-					assert_eq!(task, expected_task);
->>>>>>> 0d7b7a95
 				},
 		}
 	})
@@ -530,7 +491,7 @@
 			None => {
 				panic!("A task should be scheduled")
 			},
-			Some(ScheduledTasks { tasks: account_task_ids, .. }) => {
+			Some(ScheduledTasksOf::<Test> { tasks: account_task_ids, .. }) => {
 				assert_eq!(account_task_ids.len(), 2);
 				assert_eq!(account_task_ids[0].1, task_id1);
 				assert_eq!(account_task_ids[1].1, task_id2);
@@ -624,7 +585,7 @@
 			None => {
 				panic!("A task should be scheduled")
 			},
-			Some(ScheduledTasks { tasks: task_ids, .. }) => {
+			Some(ScheduledTasksOf::<Test> { tasks: task_ids, .. }) => {
 				assert_eq!(task_ids.len(), 1);
 				assert_eq!(task_ids[0].1, task_id1);
 			},
@@ -633,7 +594,7 @@
 			None => {
 				panic!("A task should be scheduled")
 			},
-			Some(ScheduledTasks { tasks: task_ids, .. }) => {
+			Some(ScheduledTasksOf::<Test> { tasks: task_ids, .. }) => {
 				assert_eq!(task_ids.len(), 1);
 				assert_eq!(task_ids[0].1, task_id1);
 			},
@@ -655,7 +616,7 @@
 			None => {
 				panic!("A task should be scheduled")
 			},
-			Some(ScheduledTasks { tasks: task_ids, .. }) => {
+			Some(ScheduledTasksOf::<Test> { tasks: task_ids, .. }) => {
 				assert_eq!(task_ids.len(), 1);
 				assert_eq!(task_ids[0].1, task_id1);
 			},
@@ -919,7 +880,7 @@
 			None => {
 				panic!("A task should be scheduled")
 			},
-			Some(ScheduledTasks { tasks: account_task_ids, .. }) => {
+			Some(ScheduledTasksOf::<Test> { tasks: account_task_ids, .. }) => {
 				assert_eq!(account_task_ids.len(), 1);
 				assert_eq!(account_task_ids[0].1, missing_task_id2);
 			},
@@ -928,7 +889,7 @@
 			None => {
 				panic!("A task should be scheduled")
 			},
-			Some(ScheduledTasks { tasks: account_task_ids, .. }) => {
+			Some(ScheduledTasksOf::<Test> { tasks: account_task_ids, .. }) => {
 				assert_eq!(account_task_ids.len(), 1);
 				assert_eq!(account_task_ids[0].1, missing_task_id1);
 			},
