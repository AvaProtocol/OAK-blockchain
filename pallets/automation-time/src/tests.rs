--- conflicted
+++ resolved
@@ -1546,35 +1546,8 @@
 	let task_hash_input =
 		TaskHashInput::<Test>::create_hash_input(AccountId32::new(owner), provided_id.clone());
 	let task_id = BlakeTwo256::hash_of(&task_hash_input);
-<<<<<<< HEAD
 	let task =
 		Task::<Test>::create_task(owner, provided_id, scheduled_times.try_into().unwrap(), action);
-=======
-	let task = match action {
-		Action::Notify { message } => Task::<Test>::create_event_task(
-			AccountId32::new(owner),
-			provided_id,
-			scheduled_times.try_into().unwrap(),
-			message,
-		),
-		Action::NativeTransfer { sender: _, recipient, amount } =>
-			Task::<Test>::create_native_transfer_task(
-				AccountId32::new(owner),
-				provided_id,
-				scheduled_times.try_into().unwrap(),
-				recipient,
-				amount,
-			),
-		Action::XCMP { para_id, call, weight_at_most } => Task::<Test>::create_xcmp_task(
-			AccountId32::new(owner),
-			provided_id,
-			scheduled_times.try_into().unwrap(),
-			para_id,
-			call,
-			weight_at_most,
-		),
-	};
->>>>>>> ee0d5dac
 	Tasks::<Test>::insert(task_id, task);
 	task_id
 }
