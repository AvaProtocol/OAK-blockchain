// This file is part of OAK Blockchain.

// Copyright (C) 2022 OAK Network
// SPDX-License-Identifier: Apache-2.0

// Licensed under the Apache License, Version 2.0 (the "License");
// you may not use this file except in compliance with the License.
// You may obtain a copy of the License at
//
// http://www.apache.org/licenses/LICENSE-2.0
//
// Unless required by applicable law or agreed to in writing, software
// distributed under the License is distributed on an "AS IS" BASIS,
// WITHOUT WARRANTIES OR CONDITIONS OF ANY KIND, either express or implied.
// See the License for the specific language governing permissions and
// limitations under the License.

use crate::{
	migrations::{v1, v2},
	mock::*,
	Action, Error, LastTimeSlot, MissedQueue, MissedTask, Shutdown, Task, TaskHashInput, TaskQueue,
<<<<<<< HEAD
	Tasks, WeightInfo,
=======
	Tasks, WeightInfo
>>>>>>> a0621c83
};
use core::convert::TryInto;
use frame_support::{assert_noop, assert_ok, error::BadOrigin, traits::OnInitialize};
use frame_system::RawOrigin;
use polkadot_parachain::primitives::Sibling;
use sp_runtime::{
	traits::{BlakeTwo256, Hash, AccountIdConversion},
	AccountId32,
};
use xcm::latest::prelude::*;

const START_BLOCK_TIME: u64 = 33198768000 * 1_000;
const SCHEDULED_TIME: u64 = START_BLOCK_TIME / 1_000 + 7200;
const LAST_BLOCK_TIME: u64 = START_BLOCK_TIME / 1_000;

#[test]
fn schedule_invalid_time() {
	new_test_ext(START_BLOCK_TIME).execute_with(|| {
		assert_noop!(
			AutomationTime::schedule_notify_task(
				Origin::signed(AccountId32::new(ALICE)),
				vec![50],
				vec![SCHEDULED_TIME + 1],
				vec![12]
			),
			Error::<Test>::InvalidTime,
		);
	})
}

#[test]
fn schedule_past_time() {
	new_test_ext(START_BLOCK_TIME + 1_000 * 10800).execute_with(|| {
		assert_noop!(
			AutomationTime::schedule_notify_task(
				Origin::signed(AccountId32::new(ALICE)),
				vec![50],
				vec![SCHEDULED_TIME],
				vec![12]
			),
			Error::<Test>::PastTime,
		);

		assert_noop!(
			AutomationTime::schedule_notify_task(
				Origin::signed(AccountId32::new(ALICE)),
				vec![50],
				vec![SCHEDULED_TIME - 3600],
				vec![12]
			),
			Error::<Test>::PastTime,
		);
	})
}

#[test]
fn schedule_too_far_out() {
	new_test_ext(START_BLOCK_TIME).execute_with(|| {
		assert_noop!(
			AutomationTime::schedule_notify_task(
				Origin::signed(AccountId32::new(ALICE)),
				vec![50],
				vec![SCHEDULED_TIME + 1 * 24 * 60 * 60],
				vec![12]
			),
			Error::<Test>::TimeTooFarOut,
		);
	})
}

#[test]
fn schedule_no_message() {
	new_test_ext(START_BLOCK_TIME).execute_with(|| {
		assert_noop!(
			AutomationTime::schedule_notify_task(
				Origin::signed(AccountId32::new(ALICE)),
				vec![50],
				vec![SCHEDULED_TIME],
				vec![]
			),
			Error::<Test>::EmptyMessage,
		);
	})
}

#[test]
fn schedule_no_provided_id() {
	new_test_ext(START_BLOCK_TIME).execute_with(|| {
		assert_noop!(
			AutomationTime::schedule_notify_task(
				Origin::signed(AccountId32::new(ALICE)),
				vec![],
				vec![SCHEDULED_TIME],
				vec![12]
			),
			Error::<Test>::EmptyProvidedId,
		);
	})
}

#[test]
fn schedule_not_enough_for_fees() {
	new_test_ext(START_BLOCK_TIME).execute_with(|| {
		assert_noop!(
			AutomationTime::schedule_notify_task(
				Origin::signed(AccountId32::new(ALICE)),
				vec![60],
				vec![SCHEDULED_TIME],
				vec![12]
			),
			Error::<Test>::InsufficientBalance,
		);
	})
}

#[test]
fn schedule_notify_works() {
	new_test_ext(START_BLOCK_TIME).execute_with(|| {
		get_funds(AccountId32::new(ALICE));
		let message: Vec<u8> = vec![2, 4, 5];
		assert_ok!(AutomationTime::schedule_notify_task(
			Origin::signed(AccountId32::new(ALICE)),
			vec![50],
			vec![SCHEDULED_TIME],
			message.clone()
		));
		match AutomationTime::get_scheduled_tasks(SCHEDULED_TIME) {
			None => {
				panic!("A task should be scheduled")
			},
			Some(task_ids) => match AutomationTime::get_task(task_ids[0]) {
				None => {
					panic!("A task should exist if it was scheduled")
				},
				Some(task) => {
					let expected_task = Task::<Test>::create_event_task(
						AccountId32::new(ALICE),
						vec![50],
						vec![SCHEDULED_TIME].try_into().unwrap(),
						message,
					);

					assert_eq!(task, expected_task);
				},
			},
		}
	})
}

#[test]
fn schedule_native_transfer_invalid_amount() {
	new_test_ext(START_BLOCK_TIME).execute_with(|| {
		assert_noop!(
			AutomationTime::schedule_native_transfer_task(
				Origin::signed(AccountId32::new(ALICE)),
				vec![50],
				vec![SCHEDULED_TIME],
				AccountId32::new(BOB),
				0,
			),
			Error::<Test>::InvalidAmount,
		);
	})
}

#[test]
fn schedule_native_transfer_cannot_transfer_to_self() {
	new_test_ext(START_BLOCK_TIME).execute_with(|| {
		assert_noop!(
			AutomationTime::schedule_native_transfer_task(
				Origin::signed(AccountId32::new(ALICE)),
				vec![50],
				vec![SCHEDULED_TIME],
				AccountId32::new(ALICE),
				1,
			),
			Error::<Test>::TransferToSelf,
		);
	})
}

#[test]
fn schedule_native_transfer_works() {
	new_test_ext(START_BLOCK_TIME).execute_with(|| {
		get_funds(AccountId32::new(ALICE));
		assert_ok!(AutomationTime::schedule_native_transfer_task(
			Origin::signed(AccountId32::new(ALICE)),
			vec![50],
			vec![SCHEDULED_TIME],
			AccountId32::new(BOB),
			1,
		));
		match AutomationTime::get_scheduled_tasks(SCHEDULED_TIME) {
			None => {
				panic!("A task should be scheduled")
			},
			Some(task_ids) => match AutomationTime::get_task(task_ids[0]) {
				None => {
					panic!("A task should exist if it was scheduled")
				},
				Some(task) => {
					let expected_task = Task::<Test>::create_native_transfer_task(
						AccountId32::new(ALICE),
						vec![50],
						vec![SCHEDULED_TIME].try_into().unwrap(),
						AccountId32::new(BOB),
						1,
					);

					assert_eq!(task, expected_task);
				},
			},
		}
	})
}

#[test]
fn schedule_xcmp_works() {
	new_test_ext(START_BLOCK_TIME).execute_with(|| {
		let call: Vec<u8> = vec![2, 4, 5];
		get_funds(Sibling::from(PARA_ID).into_account());
		assert_ok!(AutomationTime::schedule_xcmp_task(
			cumulus_pallet_xcm::Origin::SiblingParachain(PARA_ID.try_into().unwrap()).into(),
			vec![50],
			vec![SCHEDULED_TIME],
			PARA_ID.try_into().unwrap(),
			call.clone(),
			100_000,
		));
		match AutomationTime::get_scheduled_tasks(SCHEDULED_TIME) {
			None => {
				panic!("A task should be scheduled")
			},
			Some(task_ids) => match AutomationTime::get_task(task_ids[0]) {
				None => {
					panic!("A task should exist if it was scheduled")
				},
				Some(task) => {
					let expected_task = Task::<Test>::create_xcmp_task(
						Sibling::from(PARA_ID).into_account(),
						vec![50],
						vec![SCHEDULED_TIME].try_into().unwrap(),
						PARA_ID.try_into().unwrap(),
						call.clone(),
						100_000,
					);

					assert_eq!(task, expected_task);
				},
			},
		}
	})
}

#[test]
fn schedule_xcmp_errors_para_id_mismatch() {
	new_test_ext(START_BLOCK_TIME).execute_with(|| {
		let para_id_2: u32 = 2001;
		assert_noop!(
			AutomationTime::schedule_xcmp_task(
				cumulus_pallet_xcm::Origin::SiblingParachain(PARA_ID.try_into().unwrap()).into(),
				vec![50],
				vec![SCHEDULED_TIME],
				para_id_2.try_into().unwrap(),
				vec![3, 4, 5],
				100_000,
			),
			Error::<Test>::ParaIdMismatch,
		);
	})
}

#[test]
fn schedule_xcmp_errors_bad_origin() {
	new_test_ext(START_BLOCK_TIME).execute_with(|| {
		assert_noop!(
			AutomationTime::schedule_xcmp_task(
				Origin::signed(AccountId32::new(ALICE)),
				vec![50],
				vec![SCHEDULED_TIME],
				PARA_ID.try_into().unwrap(),
				vec![3, 4, 5],
				100_000,
			),
			BadOrigin,
		);
	})
}

#[test]
fn schedule_duplicates_errors() {
	new_test_ext(START_BLOCK_TIME).execute_with(|| {
		get_funds(AccountId32::new(ALICE));
		assert_ok!(AutomationTime::schedule_notify_task(
			Origin::signed(AccountId32::new(ALICE)),
			vec![50],
			vec![SCHEDULED_TIME],
			vec![2, 4, 5]
		),);
		assert_noop!(
			AutomationTime::schedule_notify_task(
				Origin::signed(AccountId32::new(ALICE)),
				vec![50],
				vec![SCHEDULED_TIME],
				vec![2, 4]
			),
			Error::<Test>::DuplicateTask,
		);
	})
}

#[test]
fn schedule_max_execution_times_errors() {
	new_test_ext(START_BLOCK_TIME).execute_with(|| {
		get_funds(AccountId32::new(ALICE));
		assert_noop!(
			AutomationTime::schedule_notify_task(
				Origin::signed(AccountId32::new(ALICE)),
				vec![50],
				vec![
					SCHEDULED_TIME,
					SCHEDULED_TIME + 3600,
					SCHEDULED_TIME + 7200,
					SCHEDULED_TIME + 10800
				],
				vec![2, 4]
			),
			Error::<Test>::TooManyExecutionsTimes,
		);
	})
}

#[test]
fn schedule_execution_times_removes_dupes() {
	new_test_ext(START_BLOCK_TIME).execute_with(|| {
		get_funds(AccountId32::new(ALICE));
		let task_id1 = schedule_task(
			ALICE,
			vec![50],
			vec![
				SCHEDULED_TIME,
				SCHEDULED_TIME,
				SCHEDULED_TIME,
				SCHEDULED_TIME,
				SCHEDULED_TIME + 10800,
			],
			vec![2, 4],
		);
		match AutomationTime::get_task(task_id1) {
			None => {
				panic!("A task should exist if it was scheduled")
			},
			Some(task) => {
				let expected_task = Task::<Test>::create_event_task(
					AccountId32::new(ALICE),
					vec![50],
					vec![SCHEDULED_TIME, SCHEDULED_TIME + 10800].try_into().unwrap(),
					vec![2, 4],
				);

				assert_eq!(task, expected_task);
			},
		}
	})
}

#[test]
fn schedule_time_slot_full() {
	new_test_ext(START_BLOCK_TIME).execute_with(|| {
		get_funds(AccountId32::new(ALICE));
		assert_ok!(AutomationTime::schedule_notify_task(
			Origin::signed(AccountId32::new(ALICE)),
			vec![50],
			vec![SCHEDULED_TIME],
			vec![2, 4]
		));
		assert_ok!(AutomationTime::schedule_notify_task(
			Origin::signed(AccountId32::new(ALICE)),
			vec![60],
			vec![SCHEDULED_TIME],
			vec![2, 4, 5]
		));

		assert_noop!(
			AutomationTime::schedule_notify_task(
				Origin::signed(AccountId32::new(ALICE)),
				vec![70],
				vec![SCHEDULED_TIME],
				vec![2]
			),
			Error::<Test>::TimeSlotFull,
		);
	})
}

#[test]
fn schedule_time_slot_full_rolls_back() {
	new_test_ext(START_BLOCK_TIME).execute_with(|| {
		get_funds(AccountId32::new(ALICE));
		let task_id1 = schedule_task(ALICE, vec![40], vec![SCHEDULED_TIME + 7200], vec![2, 4, 5]);
		let task_id2 = schedule_task(ALICE, vec![50], vec![SCHEDULED_TIME + 7200], vec![2, 4]);

		assert_noop!(
			AutomationTime::schedule_notify_task(
				Origin::signed(AccountId32::new(ALICE)),
				vec![70],
				vec![SCHEDULED_TIME, SCHEDULED_TIME + 3600, SCHEDULED_TIME + 7200],
				vec![2]
			),
			Error::<Test>::TimeSlotFull,
		);

		if let Some(_) = AutomationTime::get_scheduled_tasks(SCHEDULED_TIME) {
			panic!("Tasks scheduled for the time it should have been rolled back")
		}
		if let Some(_) = AutomationTime::get_scheduled_tasks(SCHEDULED_TIME + 3600) {
			panic!("Tasks scheduled for the time it should have been rolled back")
		}
		match AutomationTime::get_scheduled_tasks(SCHEDULED_TIME + 7200) {
			None => {
				panic!("A task should be scheduled")
			},
			Some(task_ids) => {
				assert_eq!(task_ids.len(), 2);
				assert_eq!(task_ids[0], task_id1);
				assert_eq!(task_ids[1], task_id2);
			},
		}
	})
}

#[test]
fn cancel_works_for_scheduled() {
	new_test_ext(START_BLOCK_TIME).execute_with(|| {
		let task_id1 = schedule_task(ALICE, vec![40], vec![SCHEDULED_TIME], vec![2, 4, 5]);
		let task_id2 = schedule_task(ALICE, vec![50], vec![SCHEDULED_TIME], vec![2, 4]);
		LastTimeSlot::<Test>::put((SCHEDULED_TIME - 14400, SCHEDULED_TIME - 14400));
		System::reset_events();

		assert_ok!(AutomationTime::cancel_task(
			Origin::signed(AccountId32::new(ALICE)),
			task_id1,
		));
		assert_ok!(AutomationTime::cancel_task(
			Origin::signed(AccountId32::new(ALICE)),
			task_id2,
		));

		if let Some(_) = AutomationTime::get_scheduled_tasks(SCHEDULED_TIME) {
			panic!("Since there were only two tasks scheduled for the time it should have been deleted")
		}
		assert_eq!(
			events(),
			[
				Event::AutomationTime(crate::Event::TaskCancelled {
					who: AccountId32::new(ALICE),
					task_id: task_id1
				}),
				Event::AutomationTime(crate::Event::TaskCancelled {
					who: AccountId32::new(ALICE),
					task_id: task_id2
				}),
			]
		);
	})
}

#[test]
fn cancel_works_for_multiple_executions_scheduled() {
	new_test_ext(START_BLOCK_TIME).execute_with(|| {
		let task_id1 = schedule_task(
			ALICE,
			vec![40],
			vec![SCHEDULED_TIME, SCHEDULED_TIME + 3600, SCHEDULED_TIME + 7200],
			vec![2, 4, 5],
		);
		LastTimeSlot::<Test>::put((SCHEDULED_TIME - 14400, SCHEDULED_TIME - 14400));
		System::reset_events();

		assert_ok!(AutomationTime::cancel_task(
			Origin::signed(AccountId32::new(ALICE)),
			task_id1,
		));

		assert_eq!(AutomationTime::get_task(task_id1), None);
		if let Some(_) = AutomationTime::get_scheduled_tasks(SCHEDULED_TIME) {
			panic!("Tasks scheduled for the time it should have been deleted")
		}
		if let Some(_) = AutomationTime::get_scheduled_tasks(SCHEDULED_TIME + 3600) {
			panic!("Tasks scheduled for the time it should have been deleted")
		}
		if let Some(_) = AutomationTime::get_scheduled_tasks(SCHEDULED_TIME + 7200) {
			panic!("Tasks scheduled for the time it should have been deleted")
		}
		assert_eq!(
			events(),
			[Event::AutomationTime(crate::Event::TaskCancelled {
				who: AccountId32::new(ALICE),
				task_id: task_id1
			})]
		);
	})
}

#[test]
fn cancel_works_for_an_executed_task() {
	new_test_ext(START_BLOCK_TIME).execute_with(|| {
		let task_id1 =
			schedule_task(ALICE, vec![50], vec![SCHEDULED_TIME, SCHEDULED_TIME + 3600], vec![50]);
		Timestamp::set_timestamp(SCHEDULED_TIME * 1_000);
		LastTimeSlot::<Test>::put((SCHEDULED_TIME - 3600, SCHEDULED_TIME - 3600));
		System::reset_events();

		match AutomationTime::get_task(task_id1) {
			None => {
				panic!("A task should exist if it was scheduled")
			},
			Some(task) => {
				assert_eq!(task.get_executions_left(), 2);
			},
		}

		match AutomationTime::get_scheduled_tasks(SCHEDULED_TIME) {
			None => {
				panic!("A task should be scheduled")
			},
			Some(task_ids) => {
				assert_eq!(task_ids.len(), 1);
				assert_eq!(task_ids[0], task_id1);
			},
		}
		match AutomationTime::get_scheduled_tasks(SCHEDULED_TIME + 3600) {
			None => {
				panic!("A task should be scheduled")
			},
			Some(task_ids) => {
				assert_eq!(task_ids.len(), 1);
				assert_eq!(task_ids[0], task_id1);
			},
		}

		AutomationTime::trigger_tasks(200_000);
		assert_eq!(events(), [Event::AutomationTime(crate::Event::Notify { message: vec![50] }),]);
		match AutomationTime::get_task(task_id1) {
			None => {
				panic!("A task should exist if it was scheduled")
			},
			Some(task) => {
				assert_eq!(task.get_executions_left(), 1);
			},
		}

		assert_eq!(AutomationTime::get_scheduled_tasks(SCHEDULED_TIME), None);
		match AutomationTime::get_scheduled_tasks(SCHEDULED_TIME + 3600) {
			None => {
				panic!("A task should be scheduled")
			},
			Some(task_ids) => {
				assert_eq!(task_ids.len(), 1);
				assert_eq!(task_ids[0], task_id1);
			},
		}

		assert_ok!(AutomationTime::cancel_task(
			Origin::signed(AccountId32::new(ALICE)),
			task_id1
		));

		assert_eq!(AutomationTime::get_scheduled_tasks(SCHEDULED_TIME), None);
		assert_eq!(AutomationTime::get_scheduled_tasks(SCHEDULED_TIME + 3600), None);

		assert_eq!(AutomationTime::get_task(task_id1), None);
		assert_eq!(
			events(),
			[Event::AutomationTime(crate::Event::TaskCancelled {
				who: AccountId32::new(ALICE),
				task_id: task_id1
			})]
		);
	})
}

#[test]
fn cancel_works_for_tasks_in_queue() {
	new_test_ext(START_BLOCK_TIME).execute_with(|| {
		let task_id = add_task_to_task_queue(
			ALICE,
			vec![40],
			vec![SCHEDULED_TIME],
			Action::Notify { message: vec![2, 4, 5] },
		);
		LastTimeSlot::<Test>::put((SCHEDULED_TIME, SCHEDULED_TIME));

		assert_eq!(task_id, AutomationTime::get_task_queue()[0]);
		assert_eq!(1, AutomationTime::get_task_queue().len());

		assert_ok!(AutomationTime::cancel_task(
			Origin::signed(AccountId32::new(ALICE)),
			task_id,
		));

		assert_eq!(
			events(),
			[Event::AutomationTime(crate::Event::TaskCancelled {
				who: AccountId32::new(ALICE),
				task_id
			}),]
		);
		assert_eq!(0, AutomationTime::get_task_queue().len());
	})
}

#[test]
fn cancel_must_be_owner() {
	new_test_ext(START_BLOCK_TIME).execute_with(|| {
		let task_id = schedule_task(ALICE, vec![40], vec![SCHEDULED_TIME], vec![2, 4, 5]);

		assert_noop!(
			AutomationTime::cancel_task(Origin::signed(AccountId32::new(BOB)), task_id),
			Error::<Test>::NotTaskOwner,
		);
	})
}

#[test]
fn cancel_task_must_exist() {
	new_test_ext(START_BLOCK_TIME).execute_with(|| {
		let task = Task::<Test>::create_event_task(
			AccountId32::new(ALICE),
			vec![40],
			vec![SCHEDULED_TIME].try_into().unwrap(),
			vec![2, 4, 5],
		);
		let task_id = BlakeTwo256::hash_of(&task);

		assert_noop!(
			AutomationTime::cancel_task(Origin::signed(AccountId32::new(ALICE)), task_id),
			Error::<Test>::TaskDoesNotExist,
		);
	})
}

#[test]
fn cancel_task_not_found() {
	new_test_ext(START_BLOCK_TIME).execute_with(|| {
		let task = Task::<Test>::create_event_task(
			AccountId32::new(ALICE),
			vec![40],
			vec![SCHEDULED_TIME].try_into().unwrap(),
			vec![2, 4, 5],
		);
		let task_id = BlakeTwo256::hash_of(&task);
		<Tasks<Test>>::insert(task_id, task);

		assert_ok!(AutomationTime::cancel_task(
			Origin::signed(AccountId32::new(ALICE)),
			task_id,
		));
		assert_eq!(
			events(),
			[
				Event::AutomationTime(crate::Event::TaskNotFound { task_id }),
				Event::AutomationTime(crate::Event::TaskCancelled {
					who: AccountId32::new(ALICE),
					task_id
				})
			]
		);
	})
}

#[test]
fn force_cancel_task_works() {
	new_test_ext(START_BLOCK_TIME).execute_with(|| {
		let task_id = schedule_task(ALICE, vec![40], vec![SCHEDULED_TIME], vec![2, 4, 5]);
		LastTimeSlot::<Test>::put((SCHEDULED_TIME - 14400, SCHEDULED_TIME - 14400));
		System::reset_events();

		assert_ok!(AutomationTime::force_cancel_task(RawOrigin::Root.into(), task_id));
		assert_eq!(
			events(),
			[Event::AutomationTime(crate::Event::TaskCancelled {
				who: AccountId32::new(ALICE),
				task_id
			}),]
		);
	})
}

// Weights to use for tests below
// 20_000: run scheduled task (run_notify_task, run_native_transfer_task)
// 10_000v: run per missed task (run_missed_tasks_many_found)
// 10_000v: run per task not found in map (run_missed_tasks_many_missing, run_tasks_many_missing)
// 50_000v: weight check for running 1 more task, current static v=1 (run_tasks_many_found)
// 10_000: update task queue function overhead (update_task_queue_overhead)
// 20_000: update task queue for scheduled tasks (update_scheduled_task_queue)
// 20_000v: for each old time slot to missed tasks (append_to_missed_tasks)
// 20_000: to move a single time slot to missed tasks (shift_missed_tasks)

#[test]
fn trigger_tasks_handles_first_run() {
	new_test_ext(0).execute_with(|| {
		AutomationTime::trigger_tasks(30_000);

		assert_eq!(events(), vec![],);
	})
}

#[test]
fn trigger_tasks_nothing_to_do() {
	new_test_ext(START_BLOCK_TIME).execute_with(|| {
		LastTimeSlot::<Test>::put((LAST_BLOCK_TIME, LAST_BLOCK_TIME));

		AutomationTime::trigger_tasks(30_000);

		assert_eq!(events(), vec![],);
	})
}

#[test]
fn trigger_tasks_updates_queues() {
	new_test_ext(START_BLOCK_TIME).execute_with(|| {
		let missed_task_id = add_task_to_task_queue(
			ALICE,
			vec![40],
			vec![SCHEDULED_TIME - 3600],
			Action::Notify { message: vec![40] },
		);
		let missed_task =
			MissedTask::<Test>::create_missed_task(missed_task_id, SCHEDULED_TIME - 3600);
		assert_eq!(AutomationTime::get_missed_queue().len(), 0);
		let scheduled_task_id = schedule_task(ALICE, vec![50], vec![SCHEDULED_TIME], vec![50]);
		Timestamp::set_timestamp(SCHEDULED_TIME * 1_000);
		LastTimeSlot::<Test>::put((SCHEDULED_TIME - 3600, SCHEDULED_TIME - 3600));
		System::reset_events();

		AutomationTime::trigger_tasks(50_000);

		assert_eq!(AutomationTime::get_missed_queue().len(), 1);
		assert_eq!(AutomationTime::get_missed_queue()[0], missed_task);
		assert_eq!(AutomationTime::get_task_queue().len(), 1);
		assert_eq!(AutomationTime::get_task_queue()[0], scheduled_task_id);
		assert_eq!(AutomationTime::get_scheduled_tasks(SCHEDULED_TIME), None);
		assert_eq!(events(), vec![],);
	})
}

#[test]
fn trigger_tasks_handles_missed_slots() {
	new_test_ext(START_BLOCK_TIME).execute_with(|| {
		add_task_to_task_queue(
			ALICE,
			vec![40],
			vec![SCHEDULED_TIME],
			Action::Notify { message: vec![40] },
		);
		assert_eq!(AutomationTime::get_missed_queue().len(), 0);
		let missed_task_id = schedule_task(ALICE, vec![50], vec![SCHEDULED_TIME - 3600], vec![50]);
		let missed_task =
			MissedTask::<Test>::create_missed_task(missed_task_id, SCHEDULED_TIME - 3600);
		let scheduled_task_id = schedule_task(ALICE, vec![60], vec![SCHEDULED_TIME], vec![50]);
		Timestamp::set_timestamp(SCHEDULED_TIME * 1_000);
		LastTimeSlot::<Test>::put((SCHEDULED_TIME - 7200, SCHEDULED_TIME - 7200));
		System::reset_events();

		AutomationTime::trigger_tasks(90_000);

		assert_eq!(AutomationTime::get_missed_queue().len(), 2);
		assert_eq!(AutomationTime::get_missed_queue()[1], missed_task);
		assert_eq!(AutomationTime::get_task_queue().len(), 1);
		assert_eq!(AutomationTime::get_task_queue()[0], scheduled_task_id);
		assert_eq!(events(), vec![],);
	})
}

#[test]
fn trigger_tasks_limits_missed_slots() {
	new_test_ext(START_BLOCK_TIME).execute_with(|| {
		let missing_task_id0 =
			add_task_to_task_queue(ALICE, vec![40], vec![0], Action::Notify { message: vec![40] });
		assert_eq!(AutomationTime::get_missed_queue().len(), 0);
		Timestamp::set_timestamp((SCHEDULED_TIME - 25200) * 1_000);
		let missing_task_id1 =
			schedule_task(ALICE, vec![50], vec![SCHEDULED_TIME - 3600], vec![50]);
		let missing_task_id2 =
			schedule_task(ALICE, vec![60], vec![SCHEDULED_TIME - 7200], vec![50]);
		let missing_task_id3 =
			schedule_task(ALICE, vec![70], vec![SCHEDULED_TIME - 10800], vec![50]);
		let missing_task_id4 =
			schedule_task(ALICE, vec![80], vec![SCHEDULED_TIME - 14400], vec![50]);
		let missing_task_id5 =
			schedule_task(ALICE, vec![90], vec![SCHEDULED_TIME - 18000], vec![50]);
		schedule_task(ALICE, vec![100], vec![SCHEDULED_TIME], vec![50]);
		Timestamp::set_timestamp(SCHEDULED_TIME * 1_000);
		LastTimeSlot::<Test>::put((SCHEDULED_TIME - 25200, SCHEDULED_TIME - 25200));
		System::reset_events();

		AutomationTime::trigger_tasks(200_000);

		if let Some((updated_last_time_slot, updated_last_missed_slot)) =
			AutomationTime::get_last_slot()
		{
			assert_eq!(updated_last_time_slot, SCHEDULED_TIME);
			assert_eq!(updated_last_missed_slot, SCHEDULED_TIME - 10800);
			assert_eq!(
				events(),
				[
					Event::AutomationTime(crate::Event::Notify { message: vec![50] }),
					Event::AutomationTime(crate::Event::TaskMissed {
						who: AccountId32::new(ALICE),
						task_id: missing_task_id0,
						execution_time: SCHEDULED_TIME - 25200,
					}),
					Event::AutomationTime(crate::Event::TaskMissed {
						who: AccountId32::new(ALICE),
						task_id: missing_task_id5,
						execution_time: SCHEDULED_TIME - 18000,
					}),
					Event::AutomationTime(crate::Event::TaskMissed {
						who: AccountId32::new(ALICE),
						task_id: missing_task_id4,
						execution_time: SCHEDULED_TIME - 14400,
					}),
					Event::AutomationTime(crate::Event::TaskMissed {
						who: AccountId32::new(ALICE),
						task_id: missing_task_id3,
						execution_time: SCHEDULED_TIME - 10800,
					}),
				]
			);
		} else {
			panic!("trigger_tasks_limits_missed_slots test did not have LastTimeSlot updated")
		}
		match AutomationTime::get_scheduled_tasks(SCHEDULED_TIME - 7200) {
			None => {
				panic!("A task should be scheduled")
			},
			Some(task_ids) => {
				assert_eq!(task_ids.len(), 1);
				assert_eq!(task_ids[0], missing_task_id2);
			},
		}
		match AutomationTime::get_scheduled_tasks(SCHEDULED_TIME - 3600) {
			None => {
				panic!("A task should be scheduled")
			},
			Some(task_ids) => {
				assert_eq!(task_ids.len(), 1);
				assert_eq!(task_ids[0], missing_task_id1);
			},
		}
	})
}

#[test]
fn trigger_tasks_completes_all_tasks() {
	new_test_ext(START_BLOCK_TIME).execute_with(|| {
		let message_one: Vec<u8> = vec![2, 4, 5];
		let task_id1 = add_task_to_task_queue(
			ALICE,
			vec![40],
			vec![0],
			Action::Notify { message: message_one.clone() },
		);
		let message_two: Vec<u8> = vec![2, 4];
		let task_id2 = add_task_to_task_queue(
			ALICE,
			vec![50],
			vec![0],
			Action::Notify { message: message_two.clone() },
		);
		LastTimeSlot::<Test>::put((LAST_BLOCK_TIME, LAST_BLOCK_TIME));

		AutomationTime::trigger_tasks(120_000);

		assert_eq!(
			events(),
			[
				Event::AutomationTime(crate::Event::Notify { message: message_one.clone() }),
				Event::AutomationTime(crate::Event::Notify { message: message_two.clone() }),
			]
		);
		assert_eq!(0, AutomationTime::get_task_queue().len());
		assert_eq!(AutomationTime::get_task(task_id1), None);
		assert_eq!(AutomationTime::get_task(task_id2), None);
	})
}

#[test]
fn trigger_tasks_handles_nonexisting_tasks() {
	new_test_ext(START_BLOCK_TIME).execute_with(|| {
		let task_hash_input =
			TaskHashInput::<Test>::create_hash_input(AccountId32::new(ALICE), vec![20]);
		let bad_task_id = BlakeTwo256::hash_of(&task_hash_input);
		let mut task_queue = AutomationTime::get_task_queue();
		task_queue.push(bad_task_id);
		TaskQueue::<Test>::put(task_queue);
		LastTimeSlot::<Test>::put((LAST_BLOCK_TIME, LAST_BLOCK_TIME));

		AutomationTime::trigger_tasks(90_000);

		assert_eq!(
			events(),
			[Event::AutomationTime(crate::Event::TaskNotFound { task_id: bad_task_id }),]
		);
		assert_eq!(0, AutomationTime::get_task_queue().len());
	})
}

#[test]
fn trigger_tasks_completes_some_tasks() {
	new_test_ext(START_BLOCK_TIME).execute_with(|| {
		let message_one: Vec<u8> = vec![2, 4, 5];
		let task_id1 = add_task_to_task_queue(
			ALICE,
			vec![40],
			vec![0],
			Action::Notify { message: message_one.clone() },
		);
		let message_two: Vec<u8> = vec![2, 4];
		let task_id2 = add_task_to_task_queue(
			ALICE,
			vec![50],
			vec![0],
			Action::Notify { message: message_two.clone() },
		);
		LastTimeSlot::<Test>::put((LAST_BLOCK_TIME, LAST_BLOCK_TIME));

		AutomationTime::trigger_tasks(80_000);

		assert_eq!(
			events(),
			[Event::AutomationTime(crate::Event::Notify { message: message_one.clone() }),]
		);

		assert_eq!(1, AutomationTime::get_task_queue().len());
		assert_eq!(AutomationTime::get_task(task_id1), None);
		assert_ne!(AutomationTime::get_task(task_id2), None);
	})
}

#[test]
fn trigger_tasks_completes_all_missed_tasks() {
	new_test_ext(START_BLOCK_TIME).execute_with(|| {
		let task_id1 = add_task_to_missed_queue(
			ALICE,
			vec![40],
			vec![0],
			Action::Notify { message: vec![40] },
		);
		let task_id2 = add_task_to_missed_queue(
			ALICE,
			vec![50],
			vec![0],
			Action::Notify { message: vec![40] },
		);
		LastTimeSlot::<Test>::put((LAST_BLOCK_TIME, LAST_BLOCK_TIME));

		AutomationTime::trigger_tasks(130_000);

		assert_eq!(
			events(),
			[
				Event::AutomationTime(crate::Event::TaskMissed {
					who: AccountId32::new(ALICE),
					task_id: task_id1,
					execution_time: 0
				}),
				Event::AutomationTime(crate::Event::TaskMissed {
					who: AccountId32::new(ALICE),
					task_id: task_id2,
					execution_time: 0
				}),
			]
		);

		assert_eq!(AutomationTime::get_missed_queue().len(), 0);
		assert_eq!(AutomationTime::get_task(task_id1), None);
		assert_eq!(AutomationTime::get_task(task_id2), None);
	})
}

#[test]
fn missed_tasks_updates_executions_left() {
	new_test_ext(START_BLOCK_TIME).execute_with(|| {
		let task_id1 = add_task_to_missed_queue(
			ALICE,
			vec![40],
			vec![SCHEDULED_TIME, SCHEDULED_TIME + 3600],
			Action::Notify { message: vec![40] },
		);
		let task_id2 = add_task_to_missed_queue(
			ALICE,
			vec![50],
			vec![SCHEDULED_TIME, SCHEDULED_TIME + 3600],
			Action::Notify { message: vec![40] },
		);

		match AutomationTime::get_task(task_id1) {
			None => {
				panic!("A task should exist if it was scheduled")
			},
			Some(task) => {
				assert_eq!(task.get_executions_left(), 2);
			},
		}
		match AutomationTime::get_task(task_id2) {
			None => {
				panic!("A task should exist if it was scheduled")
			},
			Some(task) => {
				assert_eq!(task.get_executions_left(), 2);
			},
		}

		LastTimeSlot::<Test>::put((LAST_BLOCK_TIME, LAST_BLOCK_TIME));
		AutomationTime::trigger_tasks(130_000);

		assert_eq!(
			events(),
			[
				Event::AutomationTime(crate::Event::TaskMissed {
					who: AccountId32::new(ALICE),
					task_id: task_id1,
					execution_time: SCHEDULED_TIME
				}),
				Event::AutomationTime(crate::Event::TaskMissed {
					who: AccountId32::new(ALICE),
					task_id: task_id2,
					execution_time: SCHEDULED_TIME
				}),
			]
		);

		assert_eq!(AutomationTime::get_missed_queue().len(), 0);
		match AutomationTime::get_task(task_id1) {
			None => {
				panic!("A task should exist if it was scheduled")
			},
			Some(task) => {
				assert_eq!(task.get_executions_left(), 1);
			},
		}
		match AutomationTime::get_task(task_id2) {
			None => {
				panic!("A task should exist if it was scheduled")
			},
			Some(task) => {
				assert_eq!(task.get_executions_left(), 1);
			},
		}
	})
}

#[test]
fn missed_tasks_removes_completed_tasks() {
	new_test_ext(START_BLOCK_TIME).execute_with(|| {
		let message_one: Vec<u8> = vec![2, 5, 7];
		let task_id01 = add_task_to_missed_queue(
			ALICE,
			vec![40],
			vec![SCHEDULED_TIME, SCHEDULED_TIME - 3600],
			Action::Notify { message: message_one.clone() },
		);

		let mut task_queue = AutomationTime::get_task_queue();
		task_queue.push(task_id01);
		TaskQueue::<Test>::put(task_queue);

		assert_eq!(AutomationTime::get_missed_queue().len(), 1);
		assert_eq!(AutomationTime::get_task_queue().len(), 1);
		match AutomationTime::get_task(task_id01) {
			None => {
				panic!("A task should exist if it was scheduled")
			},
			Some(task) => {
				assert_eq!(task.get_executions_left(), 2);
			},
		}

		LastTimeSlot::<Test>::put((LAST_BLOCK_TIME, LAST_BLOCK_TIME));
		System::reset_events();
		AutomationTime::trigger_tasks(130_000);

		assert_eq!(AutomationTime::get_task_queue().len(), 0);
		assert_eq!(AutomationTime::get_missed_queue().len(), 0);
		assert_eq!(
			events(),
			[
				Event::AutomationTime(crate::Event::Notify { message: message_one }),
				Event::AutomationTime(crate::Event::TaskMissed {
					who: AccountId32::new(ALICE),
					task_id: task_id01,
					execution_time: SCHEDULED_TIME
				}),
			]
		);
		assert_eq!(AutomationTime::get_task(task_id01), None);
	})
}

#[test]
fn trigger_tasks_completes_some_native_transfer_tasks() {
	new_test_ext(START_BLOCK_TIME).execute_with(|| {
		get_funds(AccountId32::new(ALICE));
		let current_funds = Balances::free_balance(AccountId32::new(ALICE));
		let transfer_amount = 1;

		add_task_to_task_queue(
			ALICE,
			vec![40],
			vec![SCHEDULED_TIME],
			Action::NativeTransfer { sender: AccountId32::new(ALICE), recipient: AccountId32::new(BOB), amount: transfer_amount },
		);
		add_task_to_task_queue(
			ALICE,
			vec![50],
			vec![SCHEDULED_TIME],
			Action::NativeTransfer { sender: AccountId32::new(ALICE), recipient: AccountId32::new(BOB), amount: transfer_amount },
		);

		LastTimeSlot::<Test>::put((LAST_BLOCK_TIME, LAST_BLOCK_TIME));
		System::reset_events();

		AutomationTime::trigger_tasks(120_000);

		assert_eq!(Balances::free_balance(AccountId32::new(ALICE)), current_funds - (transfer_amount * 2));
		assert_eq!(Balances::free_balance(AccountId32::new(BOB)), transfer_amount * 2);
	})
}

#[test]
fn trigger_tasks_completes_some_xcmp_tasks() {
	new_test_ext(START_BLOCK_TIME).execute_with(|| {
		let task_id1 = add_task_to_task_queue(
			ALICE,
			vec![40],
			vec![SCHEDULED_TIME],
			Action::XCMP {
				para_id: PARA_ID.try_into().unwrap(),
				call: vec![3, 4, 5],
				weight_at_most: 100_000,
			},
		);

		LastTimeSlot::<Test>::put((LAST_BLOCK_TIME, LAST_BLOCK_TIME));
		System::reset_events();

		AutomationTime::trigger_tasks(120_000);

		assert_eq!(
			sent_xcm(),
			vec![(
				(1, Junction::Parachain(PARA_ID.into())).into(),
				Xcm(vec![Transact {
					origin_type: OriginKind::SovereignAccount,
					require_weight_at_most: 100_000,
					call: vec![3, 4, 5].into(),
				}]),
			)]
		);
		assert_eq!(
			events(),
			[Event::AutomationTime(crate::Event::SuccessfullySentXCMP {
				para_id: PARA_ID.try_into().unwrap(),
				task_id: task_id1
			}),]
		);
	})
}

#[test]
fn trigger_tasks_xcmp_sends_error_event() {
	new_test_ext(START_BLOCK_TIME).execute_with(|| {
		let task_id1 = add_task_to_task_queue(
			ALICE,
			vec![40],
			vec![SCHEDULED_TIME],
			Action::XCMP {
				para_id: PARA_ID.try_into().unwrap(),
				call: vec![9, 9, 9], // mock send_xcm will throw an error if call equals vec![9,9,9]
				weight_at_most: 100_000,
			},
		);

		LastTimeSlot::<Test>::put((LAST_BLOCK_TIME, LAST_BLOCK_TIME));
		System::reset_events();

		AutomationTime::trigger_tasks(120_000);

		assert_eq!(sent_xcm(), [],);
		assert_eq!(
			events(),
			[Event::AutomationTime(crate::Event::FailedToSendXCMP {
				para_id: PARA_ID.try_into().unwrap(),
				task_id: task_id1,
				error: SendError::Transport(""),
			}),]
		);
	})
}

#[test]
fn trigger_tasks_updates_executions_left() {
	new_test_ext(START_BLOCK_TIME).execute_with(|| {
		let message_one: Vec<u8> = vec![2, 5, 7];
		let task_id01 = add_task_to_task_queue(
			ALICE,
			vec![40],
			vec![SCHEDULED_TIME, SCHEDULED_TIME + 3600],
			Action::Notify { message: message_one.clone() },
		);

		match AutomationTime::get_task(task_id01) {
			None => {
				panic!("A task should exist if it was scheduled")
			},
			Some(task) => {
				assert_eq!(task.get_executions_left(), 2);
			},
		}

		LastTimeSlot::<Test>::put((LAST_BLOCK_TIME, LAST_BLOCK_TIME));
		System::reset_events();

		AutomationTime::trigger_tasks(120_000);

		assert_eq!(
			events(),
			[Event::AutomationTime(crate::Event::Notify { message: message_one.clone() }),]
		);
		match AutomationTime::get_task(task_id01) {
			None => {
				panic!("A task should exist if it was scheduled")
			},
			Some(task) => {
				assert_eq!(task.get_executions_left(), 1);
			},
		}
	})
}

#[test]
fn trigger_tasks_removes_completed_tasks() {
	new_test_ext(START_BLOCK_TIME).execute_with(|| {
		let message_one: Vec<u8> = vec![2, 5, 7];
		let task_id01 = add_task_to_task_queue(
			ALICE,
			vec![40],
			vec![SCHEDULED_TIME],
			Action::Notify { message: message_one.clone() },
		);

		match AutomationTime::get_task(task_id01) {
			None => {
				panic!("A task should exist if it was scheduled")
			},
			Some(task) => {
				assert_eq!(task.get_executions_left(), 1);
			},
		}

		LastTimeSlot::<Test>::put((LAST_BLOCK_TIME, LAST_BLOCK_TIME));
		System::reset_events();

		AutomationTime::trigger_tasks(120_000);

		assert_eq!(
			events(),
			[Event::AutomationTime(crate::Event::Notify { message: message_one.clone() }),]
		);
		assert_eq!(AutomationTime::get_task(task_id01), None);
	})
}

#[test]
fn on_init_runs_tasks() {
	new_test_ext(START_BLOCK_TIME).execute_with(|| {
		let message_one: Vec<u8> = vec![2, 4, 5];
		let task_id1 = add_task_to_task_queue(
			ALICE,
			vec![40],
			vec![0],
			Action::Notify { message: message_one.clone() },
		);
		let message_two: Vec<u8> = vec![2, 4];
		let task_id2 = add_task_to_task_queue(
			ALICE,
			vec![50],
			vec![0],
			Action::Notify { message: message_two.clone() },
		);
		let task_id3 =
			add_task_to_task_queue(ALICE, vec![60], vec![0], Action::Notify { message: vec![50] });
		LastTimeSlot::<Test>::put((LAST_BLOCK_TIME, LAST_BLOCK_TIME));

		AutomationTime::on_initialize(1);
		assert_eq!(
			events(),
			[
				Event::AutomationTime(crate::Event::Notify { message: message_one.clone() }),
				Event::AutomationTime(crate::Event::Notify { message: message_two.clone() }),
			]
		);
		assert_eq!(AutomationTime::get_task(task_id1), None);
		assert_eq!(AutomationTime::get_task(task_id2), None);
		assert_ne!(AutomationTime::get_task(task_id3), None);
		assert_eq!(AutomationTime::get_task_queue().len(), 1);
		assert_eq!(AutomationTime::get_missed_queue().len(), 0);

		Timestamp::set_timestamp(START_BLOCK_TIME + (3600 * 1_000));
		AutomationTime::on_initialize(2);
		assert_eq!(
			events(),
			[Event::AutomationTime(crate::Event::TaskMissed {
				who: AccountId32::new(ALICE),
				task_id: task_id3,
				execution_time: LAST_BLOCK_TIME
			})],
		);
		assert_eq!(AutomationTime::get_task(task_id3), None);
		assert_eq!(AutomationTime::get_task_queue().len(), 0);
		assert_eq!(AutomationTime::get_missed_queue().len(), 0);
	})
}

#[test]
fn on_init_check_task_queue() {
	new_test_ext(START_BLOCK_TIME).execute_with(|| {
		LastTimeSlot::<Test>::put((LAST_BLOCK_TIME, LAST_BLOCK_TIME - 7200));
		let mut tasks = vec![];

		for i in 0..5 {
			let task_id = add_task_to_task_queue(
				ALICE,
				vec![i],
				vec![SCHEDULED_TIME],
				Action::Notify { message: vec![i] },
			);
			tasks.push(task_id);
		}
		Timestamp::set_timestamp(START_BLOCK_TIME + (10 * 1000));
		AutomationTime::on_initialize(1);
		assert_eq!(events(), [Event::AutomationTime(crate::Event::Notify { message: vec![0] }),],);
		assert_eq!(AutomationTime::get_task_queue().len(), 4);
		assert_eq!(AutomationTime::get_missed_queue().len(), 0);

		Timestamp::set_timestamp(START_BLOCK_TIME + (40 * 1000));
		AutomationTime::on_initialize(2);
		assert_eq!(
			events(),
			[
				Event::AutomationTime(crate::Event::Notify { message: vec![1] }),
				Event::AutomationTime(crate::Event::Notify { message: vec![2] }),
			],
		);
		assert_eq!(AutomationTime::get_task_queue().len(), 2);
		assert_eq!(AutomationTime::get_missed_queue().len(), 0);

		Timestamp::set_timestamp(START_BLOCK_TIME + (3600 * 1000));
		AutomationTime::on_initialize(3);
		assert_eq!(
			events(),
			[
				Event::AutomationTime(crate::Event::TaskMissed {
					who: AccountId32::new(ALICE),
					task_id: tasks[3],
					execution_time: LAST_BLOCK_TIME
				}),
				Event::AutomationTime(crate::Event::TaskMissed {
					who: AccountId32::new(ALICE),
					task_id: tasks[4],
					execution_time: LAST_BLOCK_TIME
				}),
			],
		);
		assert_eq!(AutomationTime::get_task_queue().len(), 0);
		assert_eq!(AutomationTime::get_missed_queue().len(), 0);
	})
}

#[test]
fn on_init_shutdown() {
	new_test_ext(START_BLOCK_TIME).execute_with(|| {
		Shutdown::<Test>::put(true);

		let message_one: Vec<u8> = vec![2, 4, 5];
		let task_id1 = add_task_to_task_queue(
			ALICE,
			vec![40],
			vec![SCHEDULED_TIME],
			Action::Notify { message: message_one.clone() },
		);
		let message_two: Vec<u8> = vec![2, 4];
		let task_id2 = add_task_to_task_queue(
			ALICE,
			vec![50],
			vec![SCHEDULED_TIME],
			Action::Notify { message: message_two.clone() },
		);
		let task_id3 = add_task_to_task_queue(
			ALICE,
			vec![60],
			vec![SCHEDULED_TIME],
			Action::Notify { message: vec![50] },
		);
		LastTimeSlot::<Test>::put((LAST_BLOCK_TIME, LAST_BLOCK_TIME));

		AutomationTime::on_initialize(1);
		assert_eq!(events(), []);
		Timestamp::set_timestamp(START_BLOCK_TIME + (3600 * 1_000));
		AutomationTime::on_initialize(2);
		assert_eq!(events(), [],);
		assert_ne!(AutomationTime::get_task(task_id1), None);
		assert_ne!(AutomationTime::get_task(task_id2), None);
		assert_ne!(AutomationTime::get_task(task_id3), None);
		assert_eq!(AutomationTime::get_task_queue().len(), 3);
		assert_eq!(AutomationTime::get_missed_queue().len(), 0);
	})
}

#[test]
fn migration_v1() {
	new_test_ext(START_BLOCK_TIME).execute_with(|| {
		AutomationTime::on_initialize(1);
		let new_timestamp = START_BLOCK_TIME + (3600 * 1_000);
		Timestamp::set_timestamp(new_timestamp);
		v1::migrate::<Test>();
		if let Some((updated_last_time_slot, updated_last_missed_slot)) =
			AutomationTime::get_last_slot()
		{
			assert_eq!(updated_last_time_slot, LAST_BLOCK_TIME,);
			assert_eq!(updated_last_missed_slot, LAST_BLOCK_TIME,);
		} else {
			panic!("migration_v1 test did not have LastTimeSlot updated")
		}
	})
}

#[test]
fn migration_v2() {
	new_test_ext(START_BLOCK_TIME).execute_with(|| {
		add_task_to_task_queue(
			ALICE,
			vec![60],
			vec![SCHEDULED_TIME],
			Action::Notify { message: vec![50] },
		);
		add_task_to_missed_queue(ALICE, vec![60], vec![0], Action::Notify { message: vec![50] });
		let task_id = schedule_task(ALICE, vec![40], vec![SCHEDULED_TIME], vec![2, 4, 5]);
		LastTimeSlot::<Test>::put((LAST_BLOCK_TIME, LAST_BLOCK_TIME));

		v2::migrate::<Test>();
		Timestamp::set_timestamp(START_BLOCK_TIME + (3600 * 1_000));
		if let Some((updated_last_time_slot, updated_last_missed_slot)) =
			AutomationTime::get_last_slot()
		{
			assert_eq!(updated_last_time_slot, LAST_BLOCK_TIME,);
			assert_eq!(updated_last_missed_slot, LAST_BLOCK_TIME,);
		} else {
			panic!("migration_v2 test did not have LastTimeSlot updated")
		}
		match AutomationTime::get_scheduled_tasks(SCHEDULED_TIME) {
			None => {},
			Some(task_ids) => {
				panic!("Has scheduled Tasks: {:?}", task_ids)
			},
		}
		match AutomationTime::get_task(task_id) {
			None => {},
			Some(task_ids) => {
				panic!("Has Tasks in Task Map: {:?}", task_ids)
			},
		}
		assert_eq!(AutomationTime::get_task_queue(), []);
		assert_eq!(AutomationTime::get_missed_queue(), []);
	})
}

fn schedule_task(
	owner: [u8; 32],
	provided_id: Vec<u8>,
	scheduled_times: Vec<u64>,
	message: Vec<u8>,
) -> sp_core::H256 {
	get_funds(AccountId32::new(owner));
	let task_hash_input =
		TaskHashInput::<Test>::create_hash_input(AccountId32::new(owner), provided_id.clone());
	assert_ok!(AutomationTime::schedule_notify_task(
		Origin::signed(AccountId32::new(owner)),
		provided_id,
		scheduled_times,
		message,
	));
	BlakeTwo256::hash_of(&task_hash_input)
}

fn add_task_to_task_queue(
	owner: [u8; 32],
	provided_id: Vec<u8>,
	scheduled_times: Vec<u64>,
	action: Action<Test>,
) -> sp_core::H256 {
	let task_id = create_task(owner, provided_id, scheduled_times, action);
	let mut task_queue = AutomationTime::get_task_queue();
	task_queue.push(task_id);
	TaskQueue::<Test>::put(task_queue);
	task_id
}

fn add_task_to_missed_queue(
	owner: [u8; 32],
	provided_id: Vec<u8>,
	scheduled_times: Vec<u64>,
	action: Action<Test>,
) -> sp_core::H256 {
	let task_id = create_task(owner, provided_id, scheduled_times.clone(), action);
	let missed_task = MissedTask::<Test>::create_missed_task(task_id, scheduled_times[0]);
	let mut missed_queue = AutomationTime::get_missed_queue();
	missed_queue.push(missed_task);
	MissedQueue::<Test>::put(missed_queue);
	task_id
}

fn create_task(
	owner: [u8; 32],
	provided_id: Vec<u8>,
	scheduled_times: Vec<u64>,
	action: Action<Test>,
) -> sp_core::H256 {
	let task_hash_input = TaskHashInput::<Test>::create_hash_input(
		AccountId32::new(owner),
		provided_id.clone(),
	);
	let task_id = BlakeTwo256::hash_of(&task_hash_input);
	let task = match action {
		Action::Notify { message } => Task::<Test>::create_event_task(
			AccountId32::new(owner),
			provided_id,
			scheduled_times.try_into().unwrap(),
			message,
		),
		Action::NativeTransfer { sender: _, recipient, amount } =>
			Task::<Test>::create_native_transfer_task(
				AccountId32::new(owner),
				provided_id,
				scheduled_times.try_into().unwrap(),
				recipient,
				amount,
			),
		Action::XCMP { para_id, call, weight_at_most } => Task::<Test>::create_xcmp_task(
			AccountId32::new(owner),
			provided_id,
			scheduled_times.try_into().unwrap(),
			para_id,
			call,
			weight_at_most,
		),
	};
	Tasks::<Test>::insert(task_id, task);
	task_id
}

fn events() -> Vec<Event> {
	let evt = System::events().into_iter().map(|evt| evt.event).collect::<Vec<_>>();

	System::reset_events();

	evt
}

fn get_funds(account: AccountId) {
	let double_action_weight = MockWeight::<Test>::run_native_transfer_task() * 2;
	let action_fee = ExecutionWeightFee::get() * u128::from(double_action_weight);
	let max_execution_fee = action_fee * u128::from(MaxExecutionTimes::get());
	Balances::set_balance(RawOrigin::Root.into(), account, max_execution_fee, 0).unwrap();
}<|MERGE_RESOLUTION|>--- conflicted
+++ resolved
@@ -19,11 +19,7 @@
 	migrations::{v1, v2},
 	mock::*,
 	Action, Error, LastTimeSlot, MissedQueue, MissedTask, Shutdown, Task, TaskHashInput, TaskQueue,
-<<<<<<< HEAD
-	Tasks, WeightInfo,
-=======
 	Tasks, WeightInfo
->>>>>>> a0621c83
 };
 use core::convert::TryInto;
 use frame_support::{assert_noop, assert_ok, error::BadOrigin, traits::OnInitialize};
