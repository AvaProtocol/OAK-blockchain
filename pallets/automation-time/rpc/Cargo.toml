[package]
name = "pallet-automation-time-rpc"
description = "RPC API to provide information about tasks"
version = "0.1.0"
edition = "2021"
authors = ["OAK Developement Team"]
license = "GPL-3.0"
homepage = "https://oak.tech"
repository = 'https://github.com/OAK-Foundation/OAK-blockchain'

[package.metadata.docs.rs]
targets = ["x86_64-unknown-linux-gnu"]

[dependencies]
codec = { package = "parity-scale-codec", version = "3.0.0" }
jsonrpsee = { version = "0.13.0", features = ["server", "macros"] }

<<<<<<< HEAD
sp-runtime = { git = "https://github.com/paritytech/substrate", branch = "polkadot-v0.9.20" }
sp-api = { git = "https://github.com/paritytech/substrate", branch = "polkadot-v0.9.20" }
sp-blockchain = { git = "https://github.com/paritytech/substrate", branch = "polkadot-v0.9.20" }
sp-block-builder = { git = "https://github.com/paritytech/substrate", branch = "polkadot-v0.9.20" }
sp-rpc = { git = "https://github.com/paritytech/substrate", branch = "polkadot-v0.9.20" }
=======
sp-runtime = { git = "https://github.com/paritytech/substrate", branch = "polkadot-v0.9.23" }
sp-api = { git = "https://github.com/paritytech/substrate", branch = "polkadot-v0.9.23" }
sp-blockchain = { git = "https://github.com/paritytech/substrate", branch = "polkadot-v0.9.23" }
sp-block-builder = { git = "https://github.com/paritytech/substrate", branch = "polkadot-v0.9.23" }
>>>>>>> d7b7824f

pallet-automation-time-rpc-runtime-api = { path = "./runtime-api" }

<|MERGE_RESOLUTION|>--- conflicted
+++ resolved
@@ -15,18 +15,11 @@
 codec = { package = "parity-scale-codec", version = "3.0.0" }
 jsonrpsee = { version = "0.13.0", features = ["server", "macros"] }
 
-<<<<<<< HEAD
-sp-runtime = { git = "https://github.com/paritytech/substrate", branch = "polkadot-v0.9.20" }
-sp-api = { git = "https://github.com/paritytech/substrate", branch = "polkadot-v0.9.20" }
-sp-blockchain = { git = "https://github.com/paritytech/substrate", branch = "polkadot-v0.9.20" }
-sp-block-builder = { git = "https://github.com/paritytech/substrate", branch = "polkadot-v0.9.20" }
-sp-rpc = { git = "https://github.com/paritytech/substrate", branch = "polkadot-v0.9.20" }
-=======
 sp-runtime = { git = "https://github.com/paritytech/substrate", branch = "polkadot-v0.9.23" }
 sp-api = { git = "https://github.com/paritytech/substrate", branch = "polkadot-v0.9.23" }
 sp-blockchain = { git = "https://github.com/paritytech/substrate", branch = "polkadot-v0.9.23" }
 sp-block-builder = { git = "https://github.com/paritytech/substrate", branch = "polkadot-v0.9.23" }
->>>>>>> d7b7824f
+sp-rpc = { git = "https://github.com/paritytech/substrate", branch = "polkadot-v0.9.20" }
 
 pallet-automation-time-rpc-runtime-api = { path = "./runtime-api" }
 
