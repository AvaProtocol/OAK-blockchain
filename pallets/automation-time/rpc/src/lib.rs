// This file is part of OAK Blockchain.

// Copyright (C) 2022 OAK Network
// SPDX-License-Identifier: Apache-2.0

// Licensed under the Apache License, Version 2.0 (the "License");
// you may not use this file except in compliance with the License.
// You may obtain a copy of the License at
//
// http://www.apache.org/licenses/LICENSE-2.0
//
// Unless required by applicable law or agreed to in writing, software
// distributed under the License is distributed on an "AS IS" BASIS,
// WITHOUT WARRANTIES OR CONDITIONS OF ANY KIND, either express or implied.
// See the License for the specific language governing permissions and
// limitations under the License.

use codec::Codec;
use jsonrpsee::{
	core::{async_trait, Error as JsonRpseeError, RpcResult},
	proc_macros::rpc,
	types::error::{CallError, ErrorObject},
};
pub use pallet_automation_time_rpc_runtime_api::AutomationTimeApi as AutomationTimeRuntimeApi;
use sp_api::ProvideRuntimeApi;
use sp_blockchain::HeaderBackend;
use sp_rpc::number::NumberOrHex;
use sp_runtime::{generic::BlockId, traits::Block as BlockT};
use std::{fmt::Debug, sync::Arc};

/// An RPC endpoint to provide information about tasks.
<<<<<<< HEAD
#[rpc]
pub trait AutomationTimeApi<BlockHash, AccountId, Hash, Balance> {
=======
#[rpc(client, server)]
pub trait AutomationTimeApi<BlockHash, AccountId, Hash> {
>>>>>>> d7b7824f
	/// Generates the task_id given the account_id and provided_id.
	#[method(name = "automationTime_generateTaskId")]
	fn generate_task_id(
		&self,
		account: AccountId,
		provided_id: String,
		at: Option<BlockHash>,
<<<<<<< HEAD
	) -> Result<Hash>;

	#[rpc(name = "automationTime_getTimeAutomationFees")]
	fn get_time_automation_fees(
		&self,
		action: u8,
		executions: u32,
		at: Option<BlockHash>,
	) -> Result<NumberOrHex>;
=======
	) -> RpcResult<Hash>;
>>>>>>> d7b7824f
}

/// An implementation of Automation-specific RPC methods on full client.
pub struct AutomationTime<C, B> {
	client: Arc<C>,
	_marker: std::marker::PhantomData<B>,
}

impl<C, B> AutomationTime<C, B> {
	/// Create new `AutomationTaskUtility` with the given reference to the client.
	pub fn new(client: Arc<C>) -> Self {
		Self { client, _marker: Default::default() }
	}
}

/// Error type of this RPC api.
pub enum Error {
	/// The call to runtime failed.
	RuntimeError,
}

impl From<Error> for i32 {
	fn from(e: Error) -> i32 {
		match e {
			Error::RuntimeError => 1,
		}
	}
}

<<<<<<< HEAD
impl<C, Block, AccountId, Hash, Balance>
	AutomationTimeApi<<Block as BlockT>::Hash, AccountId, Hash, Balance> for AutomationTime<C, Block>
=======
#[async_trait]
impl<C, Block, AccountId, Hash> AutomationTimeApiServer<<Block as BlockT>::Hash, AccountId, Hash>
	for AutomationTime<C, Block>
>>>>>>> d7b7824f
where
	Block: BlockT,
	Balance: Codec + Copy + TryInto<NumberOrHex> + Debug,
	C: Send + Sync + 'static + ProvideRuntimeApi<Block> + HeaderBackend<Block>,
	C::Api: AutomationTimeRuntimeApi<Block, AccountId, Hash, Balance>,
	AccountId: Codec,
	Hash: Codec,
{
	fn generate_task_id(
		&self,
		account: AccountId,
		provided_id: String,
		at: Option<Block::Hash>,
	) -> RpcResult<Hash> {
		let api = self.client.runtime_api();
		let at = BlockId::hash(at.unwrap_or_else(|| self.client.info().best_hash));

		let runtime_api_result =
			api.generate_task_id(&at, account, provided_id.as_bytes().to_vec());
		runtime_api_result.map_err(|e| {
			JsonRpseeError::Call(CallError::Custom(ErrorObject::owned(
				Error::RuntimeError.into(),
				"Unable to generate task_id",
				Some(format!("{:?}", e)),
			)))
		})
	}

	fn get_time_automation_fees(
		&self,
		action: u8,
		executions: u32,
		at: Option<<Block as BlockT>::Hash>,
	) -> Result<NumberOrHex> {
		let api = self.client.runtime_api();
		let at = BlockId::hash(at.unwrap_or_else(||
			// If the block hash is not supplied assume the best block.
			self.client.info().best_hash));
		let runtime_api_result =
			api.get_time_automation_fees(&at, action, executions).map_err(|e| RpcError {
				code: ErrorCode::ServerError(Error::RuntimeError.into()),
				message: "Unable to get time automation fees".into(),
				data: Some(format!("{:?}", e).into()),
			})?;

		let try_into_rpc_balance = |value: Balance| {
			value.try_into().map_err(|_| RpcError {
				code: ErrorCode::InvalidParams,
				message: format!("RPC value doesn't fit in NumberOrHex representation"),
				data: None,
			})
		};
		Ok(try_into_rpc_balance(runtime_api_result)?)
	}
}<|MERGE_RESOLUTION|>--- conflicted
+++ resolved
@@ -29,13 +29,8 @@
 use std::{fmt::Debug, sync::Arc};
 
 /// An RPC endpoint to provide information about tasks.
-<<<<<<< HEAD
-#[rpc]
+#[rpc(client, server)]
 pub trait AutomationTimeApi<BlockHash, AccountId, Hash, Balance> {
-=======
-#[rpc(client, server)]
-pub trait AutomationTimeApi<BlockHash, AccountId, Hash> {
->>>>>>> d7b7824f
 	/// Generates the task_id given the account_id and provided_id.
 	#[method(name = "automationTime_generateTaskId")]
 	fn generate_task_id(
@@ -43,19 +38,15 @@
 		account: AccountId,
 		provided_id: String,
 		at: Option<BlockHash>,
-<<<<<<< HEAD
-	) -> Result<Hash>;
+	) -> RpcResult<Hash>;
 
-	#[rpc(name = "automationTime_getTimeAutomationFees")]
+	#[method(name = "automationTime_getTimeAutomationFees")]
 	fn get_time_automation_fees(
 		&self,
 		action: u8,
 		executions: u32,
 		at: Option<BlockHash>,
-	) -> Result<NumberOrHex>;
-=======
-	) -> RpcResult<Hash>;
->>>>>>> d7b7824f
+	) -> RpcResult<NumberOrHex>;
 }
 
 /// An implementation of Automation-specific RPC methods on full client.
@@ -85,14 +76,10 @@
 	}
 }
 
-<<<<<<< HEAD
+#[async_trait]
 impl<C, Block, AccountId, Hash, Balance>
-	AutomationTimeApi<<Block as BlockT>::Hash, AccountId, Hash, Balance> for AutomationTime<C, Block>
-=======
-#[async_trait]
-impl<C, Block, AccountId, Hash> AutomationTimeApiServer<<Block as BlockT>::Hash, AccountId, Hash>
+	AutomationTimeApiServer<<Block as BlockT>::Hash, AccountId, Hash, Balance>
 	for AutomationTime<C, Block>
->>>>>>> d7b7824f
 where
 	Block: BlockT,
 	Balance: Codec + Copy + TryInto<NumberOrHex> + Debug,
@@ -126,23 +113,27 @@
 		action: u8,
 		executions: u32,
 		at: Option<<Block as BlockT>::Hash>,
-	) -> Result<NumberOrHex> {
+	) -> RpcResult<NumberOrHex> {
 		let api = self.client.runtime_api();
 		let at = BlockId::hash(at.unwrap_or_else(||
 			// If the block hash is not supplied assume the best block.
 			self.client.info().best_hash));
 		let runtime_api_result =
-			api.get_time_automation_fees(&at, action, executions).map_err(|e| RpcError {
-				code: ErrorCode::ServerError(Error::RuntimeError.into()),
-				message: "Unable to get time automation fees".into(),
-				data: Some(format!("{:?}", e).into()),
+			api.get_time_automation_fees(&at, action, executions).map_err(|e| {
+				CallError::Custom(ErrorObject::owned(
+					Error::RuntimeError.into(),
+					"Unable to get time automation fees",
+					Some(e.to_string()),
+				))
 			})?;
 
 		let try_into_rpc_balance = |value: Balance| {
-			value.try_into().map_err(|_| RpcError {
-				code: ErrorCode::InvalidParams,
-				message: format!("RPC value doesn't fit in NumberOrHex representation"),
-				data: None,
+			value.try_into().map_err(|_| {
+				JsonRpseeError::Call(CallError::Custom(ErrorObject::owned(
+					Error::RuntimeError.into(),
+					"RPC value doesn't fit in NumberOrHex representation",
+					Some(format!("RPC value cannot be translated into NumberOrHex representation")),
+				)))
 			})
 		};
 		Ok(try_into_rpc_balance(runtime_api_result)?)
