--- conflicted
+++ resolved
@@ -41,7 +41,6 @@
 		at: Option<BlockHash>,
 	) -> RpcResult<Hash>;
 
-<<<<<<< HEAD
 	#[method(name = "automationTime_getTimeAutomationFees")]
 	fn get_time_automation_fees(
 		&self,
@@ -49,7 +48,7 @@
 		executions: u32,
 		at: Option<BlockHash>,
 	) -> RpcResult<NumberOrHex>;
-=======
+
 	/// Returns optimal autostaking period based on principal and a target collator.
 	#[method(name = "automationTime_calculateOptimalAutostaking")]
 	fn caclulate_optimal_autostaking(
@@ -63,7 +62,6 @@
 		&self,
 		account: AccountId,
 	) -> RpcResult<Vec<Hash>>;
->>>>>>> c2fdbcf2
 }
 
 /// An implementation of Automation-specific RPC methods on full client.
@@ -125,7 +123,6 @@
 		})
 	}
 
-<<<<<<< HEAD
 	fn get_time_automation_fees(
 		&self,
 		action: u8,
@@ -155,7 +152,8 @@
 			})
 		};
 		Ok(try_into_rpc_balance(runtime_api_result)?)
-=======
+	}
+
 	fn caclulate_optimal_autostaking(
 		&self,
 		principal: i128,
@@ -191,6 +189,5 @@
 				Some(format!("{:?}", e)),
 			)))
 		})
->>>>>>> c2fdbcf2
 	}
 }