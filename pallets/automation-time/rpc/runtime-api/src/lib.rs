// This file is part of OAK Blockchain.

// Copyright (C) 2022 OAK Network
// SPDX-License-Identifier: Apache-2.0

// Licensed under the Apache License, Version 2.0 (the "License");
// you may not use this file except in compliance with the License.
// You may obtain a copy of the License at
//
// http://www.apache.org/licenses/LICENSE-2.0
//
// Unless required by applicable law or agreed to in writing, software
// distributed under the License is distributed on an "AS IS" BASIS,
// WITHOUT WARRANTIES OR CONDITIONS OF ANY KIND, either express or implied.
// See the License for the specific language governing permissions and
// limitations under the License.

#![cfg_attr(not(feature = "std"), no_std)]

use codec::{Codec, Decode, Encode};
use sp_std::vec::Vec;

#[cfg(feature = "std")]
use serde::{Deserialize, Serialize};

#[derive(PartialEq, Encode, Decode)]
#[cfg_attr(feature = "std", derive(Serialize, Deserialize))]
#[cfg_attr(feature = "std", serde(rename_all = "camelCase"))]
#[cfg_attr(feature = "std", serde(deny_unknown_fields))]
pub struct AutostakingResult {
	pub period: i32,
	pub apy: f64,
}

sp_api::decl_runtime_apis! {
	pub trait AutomationTimeApi<AccountId, Hash, Balance> where
		AccountId: Codec,
		Hash: Codec,
		Balance: Codec,
	{
		fn generate_task_id(account_id: AccountId, provided_id: Vec<u8>) -> Hash;
<<<<<<< HEAD
		fn get_time_automation_fees(action: u8, executions: u32) -> Balance;
=======
		fn calculate_optimal_autostaking(
			principal: i128,
			collator: AccountId
		) -> Result<AutostakingResult, Vec<u8>>;
		fn get_auto_compound_delegated_stake_task_ids(account_id: AccountId) -> Vec<Hash>;
>>>>>>> c2fdbcf2
	}
}<|MERGE_RESOLUTION|>--- conflicted
+++ resolved
@@ -39,14 +39,11 @@
 		Balance: Codec,
 	{
 		fn generate_task_id(account_id: AccountId, provided_id: Vec<u8>) -> Hash;
-<<<<<<< HEAD
 		fn get_time_automation_fees(action: u8, executions: u32) -> Balance;
-=======
 		fn calculate_optimal_autostaking(
 			principal: i128,
 			collator: AccountId
 		) -> Result<AutostakingResult, Vec<u8>>;
 		fn get_auto_compound_delegated_stake_task_ids(account_id: AccountId) -> Vec<Hash>;
->>>>>>> c2fdbcf2
 	}
 }