[package]
name = "pallet-automation-time"
description = "Pallet for scheduling and running tasks in the future."
version = "1.0.0"
edition = "2021"
authors = ["OAK Developement Team"]
license = "GPL-3.0"
homepage = "https://oak.tech"
repository = 'https://github.com/OAK-Foundation/OAK-blockchain'
readme = 'README.md'

[package.metadata.docs.rs]
targets = ['x86_64-unknown-linux-gnu']

[dependencies]
codec = { package = "parity-scale-codec", version = "3.0.0", features = ["derive"], default-features = false }
scale-info = { version = "2.1", default-features = false, features = ["derive"] }
log = { version = "0.4.16", default-features = false }

# Polkadot
polkadot-parachain = { git = "https://github.com/paritytech/polkadot", default-features = false, branch = "release-v0.9.20" }
xcm = { git = "https://github.com/paritytech/polkadot", default-features = false, branch = "release-v0.9.20" }

# Cumulus dependencies
cumulus-pallet-xcm = { git = 'https://github.com/paritytech/cumulus', default-features = false, branch = 'polkadot-v0.9.20' }
cumulus-primitives-core = { git = 'https://github.com/paritytech/cumulus', default-features = false, branch = 'polkadot-v0.9.20' }

# Substrate Dependencies
## Substrate Primitive Dependencies
sp-runtime = { git = "https://github.com/paritytech/substrate", default-features = false, branch = "polkadot-v0.9.20" }
sp-std = { git = "https://github.com/paritytech/substrate", default-features = false, branch = "polkadot-v0.9.20" }

## Substrate FRAME Dependencies
frame-benchmarking = { git = "https://github.com/paritytech/substrate", default-features = false, optional = true, branch = "polkadot-v0.9.20" }
frame-support = { git = "https://github.com/paritytech/substrate", default-features = false, branch = "polkadot-v0.9.20" }
frame-system = { git = "https://github.com/paritytech/substrate", default-features = false, branch = "polkadot-v0.9.20" }

## Substrate Pallet Dependencies
pallet-timestamp = { git = "https://github.com/paritytech/substrate", default-features = false, branch = "polkadot-v0.9.20" }

# TODO: Change local dep before merge!
parachain-staking = { path = "/Users/nikhil/oak/moonbeam/pallets/parachain-staking", default-features = false }

[dev-dependencies]
serde = { version = "1.0.136" }
sp-core = { git = "https://github.com/paritytech/substrate", default-features = false, branch = "polkadot-v0.9.20" }
sp-io = { git = "https://github.com/paritytech/substrate", default-features = false, branch = "polkadot-v0.9.20" }
pallet-balances = { git = "https://github.com/paritytech/substrate", branch = "polkadot-v0.9.20" }

pallet-xcm = { git = 'https://github.com/paritytech/polkadot', default-features = false, branch = 'release-v0.9.20' }
xcm-builder = { git = 'https://github.com/paritytech/polkadot', default-features = false, branch = 'release-v0.9.20' }
xcm-executor = { git = 'https://github.com/paritytech/polkadot', default-features = false, branch = 'release-v0.9.20' }

[features]
default = ["std"]
runtime-benchmarks = ["frame-benchmarking"]
std = [
<<<<<<< HEAD
    "codec/std",
	"scale-info/std",
    "sp-runtime/std",
    "sp-std/std",
	"pallet-timestamp/std",
	"parachain-staking/std",
=======
	"codec/std",
	"cumulus-pallet-xcm/std",
	"cumulus-primitives-core/std",
	"frame-benchmarking/std",
>>>>>>> e787f16a
	"frame-support/std",
	"frame-system/std",
	"pallet-timestamp/std",
	"pallet-xcm/std",
	"polkadot-parachain/std",
	"scale-info/std",
	"sp-runtime/std",
	"sp-std/std",
	"xcm/std",
	"xcm-builder/std",
	"xcm-executor/std",
]
dev-queue = []<|MERGE_RESOLUTION|>--- conflicted
+++ resolved
@@ -55,23 +55,15 @@
 default = ["std"]
 runtime-benchmarks = ["frame-benchmarking"]
 std = [
-<<<<<<< HEAD
-    "codec/std",
-	"scale-info/std",
-    "sp-runtime/std",
-    "sp-std/std",
-	"pallet-timestamp/std",
-	"parachain-staking/std",
-=======
 	"codec/std",
 	"cumulus-pallet-xcm/std",
 	"cumulus-primitives-core/std",
 	"frame-benchmarking/std",
->>>>>>> e787f16a
 	"frame-support/std",
 	"frame-system/std",
 	"pallet-timestamp/std",
 	"pallet-xcm/std",
+	"parachain-staking/std",
 	"polkadot-parachain/std",
 	"scale-info/std",
 	"sp-runtime/std",
