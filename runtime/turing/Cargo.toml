--- conflicted
+++ resolved
@@ -23,11 +23,7 @@
 hex-literal = "0.3.1"
 
 # Local Dependencies
-<<<<<<< HEAD
 common-runtime = { path = "../common", default-features = false }
-=======
-pallet-automation-price = { path = "../../pallets/automation-price", default-features = false }
->>>>>>> ea297ce9
 pallet-automation-time = { path = "../../pallets/automation-time", default-features = false }
 pallet-automation-time-rpc-runtime-api = { path = "../../pallets/automation-time/rpc/runtime-api", default-features = false }
 pallet-valve = { path= "../../pallets/valve", default-features = false }
