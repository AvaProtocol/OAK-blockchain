--- conflicted
+++ resolved
@@ -445,14 +445,10 @@
 	type SelfParaId = parachain_info::Pallet<Runtime>;
 	type AccountIdToMultiLocation = AccountIdToMultiLocation;
 	type LocationInverter = LocationInverter<Ancestry>;
-<<<<<<< HEAD
-	type WeightInfo = pallet_xcmp_handler::weights::SubstrateWeight<Runtime>;
-=======
 	type XcmSender = XcmRouter;
 	type XcmExecutor = XcmExecutor<XcmConfig>;
 	type Weigher = FixedWeightBounds<UnitWeightCost, Call, MaxInstructions>;
-	type WeightInfo = ();
->>>>>>> 3cff5a8c
+	type WeightInfo = pallet_xcmp_handler::weights::SubstrateWeight<Runtime>;
 }
 
 pub mod parachains {
