--- conflicted
+++ resolved
@@ -253,8 +253,6 @@
 		// sKSM:KSM = 1:1
 		ksm_per_second()
 	);
-<<<<<<< HEAD
-=======
 
 	pub PhaPerSecond: (AssetId, u128) = (
 		MultiLocation::new(
@@ -264,7 +262,6 @@
 		// PHA:KSM = 400:1
 		ksm_per_second() * 400
 	);
->>>>>>> 4be1b000
 }
 
 pub struct ToNativeTreasury;
@@ -310,10 +307,7 @@
 	FixedRateOfFungible<LksmPerSecond, ToForeignTreasury>,
 	FixedRateOfFungible<HkoPerSecond, ToForeignTreasury>,
 	FixedRateOfFungible<SksmPerSecond, ToForeignTreasury>,
-<<<<<<< HEAD
-=======
 	FixedRateOfFungible<PhaPerSecond, ToForeignTreasury>,
->>>>>>> 4be1b000
 );
 
 pub struct XcmConfig;
@@ -446,15 +440,8 @@
 		pub const ID: u32 = 2110;
 	}
 
-<<<<<<< HEAD
-	pub mod heiko {
-		pub const ID: u32 = 2085;
-		pub const HKO_KEY: &[u8] = b"HKO";
-		pub const SKSM_KEY: &[u8] = b"sKSM";
-=======
 	pub mod khala {
 		pub const ID: u32 = 2004;
->>>>>>> 4be1b000
 	}
 }
 
@@ -500,10 +487,7 @@
 					GeneralKey(parachains::heiko::SKSM_KEY.to_vec()),
 				),
 			)),
-<<<<<<< HEAD
-=======
 			CurrencyId::PHA => Some(MultiLocation::new(1, X1(Parachain(parachains::khala::ID))))
->>>>>>> 4be1b000
 		}
 	}
 }
