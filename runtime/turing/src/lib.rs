// This file is part of OAK Blockchain.

// Copyright (C) 2022 OAK Network
// SPDX-License-Identifier: Apache-2.0

// Licensed under the Apache License, Version 2.0 (the "License");
// you may not use this file except in compliance with the License.
// You may obtain a copy of the License at
//
// http://www.apache.org/licenses/LICENSE-2.0
//
// Unless required by applicable law or agreed to in writing, software
// distributed under the License is distributed on an "AS IS" BASIS,
// WITHOUT WARRANTIES OR CONDITIONS OF ANY KIND, either express or implied.
// See the License for the specific language governing permissions and
// limitations under the License.
#![cfg_attr(not(feature = "std"), no_std)]
// `construct_runtime!` does a lot of recursion and requires us to increase the limit to 256.
#![recursion_limit = "256"]

// Make the WASM binary available.
#[cfg(feature = "std")]
include!(concat!(env!("OUT_DIR"), "/wasm_binary.rs"));

use codec::{Decode, Encode, MaxEncodedLen};
use hex_literal::hex;
use pallet_automation_time_rpc_runtime_api::{AutomationAction, AutostakingResult};
use scale_info::TypeInfo;
#[cfg(feature = "std")]
use serde::{Deserialize, Serialize};
use sp_api::impl_runtime_apis;
use sp_core::{crypto::KeyTypeId, OpaqueMetadata};
use sp_runtime::{
	create_runtime_str, generic, impl_opaque_keys,
	traits::{AccountIdConversion, AccountIdLookup, BlakeTwo256, Block as BlockT, ConvertInto},
	transaction_validity::{TransactionSource, TransactionValidity},
	ApplyExtrinsicResult, FixedPointNumber, Percent, RuntimeDebug,
};

use sp_std::{cmp::Ordering, prelude::*};
#[cfg(feature = "std")]
use sp_version::NativeVersion;
use sp_version::RuntimeVersion;

use frame_support::{
	construct_runtime, parameter_types,
	traits::{
		ConstU128, ConstU16, ConstU32, ConstU8, Contains, EnsureOneOf, Imbalance, InstanceFilter,
		OnUnbalanced, PrivilegeCmp,
	},
	weights::{
		constants::{BlockExecutionWeight, ExtrinsicBaseWeight, RocksDbWeight, WEIGHT_PER_SECOND},
		ConstantMultiplier, DispatchClass, Weight,
	},
	PalletId,
};
use frame_system::{
	limits::{BlockLength, BlockWeights},
	EnsureRoot,
};
use pallet_balances::NegativeImbalance;
use pallet_transaction_payment::{Multiplier, TargetedFeeAdjustment};
pub use sp_runtime::{Perbill, Permill, Perquintill};

#[cfg(any(feature = "std", test))]
pub use pallet_sudo::Call as SudoCall;
#[cfg(any(feature = "std", test))]
pub use sp_runtime::BuildStorage;

// Polkadot Imports
use polkadot_runtime_common::BlockHashCount;

// XCM configurations.
pub mod xcm_config;
use xcm_executor::XcmExecutor;

// ORML imports
use orml_traits::parameter_type_with_key;

// Common imports
use primitives::{
	tokens::TokenInfo, AccountId, Address, Amount, AuraId, Balance, BlockNumber, Hash, Header,
	Index, Signature,
};

// Custom pallet imports
pub use pallet_automation_time;

/// Block type as expected by this runtime.
pub type Block = generic::Block<Header, UncheckedExtrinsic>;

/// A Block signed with a Justification
pub type SignedBlock = generic::SignedBlock<Block>;

/// BlockId type as expected by this runtime.
pub type BlockId = generic::BlockId<Block>;

/// The SignedExtension to the basic transaction logic.
pub type SignedExtra = (
	frame_system::CheckSpecVersion<Runtime>,
	frame_system::CheckTxVersion<Runtime>,
	frame_system::CheckGenesis<Runtime>,
	frame_system::CheckEra<Runtime>,
	frame_system::CheckNonce<Runtime>,
	frame_system::CheckWeight<Runtime>,
	pallet_transaction_payment::ChargeTransactionPayment<Runtime>,
);

/// Unchecked extrinsic type as expected by this runtime.
pub type UncheckedExtrinsic = generic::UncheckedExtrinsic<Address, Call, Signature, SignedExtra>;

/// Extrinsic type that has already been checked.
pub type CheckedExtrinsic = generic::CheckedExtrinsic<AccountId, Call, SignedExtra>;

/// Executive: handles dispatch to the various modules.
pub type Executive = frame_executive::Executive<
	Runtime,
	Block,
	frame_system::ChainContext<Runtime>,
	Runtime,
	AllPalletsWithSystem,
>;

/// Opaque types. These are used by the CLI to instantiate machinery that don't need to know
/// the specifics of the runtime. They can then be made to be agnostic over specific formats
/// of data like extrinsics, allowing for them to continue syncing the network through upgrades
/// to even the core data structures.
pub mod opaque {
	use super::*;
	use sp_runtime::{generic, traits::BlakeTwo256};

	pub use sp_runtime::OpaqueExtrinsic as UncheckedExtrinsic;
	/// Opaque block header type.
	pub type Header = generic::Header<BlockNumber, BlakeTwo256>;
	/// Opaque block type.
	pub type Block = generic::Block<Header, UncheckedExtrinsic>;
	/// Opaque block identifier type.
	pub type BlockId = generic::BlockId<Block>;
}

impl_opaque_keys! {
	pub struct SessionKeys {
		pub aura: Aura,
	}
}

#[sp_version::runtime_version]
pub const VERSION: RuntimeVersion = RuntimeVersion {
	spec_name: create_runtime_str!("turing"),
	impl_name: create_runtime_str!("turing"),
	authoring_version: 1,
	spec_version: 284,
	impl_version: 1,
	apis: RUNTIME_API_VERSIONS,
	transaction_version: 10,
	state_version: 0,
};

/// This determines the average expected block time that we are targeting.
/// Blocks will be produced at a minimum duration defined by `SLOT_DURATION`.
/// `SLOT_DURATION` is picked up by `pallet_timestamp` which is in turn picked
/// up by `pallet_aura` to implement `fn slot_duration()`.
///
/// Change this to adjust the block time.
pub const MILLISECS_PER_BLOCK: u64 = 12000;

// NOTE: Currently it is not possible to change the slot duration after the chain has started.
//       Attempting to do so will brick block production.
pub const SLOT_DURATION: u64 = MILLISECS_PER_BLOCK;

// Time is measured by number of blocks.
pub const MINUTES: BlockNumber = 60_000 / (MILLISECS_PER_BLOCK as BlockNumber);
pub const HOURS: BlockNumber = MINUTES * 60;
pub const DAYS: BlockNumber = HOURS * 24;

pub const TOKEN_DECIMALS: u32 = 10;
const TOKEN_BASE: u128 = 10;
// Unit = the base number of indivisible units for balances
pub const UNIT: Balance = TOKEN_BASE.pow(TOKEN_DECIMALS); // 10_000_000_000
pub const DOLLAR: Balance = UNIT; // 10_000_000_000
pub const CENT: Balance = DOLLAR / 100; // 100_000_000
pub const MILLICENT: Balance = CENT / 1_000; // 100_000

pub const fn deposit(items: u32, bytes: u32) -> Balance {
	items as Balance * 2_000 * CENT + (bytes as Balance) * 100 * MILLICENT
}

/// The existential deposit. Set to 1/100 of the Connected Relay Chain.
pub const EXISTENTIAL_DEPOSIT: Balance = CENT;

/// We use at most 5% of the block weight running scheduled tasks during `on_initialize`.
const SCHEDULED_TASKS_INITIALIZE_RATIO: Perbill = Perbill::from_percent(5);

/// We assume that ~5% of the block weight is consumed by `on_initialize` handlers. This is
/// used to limit the maximal weight of a single extrinsic.
const AVERAGE_ON_INITIALIZE_RATIO: Perbill = Perbill::from_percent(5);

/// We allow `Normal` extrinsics to fill up the block up to 75%, the rest can be used by
/// `Operational` extrinsics.
const NORMAL_DISPATCH_RATIO: Perbill = Perbill::from_percent(75);

/// We allow for 0.5 of a second of compute with a 12 second average block time.
const MAXIMUM_BLOCK_WEIGHT: Weight = WEIGHT_PER_SECOND / 2;

/// The version information used to identify this runtime when compiled natively.
#[cfg(feature = "std")]
pub fn native_version() -> NativeVersion {
	NativeVersion { runtime_version: VERSION, can_author_with: Default::default() }
}

parameter_types! {
	pub const Version: RuntimeVersion = VERSION;

	// This part is copied from Substrate's `bin/node/runtime/src/lib.rs`.
	//  The `RuntimeBlockLength` and `RuntimeBlockWeights` exist here because the
	// `DeletionWeightLimit` and `DeletionQueueDepth` depend on those to parameterize
	// the lazy contract deletion.
	pub RuntimeBlockLength: BlockLength =
		BlockLength::max_with_normal_ratio(5 * 1024 * 1024, NORMAL_DISPATCH_RATIO);
	pub RuntimeBlockWeights: BlockWeights = BlockWeights::builder()
		.base_block(BlockExecutionWeight::get())
		.for_class(DispatchClass::all(), |weights| {
			weights.base_extrinsic = ExtrinsicBaseWeight::get();
		})
		.for_class(DispatchClass::Normal, |weights| {
			weights.max_total = Some(NORMAL_DISPATCH_RATIO * MAXIMUM_BLOCK_WEIGHT);
		})
		.for_class(DispatchClass::Operational, |weights| {
			weights.max_total = Some(MAXIMUM_BLOCK_WEIGHT);
			// Operational transactions have some extra reserved space, so that they
			// are included even if block reached `MAXIMUM_BLOCK_WEIGHT`.
			weights.reserved = Some(
				MAXIMUM_BLOCK_WEIGHT - NORMAL_DISPATCH_RATIO * MAXIMUM_BLOCK_WEIGHT
			);
		})
		.avg_block_initialization(AVERAGE_ON_INITIALIZE_RATIO + SCHEDULED_TASKS_INITIALIZE_RATIO)
		.build_or_panic();
}

// Configure FRAME pallets to include in runtime.

impl frame_system::Config for Runtime {
	/// The identifier used to distinguish between accounts.
	type AccountId = AccountId;
	/// The aggregated dispatch type that is available for extrinsics.
	type Call = Call;
	/// The lookup mechanism to get account ID from whatever is passed in dispatchers.
	type Lookup = AccountIdLookup<AccountId, ()>;
	/// The index type for storing how many extrinsics an account has signed.
	type Index = Index;
	/// The index type for blocks.
	type BlockNumber = BlockNumber;
	/// The type for hashing blocks and tries.
	type Hash = Hash;
	/// The hashing algorithm used.
	type Hashing = BlakeTwo256;
	/// The header type.
	type Header = generic::Header<BlockNumber, BlakeTwo256>;
	/// The ubiquitous event type.
	type Event = Event;
	/// The ubiquitous origin type.
	type Origin = Origin;
	/// Maximum number of block number to block hash mappings to keep (oldest pruned first).
	type BlockHashCount = BlockHashCount;
	/// Runtime version.
	type Version = Version;
	/// Converts a module to an index of this module in the runtime.
	type PalletInfo = PalletInfo;
	/// The data to be stored in an account.
	type AccountData = pallet_balances::AccountData<Balance>;
	/// What to do if a new account is created.
	type OnNewAccount = ();
	/// What to do if an account is fully reaped from the system.
	type OnKilledAccount = ();
	/// The weight of database operations that the runtime can invoke.
	type DbWeight = RocksDbWeight;
	/// The basic call filter to use in dispatchable.
	type BaseCallFilter = Valve;
	/// Weight information for the extrinsics of this pallet.
	type SystemWeightInfo = ();
	/// Block & extrinsics weights: base values and limits.
	type BlockWeights = RuntimeBlockWeights;
	/// The maximum length of a block (in bytes).
	type BlockLength = RuntimeBlockLength;
	/// This is used as an identifier of the chain. 42 is the generic substrate prefix. OAK is 51.
	type SS58Prefix = ConstU16<51>;
	/// The action to take on a Runtime Upgrade
	type OnSetCode = cumulus_pallet_parachain_system::ParachainSetCode<Self>;
	type MaxConsumers = ConstU32<16>;
}

parameter_types! {
	// One storage item; key size is 32; value is size 4+4+16+32 bytes = 56 bytes.
	pub const DepositBase: Balance = deposit(1, 88);
	// Additional storage item size of 32 bytes.
	pub const DepositFactor: Balance = deposit(0, 32);
}

impl pallet_multisig::Config for Runtime {
	type Event = Event;
	type Call = Call;
	type Currency = Balances;
	type DepositBase = DepositBase;
	type DepositFactor = DepositFactor;
	type MaxSignatories = ConstU16<100>;
	type WeightInfo = pallet_multisig::weights::SubstrateWeight<Runtime>;
}

parameter_types! {
	pub const MinimumPeriod: u64 = SLOT_DURATION / 2;
}

impl pallet_timestamp::Config for Runtime {
	/// A timestamp: milliseconds since the unix epoch.
	type Moment = u64;
	type OnTimestampSet = ();
	type MinimumPeriod = MinimumPeriod;
	type WeightInfo = ();
}

impl pallet_authorship::Config for Runtime {
	type FindAuthor = pallet_session::FindAccountFromAuthorIndex<Self, Aura>;
	type UncleGenerations = ConstU32<0>;
	type FilterUncle = ();
	type EventHandler = ParachainStaking;
}

parameter_types! {
	pub const ExistentialDeposit: Balance = EXISTENTIAL_DEPOSIT;
	pub const MaxLocks: u32 = 50;
	pub const MaxReserves: u32 = 50;
}

impl pallet_balances::Config for Runtime {
	type MaxLocks = MaxLocks;
	/// The type for recording an account's balance.
	type Balance = Balance;
	/// The ubiquitous event type.
	type Event = Event;
	type DustRemoval = ();
	type ExistentialDeposit = ExistentialDeposit;
	type AccountStore = System;
	type WeightInfo = pallet_balances::weights::SubstrateWeight<Runtime>;
	type MaxReserves = MaxReserves;
	type ReserveIdentifier = [u8; 8];
}

parameter_types! {
	pub const BasicDeposit:  Balance = 10 * DOLLAR; // 258 bytes on-chain
	pub const FieldDeposit:  Balance = 1 * DOLLAR; // 66 bytes on-chain
	pub const SubAccountDeposit:  Balance = 2 * DOLLAR; // 53 bytes on-chain
}

type ForceOrigin = EnsureOneOf<
	EnsureRoot<AccountId>,
	pallet_collective::EnsureProportionAtLeast<AccountId, CouncilCollective, 2, 3>,
>;
type RegistrarOrigin = EnsureOneOf<
	EnsureRoot<AccountId>,
	pallet_collective::EnsureProportionAtLeast<AccountId, CouncilCollective, 2, 3>,
>;

impl pallet_identity::Config for Runtime {
	type Event = Event;
	type Currency = Balances;

	type BasicDeposit = BasicDeposit;
	type FieldDeposit = FieldDeposit;
	type SubAccountDeposit = SubAccountDeposit;

	type MaxSubAccounts = ConstU32<50>;
	type MaxAdditionalFields = ConstU32<0>;
	type MaxRegistrars = ConstU32<10>;

	type Slashed = Treasury;
	type ForceOrigin = ForceOrigin;
	type RegistrarOrigin = RegistrarOrigin;

	type WeightInfo = pallet_identity::weights::SubstrateWeight<Runtime>;
}

parameter_types! {
	pub const ProxyDepositBase: Balance = deposit(1, 8);
	pub const ProxyDepositFactor: Balance = deposit(0, 33);
	pub const AnnouncementDepositBase: Balance = deposit(1, 8);
	pub const AnnouncementDepositFactor: Balance = deposit(0, 66);
}

#[derive(
	Copy,
	Clone,
	Eq,
	PartialEq,
	Ord,
	PartialOrd,
	Encode,
	Decode,
	RuntimeDebug,
	MaxEncodedLen,
	scale_info::TypeInfo,
)]
pub enum ProxyType {
	Any = 0,
	Session = 1,
	Staking = 2,
}

impl Default for ProxyType {
	fn default() -> Self {
		Self::Any
	}
}

impl InstanceFilter<Call> for ProxyType {
	fn filter(&self, c: &Call) -> bool {
		match self {
			ProxyType::Any => true,
			ProxyType::Session => {
				matches!(c, Call::Session(..))
			},
			ProxyType::Staking => {
				matches!(c, Call::ParachainStaking(..) | Call::Session(..))
			},
		}
	}

	fn is_superset(&self, o: &Self) -> bool {
		match (self, o) {
			(x, y) if x == y => true,
			(ProxyType::Any, _) => true,
			(_, ProxyType::Any) => false,
			_ => false,
		}
	}
}

impl pallet_proxy::Config for Runtime {
	type Event = Event;
	type Call = Call;
	type Currency = Balances;
	type ProxyType = ProxyType;
	type ProxyDepositBase = ProxyDepositBase;
	type ProxyDepositFactor = ProxyDepositFactor;
	type MaxProxies = ConstU32<32>;
	type WeightInfo = pallet_proxy::weights::SubstrateWeight<Runtime>;
	type MaxPending = ConstU32<32>;
	type CallHasher = BlakeTwo256;
	type AnnouncementDepositBase = AnnouncementDepositBase;
	type AnnouncementDepositFactor = AnnouncementDepositFactor;
}

parameter_types! {
	pub TreasuryAccount: AccountId = TreasuryPalletId::get().into_account_truncating();
	// Until we can codify how to handle forgien tokens that we collect in XCMP fees
	// we will send the tokens to a special account to be dealt with.
	pub TemporaryForeignTreasuryAccount: AccountId = hex!["8acc2955e592588af0eeec40384bf3b498335ecc90df5e6980f0141e1314eb37"].into();
}

parameter_type_with_key! {
	pub ExistentialDeposits: |currency_id: CurrencyId| -> Balance {
		match currency_id {
			CurrencyId::Native => EXISTENTIAL_DEPOSIT,
			CurrencyId::UNIT => 10 * CurrencyId::UNIT.millicent(),
			CurrencyId::KSM => 10 * CurrencyId::KSM.millicent(),
			CurrencyId::AUSD => CurrencyId::AUSD.cent(),
			CurrencyId::KAR => 10 * CurrencyId::KAR.cent(),
			CurrencyId::LKSM => 50 * CurrencyId::LKSM.millicent(),
			CurrencyId::HKO => 50 * CurrencyId::HKO.cent(),
			CurrencyId::SKSM => 50 * CurrencyId::SKSM.millicent(),
			CurrencyId::PHA => CurrencyId::PHA.cent(),
		}
	};
}

// Can only append.
// DO NOT CHANGE THE ORDER.
#[derive(
	Encode,
	Decode,
	Eq,
	PartialEq,
	Copy,
	Clone,
	RuntimeDebug,
	PartialOrd,
	Ord,
	TypeInfo,
	MaxEncodedLen,
)]
#[cfg_attr(feature = "std", derive(Serialize, Deserialize))]
pub enum CurrencyId {
	Native,
	KSM,
	AUSD,
	KAR,
	LKSM,
	HKO,
	SKSM,
	PHA,
	UNIT,
}

impl TokenInfo for CurrencyId {
	fn get_decimals(&self) -> u32 {
		match self {
			CurrencyId::Native => 10,
			CurrencyId::UNIT => 12,
			CurrencyId::KSM => 12,
			CurrencyId::AUSD => 12,
			CurrencyId::KAR => 12,
			CurrencyId::LKSM => 12,
			CurrencyId::HKO => 12,
			CurrencyId::SKSM => 12,
			CurrencyId::PHA => 12,
		}
	}
}
pub struct DustRemovalWhitelist;
impl Contains<AccountId> for DustRemovalWhitelist {
	fn contains(a: &AccountId) -> bool {
		*a == TreasuryAccount::get() || *a == TemporaryForeignTreasuryAccount::get()
	}
}

impl orml_tokens::Config for Runtime {
	type Event = Event;
	type Balance = Balance;
	type Amount = Amount;
	type CurrencyId = CurrencyId;
	type WeightInfo = ();
	type ExistentialDeposits = ExistentialDeposits;
	type OnDust = orml_tokens::TransferDust<Runtime, TreasuryAccount>;
	type MaxLocks = MaxLocks;
	type MaxReserves = MaxReserves;
	type ReserveIdentifier = [u8; 8];
	type DustRemovalWhitelist = DustRemovalWhitelist;
	type OnNewTokenAccount = ();
	type OnKilledTokenAccount = ();
}

parameter_types! {
	pub const GetNativeCurrencyId: CurrencyId = CurrencyId::Native;
}

impl orml_currencies::Config for Runtime {
	type MultiCurrency = Tokens;
	type NativeCurrency =
		orml_currencies::BasicCurrencyAdapter<Runtime, Balances, Amount, BlockNumber>;
	type GetNativeCurrencyId = GetNativeCurrencyId;
	type WeightInfo = ();
}

parameter_types! {
	/// The portion of the `NORMAL_DISPATCH_RATIO` that we adjust the fees with. Blocks filled less
	/// than this will decrease the weight and more will increase.
	pub const TargetBlockFullness: Perquintill = Perquintill::from_percent(1);
	/// The adjustment variable of the runtime. Higher values will cause `TargetBlockFullness` to
	/// change the fees more rapidly.
	pub AdjustmentVariable: Multiplier = Multiplier::saturating_from_rational(3, 100_000);
	/// Minimum amount of the multiplier. This value cannot be too low. A test case should ensure
	/// that combined with `AdjustmentVariable`, we can recover from the minimum.
	/// See `multiplier_can_grow_from_zero`.
	pub MinimumMultiplier: Multiplier = Multiplier::saturating_from_rational(1, 1_000_000u128);
	pub const TransactionByteFee: Balance = 0;
	pub const WeightToFeeScalar: Balance = 6;
}

/// Parameterized slow adjusting fee updated based on
/// https://w3f-research.readthedocs.io/en/latest/polkadot/overview/2-token-economics.html#-2.-slow-adjusting-mechanism // editorconfig-checker-disable-line
///
/// The adjustment algorithm boils down to:
///
/// diff = (previous_block_weight - target) / maximum_block_weight
/// next_multiplier = prev_multiplier * (1 + (v * diff) + ((v * diff)^2 / 2))
/// assert(next_multiplier > min)
///     where: v is AdjustmentVariable
///            target is TargetBlockFullness
///            min is MinimumMultiplier
pub type SlowAdjustingFeeUpdate<R> =
	TargetedFeeAdjustment<R, TargetBlockFullness, AdjustmentVariable, MinimumMultiplier>;

pub struct DealWithInclusionFees<R>(sp_std::marker::PhantomData<R>);
impl<R> OnUnbalanced<NegativeImbalance<R>> for DealWithInclusionFees<R>
where
	R: pallet_balances::Config + pallet_treasury::Config,
	pallet_treasury::Pallet<R>: OnUnbalanced<NegativeImbalance<R>>,
{
	fn on_unbalanceds<B>(mut fees_then_tips: impl Iterator<Item = NegativeImbalance<R>>) {
		if let Some(mut fees) = fees_then_tips.next() {
			if let Some(tips) = fees_then_tips.next() {
				tips.merge_into(&mut fees);
			}
			// 20% burned, 80% to the treasury
			let (_, to_treasury) = fees.ration(20, 80);
			// Balances pallet automatically burns dropped Negative Imbalances by decreasing
			// total_supply accordingly
			<pallet_treasury::Pallet<R> as OnUnbalanced<_>>::on_unbalanced(to_treasury);
		}
	}
}

impl pallet_transaction_payment::Config for Runtime {
	type OnChargeTransaction =
		pallet_transaction_payment::CurrencyAdapter<Balances, DealWithInclusionFees<Runtime>>;
	type WeightToFee = ConstantMultiplier<Balance, WeightToFeeScalar>;
	type LengthToFee = ConstantMultiplier<Balance, TransactionByteFee>;
	type FeeMultiplierUpdate = SlowAdjustingFeeUpdate<Self>;
	type OperationalFeeMultiplier = ConstU8<5>;
}

parameter_types! {
	pub const ReservedXcmpWeight: Weight = MAXIMUM_BLOCK_WEIGHT / 4;
	pub const ReservedDmpWeight: Weight = MAXIMUM_BLOCK_WEIGHT / 4;
}

impl cumulus_pallet_parachain_system::Config for Runtime {
	type Event = Event;
	type OnSystemEvent = ();
	type SelfParaId = parachain_info::Pallet<Runtime>;
	type DmpMessageHandler = DmpQueue;
	type ReservedDmpWeight = ReservedDmpWeight;
	type OutboundXcmpMessageSource = XcmpQueue;
	type XcmpMessageHandler = XcmpQueue;
	type ReservedXcmpWeight = ReservedXcmpWeight;
}

impl parachain_info::Config for Runtime {}

impl cumulus_pallet_aura_ext::Config for Runtime {}

parameter_types! {
	pub const Period: u32 = 6 * HOURS;
}

impl pallet_session::Config for Runtime {
	type Event = Event;
	type ValidatorId = <Self as frame_system::Config>::AccountId;
	type ValidatorIdOf = ConvertInto;
	type ShouldEndSession = ParachainStaking;
	type NextSessionRotation = ParachainStaking;
	type SessionManager = ParachainStaking;
	// Essentially just Aura, but lets be pedantic.
	type SessionHandler = <SessionKeys as sp_runtime::traits::OpaqueKeys>::KeyTypeIdProviders;
	type Keys = SessionKeys;
	type WeightInfo = ();
}

impl pallet_aura::Config for Runtime {
	type AuthorityId = AuraId;
	type DisabledValidators = ();
	type MaxAuthorities = ConstU32<100_000>;
}

parameter_types! {
	/// Default fixed percent a collator takes off the top of due rewards
	pub const DefaultCollatorCommission: Perbill = Perbill::from_percent(20);
	/// Default percent of inflation set aside for parachain bond every round
	pub const DefaultParachainBondReservePercent: Percent = Percent::from_percent(30);
	/// Blocks per round
	pub const DefaultBlocksPerRound: u32 = 2 * HOURS;
	/// Minimum stake required to become a collator
	pub const MinCollatorStk: u128 = 400_000 * DOLLAR;
	/// Minimum stake required to be reserved to be a candidate
	pub const MinCandidateStk: u128 = 2_000_000 * DOLLAR;
}
impl pallet_parachain_staking::Config for Runtime {
	type Event = Event;
	type Currency = Balances;
	type MonetaryGovernanceOrigin = EnsureRoot<AccountId>;
	/// Minimum round length is 2 minutes (10 * 12 second block times)
	type MinBlocksPerRound = ConstU32<10>;
	type DefaultBlocksPerRound = DefaultBlocksPerRound;
	/// Rounds before the collator leaving the candidates request can be executed
	type LeaveCandidatesDelay = ConstU32<24>;
	/// Rounds before the candidate bond increase/decrease can be executed
	type CandidateBondLessDelay = ConstU32<24>;
	/// Rounds before the delegator exit can be executed
	type LeaveDelegatorsDelay = ConstU32<24>;
	/// Rounds before the delegator revocation can be executed
	type RevokeDelegationDelay = ConstU32<24>;
	/// Rounds before the delegator bond increase/decrease can be executed
	type DelegationBondLessDelay = ConstU32<24>;
	/// Rounds before the reward is paid
	type RewardPaymentDelay = ConstU32<2>;
	/// Minimum collators selected per round, default at genesis and minimum forever after
	type MinSelectedCandidates = ConstU32<5>;
	/// Maximum top delegations per candidate
	type MaxTopDelegationsPerCandidate = ConstU32<300>;
	/// Maximum bottom delegations per candidate
	type MaxBottomDelegationsPerCandidate = ConstU32<50>;
	/// Maximum delegations per delegator
	type MaxDelegationsPerDelegator = ConstU32<100>;
	type DefaultCollatorCommission = DefaultCollatorCommission;
	type DefaultParachainBondReservePercent = DefaultParachainBondReservePercent;
	type MinCollatorStk = MinCollatorStk;
	type MinCandidateStk = MinCandidateStk;
	/// Minimum delegation amount after initial
	type MinDelegation = ConstU128<{ 50 * DOLLAR }>;
	/// Minimum initial stake required to be reserved to be a delegator
	type MinDelegatorStk = ConstU128<{ 50 * DOLLAR }>;
	/// Handler to notify the runtime when a collator is paid
	type OnCollatorPayout = ();
	/// Handler to notify the runtime when a new round begins
	type OnNewRound = ();
	/// Any additional issuance that should be used for inflation calcs
	type AdditionalIssuance = Vesting;
	type WeightInfo = pallet_parachain_staking::weights::SubstrateWeight<Runtime>;
}

parameter_types! {
	pub const CouncilMotionDuration: BlockNumber = 3 * DAYS;
}

impl pallet_bounties::Config for Runtime {
	type Event = Event;
	type BountyDepositBase = BountyDepositBase;
	type BountyDepositPayoutDelay = BountyDepositPayoutDelay;
	type BountyUpdatePeriod = BountyUpdatePeriod;
	type BountyValueMinimum = BountyValueMinimum;
	type CuratorDepositMultiplier = CuratorDepositMultiplier;
	type CuratorDepositMin = CuratorDepositMin;
	type CuratorDepositMax = CuratorDepositMax;
	type DataDepositPerByte = DataDepositPerByte;
	type MaximumReasonLength = ConstU32<16384>;
	type WeightInfo = pallet_bounties::weights::SubstrateWeight<Runtime>;
	type ChildBountyManager = ();
}

type CouncilCollective = pallet_collective::Instance1;
impl pallet_collective::Config<CouncilCollective> for Runtime {
	type Origin = Origin;
	type Proposal = Call;
	type Event = Event;
	type MotionDuration = CouncilMotionDuration;
	type MaxProposals = ConstU32<100>;
	type MaxMembers = ConstU32<100>;
	type DefaultVote = pallet_collective::PrimeDefaultVote;
	type WeightInfo = pallet_collective::weights::SubstrateWeight<Runtime>;
}

parameter_types! {
	pub TechnicalMotionDuration: BlockNumber = 3 * DAYS;
}

type TechnicalCollective = pallet_collective::Instance2;
impl pallet_collective::Config<TechnicalCollective> for Runtime {
	type Origin = Origin;
	type Proposal = Call;
	type Event = Event;
	type MotionDuration = TechnicalMotionDuration;
	type MaxProposals = ConstU32<100>;
	type MaxMembers = ConstU32<100>;
	type DefaultVote = pallet_collective::PrimeDefaultVote;
	type WeightInfo = pallet_collective::weights::SubstrateWeight<Runtime>;
}

type MoreThanHalfCouncil = EnsureOneOf<
	EnsureRoot<AccountId>,
	pallet_collective::EnsureProportionMoreThan<AccountId, CouncilCollective, 1, 2>,
>;

impl pallet_membership::Config<pallet_membership::Instance1> for Runtime {
	type Event = Event;
	type AddOrigin = MoreThanHalfCouncil;
	type RemoveOrigin = MoreThanHalfCouncil;
	type SwapOrigin = MoreThanHalfCouncil;
	type ResetOrigin = MoreThanHalfCouncil;
	type PrimeOrigin = MoreThanHalfCouncil;
	type MembershipInitialized = TechnicalCommittee;
	type MembershipChanged = TechnicalCommittee;
	type MaxMembers = ConstU32<100>;
	type WeightInfo = pallet_membership::weights::SubstrateWeight<Runtime>;
}

impl pallet_sudo::Config for Runtime {
	type Event = Event;
	type Call = Call;
}

parameter_types! {
	pub const ProposalBond: Permill = Permill::from_percent(5);
	pub const ProposalBondMinimum: Balance = 1 * DOLLAR;
	pub const ProposalBondMaximum: Balance = 5 * DOLLAR;
	pub const SpendPeriod: BlockNumber = 1 * DAYS;
	pub const Burn: Permill = Permill::from_percent(0);
	pub const TipCountdown: BlockNumber = 1 * DAYS;
	pub const TipFindersFee: Percent = Percent::from_percent(20);
	pub const TipReportDepositBase: Balance = 1 * UNIT;
	pub const DataDepositPerByte: Balance = 1 * CENT;
	pub const BountyDepositBase: Balance = 1 * UNIT;
	pub const BountyDepositPayoutDelay: BlockNumber = 1 * DAYS;
	pub const TreasuryPalletId: PalletId = PalletId(*b"py/trsry");
	pub const BountyUpdatePeriod: BlockNumber = 14 * DAYS;
	pub const CuratorDepositMultiplier: Permill = Permill::from_percent(50);
	pub CuratorDepositMin: Balance = DOLLAR;
	pub CuratorDepositMax: Balance = 100 * DOLLAR;
	pub const BountyValueMinimum: Balance = 5 * UNIT;
}

impl pallet_treasury::Config for Runtime {
	type PalletId = TreasuryPalletId;
	type Currency = Balances;
	type ApproveOrigin = EnsureOneOf<
		EnsureRoot<AccountId>,
		pallet_collective::EnsureProportionAtLeast<AccountId, CouncilCollective, 3, 5>,
	>;
	type RejectOrigin = EnsureOneOf<
		EnsureRoot<AccountId>,
		pallet_collective::EnsureProportionMoreThan<AccountId, CouncilCollective, 1, 2>,
	>;
	type Event = Event;
	type OnSlash = Treasury;
	type ProposalBond = ProposalBond;
	type ProposalBondMinimum = ProposalBondMinimum;
	type ProposalBondMaximum = ProposalBondMaximum;
	type SpendPeriod = SpendPeriod;
	type Burn = Burn;
	type BurnDestination = ();
	type SpendFunds = Bounties;
	type WeightInfo = pallet_treasury::weights::SubstrateWeight<Runtime>;
	type MaxApprovals = ConstU32<100>;
}

parameter_types! {
	pub const PreimageMaxSize: u32 = 4096 * 1024;
	pub const PreimageBaseDeposit: Balance = deposit(2, 64);
	pub const PreimageByteDeposit: Balance = deposit(0, 1);
}

impl pallet_preimage::Config for Runtime {
	type WeightInfo = pallet_preimage::weights::SubstrateWeight<Runtime>;
	type Event = Event;
	type Currency = Balances;
	type ManagerOrigin = EnsureRoot<AccountId>;
	type MaxSize = PreimageMaxSize;
	type BaseDeposit = PreimageBaseDeposit;
	type ByteDeposit = PreimageByteDeposit;
}

parameter_types! {
	pub MaximumSchedulerWeight: Weight = Perbill::from_percent(10) * RuntimeBlockWeights::get().max_block;
	pub const NoPreimagePostponement: Option<u32> = Some(10);
}

type ScheduleOrigin = EnsureOneOf<
	EnsureRoot<AccountId>,
	pallet_collective::EnsureProportionAtLeast<AccountId, CouncilCollective, 1, 2>,
>;

/// Used the compare the privilege of an origin inside the scheduler.
pub struct OriginPrivilegeCmp;

impl PrivilegeCmp<OriginCaller> for OriginPrivilegeCmp {
	fn cmp_privilege(left: &OriginCaller, right: &OriginCaller) -> Option<Ordering> {
		if left == right {
			return Some(Ordering::Equal)
		}

		match (left, right) {
			// Root is greater than anything.
			(OriginCaller::system(frame_system::RawOrigin::Root), _) => Some(Ordering::Greater),
			// Check which one has more yes votes.
			(
				OriginCaller::Council(pallet_collective::RawOrigin::Members(l_yes_votes, l_count)),
				OriginCaller::Council(pallet_collective::RawOrigin::Members(r_yes_votes, r_count)),
			) => Some((l_yes_votes * r_count).cmp(&(r_yes_votes * l_count))),
			// For every other origin we don't care, as they are not used for `ScheduleOrigin`.
			_ => None,
		}
	}
}

impl pallet_scheduler::Config for Runtime {
	type Event = Event;
	type Origin = Origin;
	type PalletsOrigin = OriginCaller;
	type Call = Call;
	type MaximumWeight = MaximumSchedulerWeight;
	type ScheduleOrigin = ScheduleOrigin;
	type MaxScheduledPerBlock = ConstU32<50>;
	type WeightInfo = pallet_scheduler::weights::SubstrateWeight<Runtime>;
	type OriginPrivilegeCmp = OriginPrivilegeCmp;
	type PreimageProvider = Preimage;
	type NoPreimagePostponement = NoPreimagePostponement;
}

parameter_types! {
	pub const LaunchPeriod: BlockNumber = 5 * DAYS;
	pub const VotingPeriod: BlockNumber = 5 * DAYS;
	pub const FastTrackVotingPeriod: BlockNumber = 3 * HOURS;
	pub const MinimumDeposit: Balance = 40 * DOLLAR;
	pub const EnactmentPeriod: BlockNumber = 2 * DAYS;
	pub const VoteLockingPeriod: BlockNumber = 7 * DAYS;
	pub const CooloffPeriod: BlockNumber = 7 * DAYS;
	pub const InstantAllowed: bool = true;
}

impl pallet_democracy::Config for Runtime {
	type Proposal = Call;
	type Event = Event;
	type Currency = Balances;
	type EnactmentPeriod = EnactmentPeriod;
	type VoteLockingPeriod = VoteLockingPeriod;
	type LaunchPeriod = LaunchPeriod;
	type VotingPeriod = VotingPeriod;
	type MinimumDeposit = MinimumDeposit;
	/// A straight majority of the council can decide what their next motion is.
	type ExternalOrigin =
		pallet_collective::EnsureProportionAtLeast<AccountId, CouncilCollective, 1, 2>;
	/// A majority can have the next scheduled referendum be a straight majority-carries vote.
	type ExternalMajorityOrigin =
		pallet_collective::EnsureProportionAtLeast<AccountId, CouncilCollective, 1, 2>;
	/// A unanimous council can have the next scheduled referendum be a straight default-carries
	/// (NTB) vote.
	type ExternalDefaultOrigin =
		pallet_collective::EnsureProportionAtLeast<AccountId, CouncilCollective, 1, 1>;
	/// Two thirds of the technical committee can have an `ExternalMajority/ExternalDefault` vote
	/// be tabled immediately and with a shorter voting/enactment period.
	type FastTrackOrigin =
		pallet_collective::EnsureProportionAtLeast<AccountId, TechnicalCollective, 2, 3>;
	type InstantOrigin =
		pallet_collective::EnsureProportionAtLeast<AccountId, TechnicalCollective, 1, 1>;
	type InstantAllowed = InstantAllowed;
	type FastTrackVotingPeriod = FastTrackVotingPeriod;
	// To cancel a proposal which has been passed, 2/3 of the council must agree to it.
	type CancellationOrigin = EnsureOneOf<
		EnsureRoot<AccountId>,
		pallet_collective::EnsureProportionAtLeast<AccountId, CouncilCollective, 2, 3>,
	>;
	type BlacklistOrigin = EnsureRoot<AccountId>;
	// To cancel a proposal before it has been passed, the technical committee must be unanimous or
	// Root must agree.
	type CancelProposalOrigin = EnsureOneOf<
		EnsureRoot<AccountId>,
		pallet_collective::EnsureProportionAtLeast<AccountId, TechnicalCollective, 1, 1>,
	>;
	// Any single technical committee member may veto a coming council proposal, however they can
	// only do it once and it lasts only for the cooloff period.
	type VetoOrigin = pallet_collective::EnsureMember<AccountId, TechnicalCollective>;
	type CooloffPeriod = CooloffPeriod;
	type PreimageByteDeposit = PreimageByteDeposit;
	type OperationalPreimageOrigin = pallet_collective::EnsureMember<AccountId, CouncilCollective>;
	type Slash = Treasury;
	type Scheduler = Scheduler;
	type PalletsOrigin = OriginCaller;
	type MaxVotes = ConstU32<100>;
	type WeightInfo = pallet_democracy::weights::SubstrateWeight<Runtime>;
	type MaxProposals = ConstU32<100>;
}

parameter_types! {
	pub const MaxScheduleSeconds: u64 = 6 * 30 * 24 * 60 * 60;
	pub const MaxBlockWeight: Weight = MAXIMUM_BLOCK_WEIGHT;
	pub const MaxWeightPercentage: Perbill = SCHEDULED_TASKS_INITIALIZE_RATIO;
	pub const UpdateQueueRatio: Perbill = Perbill::from_percent(50);
	pub const SecondsPerBlock: u64 = MILLISECS_PER_BLOCK / 1000;
	pub const ExecutionWeightFee: Balance = 12;
}

pub struct DealWithExecutionFees<R>(sp_std::marker::PhantomData<R>);
impl<R> OnUnbalanced<NegativeImbalance<R>> for DealWithExecutionFees<R>
where
	R: pallet_balances::Config + pallet_treasury::Config,
	pallet_treasury::Pallet<R>: OnUnbalanced<NegativeImbalance<R>>,
{
	fn on_unbalanceds<B>(mut fees: impl Iterator<Item = NegativeImbalance<R>>) {
		if let Some(fees) = fees.next() {
			// 20% burned, 80% to the treasury
			let (_, to_treasury) = fees.ration(20, 80);
			// Balances pallet automatically burns dropped Negative Imbalances by decreasing
			// total_supply accordingly
			<pallet_treasury::Pallet<R> as OnUnbalanced<_>>::on_unbalanced(to_treasury);
		}
	}
}

impl pallet_automation_time::Config for Runtime {
	type Event = Event;
	type MaxTasksPerSlot = ConstU32<256>;
	type MaxExecutionTimes = ConstU32<24>;
	type MaxScheduleSeconds = MaxScheduleSeconds;
	type MaxBlockWeight = MaxBlockWeight;
	type MaxWeightPercentage = MaxWeightPercentage;
	type UpdateQueueRatio = UpdateQueueRatio;
	type SecondsPerBlock = SecondsPerBlock;
	type WeightInfo = pallet_automation_time::weights::AutomationWeight<Runtime>;
	type ExecutionWeightFee = ExecutionWeightFee;
	type Currency = Balances;
	type FeeHandler = pallet_automation_time::FeeHandler<DealWithExecutionFees<Runtime>>;
	type Origin = Origin;
	type XcmSender = xcm_config::XcmRouter;
<<<<<<< HEAD
	type XcmCall = Call;
	type XcmExecutor = XcmExecutor<xcm_config::XcmConfig>;
	type SelfParaId = parachain_info::Pallet<Runtime>;
	type AccountIdToMultiLocation = xcm_config::AccountIdToMultiLocation;
=======
	type DelegatorActions = ParachainStaking;
>>>>>>> 21c00bd3
}

pub struct ClosedCallFilter;
impl Contains<Call> for ClosedCallFilter {
	fn contains(c: &Call) -> bool {
		match c {
			Call::AutomationTime(_) => false,
			Call::Balances(_) => false,
			Call::Bounties(_) => false,
			Call::ParachainStaking(_) => false,
			Call::Treasury(_) => false,
			_ => true,
		}
	}
}

impl pallet_valve::Config for Runtime {
	type Event = Event;
	type WeightInfo = pallet_valve::weights::ValveWeight<Runtime>;
	type ClosedCallFilter = ClosedCallFilter;
}

impl pallet_vesting::Config for Runtime {
	type Event = Event;
	type WeightInfo = pallet_vesting::weights::VestingWeight<Runtime>;
	type Currency = Balances;
}

// Create the runtime by composing the FRAME pallets that were previously configured.
construct_runtime!(
	pub enum Runtime where
		Block = Block,
		NodeBlock = opaque::Block,
		UncheckedExtrinsic = UncheckedExtrinsic,
	{
		// System support stuff.
		System: frame_system::{Pallet, Call, Config, Storage, Event<T>} = 0,
		ParachainSystem: cumulus_pallet_parachain_system::{
			Pallet, Call, Config, Storage, Inherent, Event<T>, ValidateUnsigned,
		} = 1,
		Timestamp: pallet_timestamp::{Pallet, Call, Storage, Inherent} = 2,
		ParachainInfo: parachain_info::{Pallet, Storage, Config} = 3,

		// Monetary stuff.
		Balances: pallet_balances::{Pallet, Call, Storage, Config<T>, Event<T>} = 10,
		Tokens: orml_tokens::{Pallet, Storage, Event<T>, Config<T>} = 11,
		Currencies: orml_currencies::{Pallet, Call} = 12,
		TransactionPayment: pallet_transaction_payment::{Pallet, Storage} = 13,

		// Collator support. The order of these 4 are important and shall not change.
		Authorship: pallet_authorship::{Pallet, Call, Storage} = 20,
		Session: pallet_session::{Pallet, Call, Storage, Event, Config<T>} = 21,
		ParachainStaking: pallet_parachain_staking::{Pallet, Call, Storage, Event<T>, Config<T>} = 22,
		Aura: pallet_aura::{Pallet, Storage, Config<T>} = 23,
		AuraExt: cumulus_pallet_aura_ext::{Pallet, Storage, Config} = 24,

		// Utilities
		Valve: pallet_valve::{Pallet, Call, Config, Storage, Event<T>} = 30,
		Identity: pallet_identity::{Pallet, Call, Storage, Event<T>} = 31,
		Proxy: pallet_proxy::{Pallet, Call, Storage, Event<T>} = 32,

		// XCM helpers.
		XcmpQueue: cumulus_pallet_xcmp_queue::{Pallet, Call, Storage, Event<T>} = 40,
		PolkadotXcm: pallet_xcm::{Pallet, Call, Event<T>, Origin, Config} = 41,
		CumulusXcm: cumulus_pallet_xcm::{Pallet, Event<T>, Origin} = 42,
		DmpQueue: cumulus_pallet_dmp_queue::{Pallet, Call, Storage, Event<T>} = 43,
		XTokens: orml_xtokens::{Pallet, Storage, Call, Event<T>} = 44,
		UnknownTokens: orml_unknown_tokens::{Pallet, Storage, Event} = 45,

		// Support pallets.
		Sudo: pallet_sudo::{Pallet, Call, Storage, Event<T>, Config<T>} = 50,
		Treasury: pallet_treasury::{Pallet, Call, Storage, Config, Event<T>} = 51,
		Council: pallet_collective::<Instance1>::{Pallet, Call, Storage, Event<T>, Origin<T>, Config<T>} = 52,
		TechnicalCommittee: pallet_collective::<Instance2>::{Pallet, Call, Storage, Event<T>, Origin<T>, Config<T>} = 53,
		TechnicalMembership: pallet_membership::<Instance1>::{Pallet, Call, Storage, Event<T>, Config<T>} = 54,
		Bounties: pallet_bounties::{Pallet, Call, Storage, Event<T>} = 55,
		Preimage: pallet_preimage::{Pallet, Call, Storage, Event<T>} = 56,
		Scheduler: pallet_scheduler::{Pallet, Call, Storage, Event<T>} = 57,
		Democracy: pallet_democracy::{Pallet, Call, Storage, Config<T>, Event<T>} = 58,
		Multisig: pallet_multisig::{Pallet, Call, Storage, Event<T>} = 59,

		//custom pallets
		AutomationTime: pallet_automation_time::{Pallet, Call, Storage, Event<T>} = 60,
		Vesting: pallet_vesting::{Pallet, Storage, Config<T>, Event<T>} = 61,
	}
);

impl_runtime_apis! {
	impl sp_consensus_aura::AuraApi<Block, AuraId> for Runtime {
		fn slot_duration() -> sp_consensus_aura::SlotDuration {
			sp_consensus_aura::SlotDuration::from_millis(Aura::slot_duration())
		}

		fn authorities() -> Vec<AuraId> {
			Aura::authorities().into_inner()
		}
	}

	impl sp_api::Core<Block> for Runtime {
		fn version() -> RuntimeVersion {
			VERSION
		}

		fn execute_block(block: Block) {
			Executive::execute_block(block)
		}

		fn initialize_block(header: &<Block as BlockT>::Header) {
			Executive::initialize_block(header)
		}
	}

	impl sp_api::Metadata<Block> for Runtime {
		fn metadata() -> OpaqueMetadata {
			OpaqueMetadata::new(Runtime::metadata().into())
		}
	}

	impl sp_block_builder::BlockBuilder<Block> for Runtime {
		fn apply_extrinsic(extrinsic: <Block as BlockT>::Extrinsic) -> ApplyExtrinsicResult {
			Executive::apply_extrinsic(extrinsic)
		}

		fn finalize_block() -> <Block as BlockT>::Header {
			Executive::finalize_block()
		}

		fn inherent_extrinsics(data: sp_inherents::InherentData) -> Vec<<Block as BlockT>::Extrinsic> {
			data.create_extrinsics()
		}

		fn check_inherents(
			block: Block,
			data: sp_inherents::InherentData,
		) -> sp_inherents::CheckInherentsResult {
			data.check_extrinsics(&block)
		}
	}

	impl sp_transaction_pool::runtime_api::TaggedTransactionQueue<Block> for Runtime {
		fn validate_transaction(
			source: TransactionSource,
			tx: <Block as BlockT>::Extrinsic,
			block_hash: <Block as BlockT>::Hash,
		) -> TransactionValidity {
			Executive::validate_transaction(source, tx, block_hash)
		}
	}

	impl sp_offchain::OffchainWorkerApi<Block> for Runtime {
		fn offchain_worker(header: &<Block as BlockT>::Header) {
			Executive::offchain_worker(header)
		}
	}

	impl sp_session::SessionKeys<Block> for Runtime {
		fn generate_session_keys(seed: Option<Vec<u8>>) -> Vec<u8> {
			SessionKeys::generate(seed)
		}

		fn decode_session_keys(
			encoded: Vec<u8>,
		) -> Option<Vec<(Vec<u8>, KeyTypeId)>> {
			SessionKeys::decode_into_raw_public_keys(&encoded)
		}
	}

	impl frame_system_rpc_runtime_api::AccountNonceApi<Block, AccountId, Index> for Runtime {
		fn account_nonce(account: AccountId) -> Index {
			System::account_nonce(account)
		}
	}

	impl pallet_transaction_payment_rpc_runtime_api::TransactionPaymentApi<Block, Balance> for Runtime {
		fn query_info(
			uxt: <Block as BlockT>::Extrinsic,
			len: u32,
		) -> pallet_transaction_payment_rpc_runtime_api::RuntimeDispatchInfo<Balance> {
			TransactionPayment::query_info(uxt, len)
		}
		fn query_fee_details(
			uxt: <Block as BlockT>::Extrinsic,
			len: u32,
		) -> pallet_transaction_payment::FeeDetails<Balance> {
			TransactionPayment::query_fee_details(uxt, len)
		}
	}

	impl pallet_automation_time_rpc_runtime_api::AutomationTimeApi<Block, AccountId, Hash, Balance> for Runtime {
		fn generate_task_id(account_id: AccountId, provided_id: Vec<u8>) -> Hash {
			AutomationTime::generate_task_id(account_id, provided_id)
		}
		/**
		 * The get_time_automation_fees RPC function is used to get the execution fee of scheduling a time-automation task.
		 * This function requires the action type and the number of executions in order to generate an estimate.
		 * However, the AutomationTime::calculate_execution_fee requires an Action enum from the automation time pallet,
		 * which requires more information than is necessary for this calculation.
		 * Therefore, for ease of use, this function will just require an integer representing the action type and an integer
		 * representing the number of executions. For all of the extraneous information, the function will provide faux inputs for it.
		 *
		 */
		fn get_time_automation_fees(
			action: AutomationAction,
			executions: u32,
		) -> Balance {
			AutomationTime::calculate_execution_fee(&(action.into()), executions)
		}

		fn calculate_optimal_autostaking(
			principal: i128,
			collator: AccountId
		) -> Result<AutostakingResult, Vec<u8>> {
			let candidate_info = ParachainStaking::candidate_info(collator);
			let money_supply = Balances::total_issuance() + Vesting::total_unvested_allocation();

			let collator_stake =
				candidate_info.ok_or("collator does not exist")?.total_counted as i128;
			let fee = AutomationTime::calculate_execution_fee(&(AutomationAction::AutoCompoundDelegatedStake.into()), 1) as i128;

			let duration = 90;
			let total_collators = ParachainStaking::total_selected();
			let daily_collator_rewards =
				(money_supply as f64 * 0.025) as i128 / total_collators as i128 / 365;

			let res = pallet_automation_time::do_calculate_optimal_autostaking(
				principal,
				collator_stake,
				fee,
				duration,
				daily_collator_rewards,
			);

			Ok(AutostakingResult{period: res.0, apy: res.1})
		}

		fn get_auto_compound_delegated_stake_task_ids(account_id: AccountId) -> Vec<Hash> {
			ParachainStaking::delegator_state(account_id.clone())
				.map_or(vec![], |s| s.delegations.0).into_iter()
				.map(|d| d.owner)
				.map(|collator_id| {
					AutomationTime::generate_auto_compound_delegated_stake_provided_id(&account_id, &collator_id)
				})
				.map(|provided_id| {
					AutomationTime::generate_task_id(account_id.clone(), provided_id)
				})
				.filter(|task_id| {
					AutomationTime::get_task(task_id).is_some()
				}).collect()
		}
	}

	impl cumulus_primitives_core::CollectCollationInfo<Block> for Runtime {
		fn collect_collation_info(header: &<Block as BlockT>::Header) -> cumulus_primitives_core::CollationInfo {
			ParachainSystem::collect_collation_info(header)
		}
	}


	#[cfg(feature = "runtime-benchmarks")]
	impl frame_benchmarking::Benchmark<Block> for Runtime {
		fn benchmark_metadata(extra: bool) -> (
			Vec<frame_benchmarking::BenchmarkList>,
			Vec<frame_support::traits::StorageInfo>,
		) {
			use frame_benchmarking::{list_benchmark, Benchmarking, BenchmarkList};
			use frame_support::traits::StorageInfoTrait;
			use pallet_automation_time::Pallet as AutomationTime;
			use pallet_valve::Pallet as Valve;
			use pallet_vesting::Pallet as Vesting;
			use pallet_parachain_staking::Pallet as ParachainStaking;

			let mut list = Vec::<BenchmarkList>::new();

			list_benchmark!(list, extra, pallet_automation_time, AutomationTime::<Runtime>);
			list_benchmark!(list, extra, pallet_valve, Valve::<Runtime>);
			list_benchmark!(list, extra, pallet_vesting, Vesting::<Runtime>);
			list_benchmark!(list, extra, pallet_parachain_staking, ParachainStaking::<Runtime>);

			let storage_info = AllPalletsWithSystem::storage_info();

			return (list, storage_info)
		}

		fn dispatch_benchmark(
			config: frame_benchmarking::BenchmarkConfig
		) -> Result<Vec<frame_benchmarking::BenchmarkBatch>, sp_runtime::RuntimeString> {
			use hex_literal::hex;
			use frame_benchmarking::{Benchmarking, BenchmarkBatch, add_benchmark, TrackedStorageKey};

			use pallet_automation_time::Pallet as AutomationTime;
			use pallet_valve::Pallet as Valve;
			use pallet_vesting::Pallet as Vesting;
			use pallet_parachain_staking::Pallet as ParachainStaking;

			let whitelist: Vec<TrackedStorageKey> = vec![
				// Block Number
				hex!("26aa394eea5630e07c48ae0c9558cef702a5c1b19ab7a04f536c519aca4983ac").to_vec().into(),
				// Total Issuance
				hex!("c2261276cc9d1f8598ea4b6a74b15c2f57c875e4cff74148e4628f264b974c80").to_vec().into(),
				// Execution Phase
				hex!("26aa394eea5630e07c48ae0c9558cef7ff553b5a9862a516939d82b3d3d8661a").to_vec().into(),
				// Event Count
				hex!("26aa394eea5630e07c48ae0c9558cef70a98fdbe9ce6c55837576c60c7af3850").to_vec().into(),
				// System Events
				hex!("26aa394eea5630e07c48ae0c9558cef780d41e5e16056765bc8461851072c9d7").to_vec().into(),
			];

			let mut batches = Vec::<BenchmarkBatch>::new();
			let params = (&config, &whitelist);

			add_benchmark!(params, batches, pallet_automation_time, AutomationTime::<Runtime>);
			add_benchmark!(params, batches, pallet_valve, Valve::<Runtime>);
			add_benchmark!(params, batches, pallet_vesting, Vesting::<Runtime>);
			add_benchmark!(params, batches, pallet_parachain_staking, ParachainStaking::<Runtime>);

			if batches.is_empty() { return Err("Benchmark not found for this pallet.".into()) }
			Ok(batches)
		}
	}
}

struct CheckInherents;

impl cumulus_pallet_parachain_system::CheckInherents<Block> for CheckInherents {
	fn check_inherents(
		block: &Block,
		relay_state_proof: &cumulus_pallet_parachain_system::RelayChainStateProof,
	) -> sp_inherents::CheckInherentsResult {
		let relay_chain_slot = relay_state_proof
			.read_slot()
			.expect("Could not read the relay chain slot from the proof");

		let inherent_data =
			cumulus_primitives_timestamp::InherentDataProvider::from_relay_chain_slot_and_duration(
				relay_chain_slot,
				sp_std::time::Duration::from_secs(6),
			)
			.create_inherent_data()
			.expect("Could not create the timestamp inherent data");

		inherent_data.check_extrinsics(block)
	}
}

cumulus_pallet_parachain_system::register_validate_block! {
	Runtime = Runtime,
	BlockExecutor = cumulus_pallet_aura_ext::BlockExecutor::<Runtime, Executive>,
	CheckInherents = CheckInherents,
}<|MERGE_RESOLUTION|>--- conflicted
+++ resolved
@@ -989,14 +989,11 @@
 	type FeeHandler = pallet_automation_time::FeeHandler<DealWithExecutionFees<Runtime>>;
 	type Origin = Origin;
 	type XcmSender = xcm_config::XcmRouter;
-<<<<<<< HEAD
 	type XcmCall = Call;
 	type XcmExecutor = XcmExecutor<xcm_config::XcmConfig>;
 	type SelfParaId = parachain_info::Pallet<Runtime>;
 	type AccountIdToMultiLocation = xcm_config::AccountIdToMultiLocation;
-=======
 	type DelegatorActions = ParachainStaking;
->>>>>>> 21c00bd3
 }
 
 pub struct ClosedCallFilter;
