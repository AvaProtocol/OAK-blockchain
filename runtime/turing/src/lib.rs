--- conflicted
+++ resolved
@@ -1250,11 +1250,7 @@
 		fn fees(encoded_xt: Bytes) -> Result<Balance, Vec<u8>> {
 			let extrinsic: <Block as BlockT>::Extrinsic = Decode::decode(&mut &*encoded_xt).unwrap();
 			if let Call::AutomationTime(pallet_automation_time::Call::schedule_xcmp_task{
-<<<<<<< HEAD
-				provided_id: _provided_id, execution_times, para_id, currency_id, encoded_call: _encoded_call, encoded_call_weight
-=======
 				execution_times, para_id, currency_id, encoded_call_weight, ..
->>>>>>> d7fb6a26
 			}) = extrinsic.clone().function {
 				let len = encoded_xt.len() as u32;
 
