--- conflicted
+++ resolved
@@ -968,12 +968,9 @@
 
 		// Utilities
 		Valve: pallet_valve::{Pallet, Call, Config, Storage, Event<T>} = 30,
-<<<<<<< HEAD
 		Preimage: pallet_preimage::{Pallet, Call, Storage, Event<T>} = 31,
 		Scheduler: pallet_scheduler::{Pallet, Call, Storage, Event<T>} = 32,
-=======
-		Identity: pallet_identity::{Pallet, Call, Storage, Event<T>} = 31,
->>>>>>> b32b4226
+		Identity: pallet_identity::{Pallet, Call, Storage, Event<T>} = 33,
 
 		// XCM
 		XcmpQueue: cumulus_pallet_xcmp_queue::{Pallet, Call, Storage, Event<T>} = 40,
