--- conflicted
+++ resolved
@@ -1257,16 +1257,12 @@
 					u32::from(para_id),
 					CurrencyId::from(currency_id),
 					encoded_call_weight,
-<<<<<<< HEAD
-				).map_err(|_| "cannot get xcmp fee")?.0 * execution_times.len() as u128;
-=======
 				).map_err(|e| {
 					match e {
 						DispatchError::Module(ModuleError{ message: Some(msg), .. }) => msg,
 						_ => "cannot get xcmp fee"
 					}
-				})?.0;
->>>>>>> d7fb6a26
+				})?.0 * execution_times.len() as u128;
 				let inclusion_fee = TransactionPayment::query_fee_details(extrinsic, len)
 					.inclusion_fee
 					.ok_or("cannot get inclusion fee")?
