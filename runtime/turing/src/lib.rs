// This file is part of OAK Blockchain.

// Copyright (C) 2022 OAK Network
// SPDX-License-Identifier: Apache-2.0

// Licensed under the Apache License, Version 2.0 (the "License");
// you may not use this file except in compliance with the License.
// You may obtain a copy of the License at
//
// http://www.apache.org/licenses/LICENSE-2.0
//
// Unless required by applicable law or agreed to in writing, software
// distributed under the License is distributed on an "AS IS" BASIS,
// WITHOUT WARRANTIES OR CONDITIONS OF ANY KIND, either express or implied.
// See the License for the specific language governing permissions and
// limitations under the License.
#![cfg_attr(not(feature = "std"), no_std)]
// `construct_runtime!` does a lot of recursion and requires us to increase the limit to 256.
#![recursion_limit = "256"]

// Make the WASM binary available.
#[cfg(feature = "std")]
include!(concat!(env!("OUT_DIR"), "/wasm_binary.rs"));

use codec::{Decode, Encode, MaxEncodedLen};
use hex_literal::hex;
use pallet_automation_time_rpc_runtime_api::{AutomationAction, AutostakingResult};
use scale_info::TypeInfo;
#[cfg(feature = "std")]
use serde::{Deserialize, Serialize};
use sp_api::impl_runtime_apis;
use sp_core::{crypto::KeyTypeId, Bytes, OpaqueMetadata};
use sp_runtime::{
	create_runtime_str, generic, impl_opaque_keys,
	traits::{AccountIdConversion, AccountIdLookup, BlakeTwo256, Block as BlockT, ConvertInto},
	transaction_validity::{TransactionSource, TransactionValidity},
	AccountId32, ApplyExtrinsicResult, DispatchError, FixedPointNumber, ModuleError, Percent,
	RuntimeDebug,
};
use xcm::{
	latest::{prelude::*, MultiLocation, NetworkId},
	v1::Junction::Parachain,
};
use xcm_builder::Account32Hash;
use xcm_executor::traits::Convert;

use sp_std::{cmp::Ordering, prelude::*};
#[cfg(feature = "std")]
use sp_version::NativeVersion;
use sp_version::RuntimeVersion;

use frame_support::{
	construct_runtime, parameter_types,
	traits::{
		ConstU128, ConstU16, ConstU32, ConstU8, Contains, EitherOfDiverse, Imbalance,
		InstanceFilter, OnUnbalanced, PrivilegeCmp,
	},
	weights::{
		constants::{BlockExecutionWeight, ExtrinsicBaseWeight, RocksDbWeight, WEIGHT_PER_SECOND},
		ConstantMultiplier, DispatchClass, Weight,
	},
	PalletId,
};
use frame_system::{
	limits::{BlockLength, BlockWeights},
	EnsureRoot,
};
use pallet_balances::NegativeImbalance;
use pallet_transaction_payment::{Multiplier, TargetedFeeAdjustment};
pub use sp_runtime::{Perbill, Permill, Perquintill};

#[cfg(any(feature = "std", test))]
pub use pallet_sudo::Call as SudoCall;
#[cfg(any(feature = "std", test))]
pub use sp_runtime::BuildStorage;

// Cumulus Imports
use cumulus_pallet_parachain_system::RelayNumberStrictlyIncreases;

// Polkadot Imports
use polkadot_runtime_common::BlockHashCount;

// XCM configurations.
pub mod xcm_config;

// ORML imports
use orml_traits::parameter_type_with_key;

// Common imports
use primitives::{
	tokens::TokenInfo, AccountId, Address, Amount, AuraId, Balance, BlockNumber, Hash, Header,
	Index, Signature,
};

// Custom pallet imports
pub use pallet_automation_price;
pub use pallet_automation_time;

/// Block type as expected by this runtime.
pub type Block = generic::Block<Header, UncheckedExtrinsic>;

/// A Block signed with a Justification
pub type SignedBlock = generic::SignedBlock<Block>;

/// BlockId type as expected by this runtime.
pub type BlockId = generic::BlockId<Block>;

/// The SignedExtension to the basic transaction logic.
pub type SignedExtra = (
	frame_system::CheckSpecVersion<Runtime>,
	frame_system::CheckTxVersion<Runtime>,
	frame_system::CheckGenesis<Runtime>,
	frame_system::CheckEra<Runtime>,
	frame_system::CheckNonce<Runtime>,
	frame_system::CheckWeight<Runtime>,
	pallet_transaction_payment::ChargeTransactionPayment<Runtime>,
);

/// Unchecked extrinsic type as expected by this runtime.
pub type UncheckedExtrinsic = generic::UncheckedExtrinsic<Address, Call, Signature, SignedExtra>;

/// Extrinsic type that has already been checked.
pub type CheckedExtrinsic = generic::CheckedExtrinsic<AccountId, Call, SignedExtra>;

/// Executive: handles dispatch to the various modules.
pub type Executive = frame_executive::Executive<
	Runtime,
	Block,
	frame_system::ChainContext<Runtime>,
	Runtime,
	AllPalletsWithSystem,
>;

/// Opaque types. These are used by the CLI to instantiate machinery that don't need to know
/// the specifics of the runtime. They can then be made to be agnostic over specific formats
/// of data like extrinsics, allowing for them to continue syncing the network through upgrades
/// to even the core data structures.
pub mod opaque {
	use super::*;
	use sp_runtime::{generic, traits::BlakeTwo256};

	pub use sp_runtime::OpaqueExtrinsic as UncheckedExtrinsic;
	/// Opaque block header type.
	pub type Header = generic::Header<BlockNumber, BlakeTwo256>;
	/// Opaque block type.
	pub type Block = generic::Block<Header, UncheckedExtrinsic>;
	/// Opaque block identifier type.
	pub type BlockId = generic::BlockId<Block>;
}

impl_opaque_keys! {
	pub struct SessionKeys {
		pub aura: Aura,
	}
}

#[sp_version::runtime_version]
pub const VERSION: RuntimeVersion = RuntimeVersion {
	spec_name: create_runtime_str!("turing"),
	impl_name: create_runtime_str!("turing"),
	authoring_version: 1,
	spec_version: 286,
	impl_version: 1,
	apis: RUNTIME_API_VERSIONS,
	transaction_version: 12,
	state_version: 0,
};

/// This determines the average expected block time that we are targeting.
/// Blocks will be produced at a minimum duration defined by `SLOT_DURATION`.
/// `SLOT_DURATION` is picked up by `pallet_timestamp` which is in turn picked
/// up by `pallet_aura` to implement `fn slot_duration()`.
///
/// Change this to adjust the block time.
pub const MILLISECS_PER_BLOCK: u64 = 12000;

// NOTE: Currently it is not possible to change the slot duration after the chain has started.
//       Attempting to do so will brick block production.
pub const SLOT_DURATION: u64 = MILLISECS_PER_BLOCK;

// Time is measured by number of blocks.
pub const MINUTES: BlockNumber = 60_000 / (MILLISECS_PER_BLOCK as BlockNumber);
pub const HOURS: BlockNumber = MINUTES * 60;
pub const DAYS: BlockNumber = HOURS * 24;

pub const TOKEN_DECIMALS: u32 = 10;
const TOKEN_BASE: u128 = 10;
// Unit = the base number of indivisible units for balances
pub const UNIT: Balance = TOKEN_BASE.pow(TOKEN_DECIMALS); // 10_000_000_000
pub const DOLLAR: Balance = UNIT; // 10_000_000_000
pub const CENT: Balance = DOLLAR / 100; // 100_000_000
pub const MILLICENT: Balance = CENT / 1_000; // 100_000

pub const fn deposit(items: u32, bytes: u32) -> Balance {
	items as Balance * 2_000 * CENT + (bytes as Balance) * 100 * MILLICENT
}

/// The existential deposit. Set to 1/100 of the Connected Relay Chain.
pub const EXISTENTIAL_DEPOSIT: Balance = CENT;

/// We use at most 5% of the block weight running scheduled tasks during `on_initialize`.
const SCHEDULED_TASKS_INITIALIZE_RATIO: Perbill = Perbill::from_percent(5);

/// We assume that ~5% of the block weight is consumed by `on_initialize` handlers. This is
/// used to limit the maximal weight of a single extrinsic.
const AVERAGE_ON_INITIALIZE_RATIO: Perbill = Perbill::from_percent(5);

/// We allow `Normal` extrinsics to fill up the block up to 75%, the rest can be used by
/// `Operational` extrinsics.
const NORMAL_DISPATCH_RATIO: Perbill = Perbill::from_percent(75);

/// We allow for 0.5 of a second of compute with a 12 second average block time.
const MAXIMUM_BLOCK_WEIGHT: Weight = WEIGHT_PER_SECOND / 2;

/// The version information used to identify this runtime when compiled natively.
#[cfg(feature = "std")]
pub fn native_version() -> NativeVersion {
	NativeVersion { runtime_version: VERSION, can_author_with: Default::default() }
}

parameter_types! {
	pub const RelayNetwork: NetworkId = NetworkId::Any;
}

parameter_types! {
	pub const Version: RuntimeVersion = VERSION;

	// This part is copied from Substrate's `bin/node/runtime/src/lib.rs`.
	//  The `RuntimeBlockLength` and `RuntimeBlockWeights` exist here because the
	// `DeletionWeightLimit` and `DeletionQueueDepth` depend on those to parameterize
	// the lazy contract deletion.
	pub RuntimeBlockLength: BlockLength =
		BlockLength::max_with_normal_ratio(5 * 1024 * 1024, NORMAL_DISPATCH_RATIO);
	pub RuntimeBlockWeights: BlockWeights = BlockWeights::builder()
		.base_block(BlockExecutionWeight::get())
		.for_class(DispatchClass::all(), |weights| {
			weights.base_extrinsic = ExtrinsicBaseWeight::get();
		})
		.for_class(DispatchClass::Normal, |weights| {
			weights.max_total = Some(NORMAL_DISPATCH_RATIO * MAXIMUM_BLOCK_WEIGHT);
		})
		.for_class(DispatchClass::Operational, |weights| {
			weights.max_total = Some(MAXIMUM_BLOCK_WEIGHT);
			// Operational transactions have some extra reserved space, so that they
			// are included even if block reached `MAXIMUM_BLOCK_WEIGHT`.
			weights.reserved = Some(
				MAXIMUM_BLOCK_WEIGHT - NORMAL_DISPATCH_RATIO * MAXIMUM_BLOCK_WEIGHT
			);
		})
		.avg_block_initialization(AVERAGE_ON_INITIALIZE_RATIO + SCHEDULED_TASKS_INITIALIZE_RATIO)
		.build_or_panic();
}

// Configure FRAME pallets to include in runtime.

impl frame_system::Config for Runtime {
	/// The identifier used to distinguish between accounts.
	type AccountId = AccountId;
	/// The aggregated dispatch type that is available for extrinsics.
	type Call = Call;
	/// The lookup mechanism to get account ID from whatever is passed in dispatchers.
	type Lookup = AccountIdLookup<AccountId, ()>;
	/// The index type for storing how many extrinsics an account has signed.
	type Index = Index;
	/// The index type for blocks.
	type BlockNumber = BlockNumber;
	/// The type for hashing blocks and tries.
	type Hash = Hash;
	/// The hashing algorithm used.
	type Hashing = BlakeTwo256;
	/// The header type.
	type Header = generic::Header<BlockNumber, BlakeTwo256>;
	/// The ubiquitous event type.
	type Event = Event;
	/// The ubiquitous origin type.
	type Origin = Origin;
	/// Maximum number of block number to block hash mappings to keep (oldest pruned first).
	type BlockHashCount = BlockHashCount;
	/// Runtime version.
	type Version = Version;
	/// Converts a module to an index of this module in the runtime.
	type PalletInfo = PalletInfo;
	/// The data to be stored in an account.
	type AccountData = pallet_balances::AccountData<Balance>;
	/// What to do if a new account is created.
	type OnNewAccount = ();
	/// What to do if an account is fully reaped from the system.
	type OnKilledAccount = ();
	/// The weight of database operations that the runtime can invoke.
	type DbWeight = RocksDbWeight;
	/// The basic call filter to use in dispatchable.
	type BaseCallFilter = Valve;
	/// Weight information for the extrinsics of this pallet.
	type SystemWeightInfo = ();
	/// Block & extrinsics weights: base values and limits.
	type BlockWeights = RuntimeBlockWeights;
	/// The maximum length of a block (in bytes).
	type BlockLength = RuntimeBlockLength;
	/// This is used as an identifier of the chain. 42 is the generic substrate prefix. OAK is 51.
	type SS58Prefix = ConstU16<51>;
	/// The action to take on a Runtime Upgrade
	type OnSetCode = cumulus_pallet_parachain_system::ParachainSetCode<Self>;
	type MaxConsumers = ConstU32<16>;
}

parameter_types! {
	// One storage item; key size is 32; value is size 4+4+16+32 bytes = 56 bytes.
	pub const DepositBase: Balance = deposit(1, 88);
	// Additional storage item size of 32 bytes.
	pub const DepositFactor: Balance = deposit(0, 32);
}

impl pallet_multisig::Config for Runtime {
	type Event = Event;
	type Call = Call;
	type Currency = Balances;
	type DepositBase = DepositBase;
	type DepositFactor = DepositFactor;
	type MaxSignatories = ConstU16<100>;
	type WeightInfo = pallet_multisig::weights::SubstrateWeight<Runtime>;
}

parameter_types! {
	pub const MinimumPeriod: u64 = SLOT_DURATION / 2;
}

impl pallet_timestamp::Config for Runtime {
	/// A timestamp: milliseconds since the unix epoch.
	type Moment = u64;
	type OnTimestampSet = ();
	type MinimumPeriod = MinimumPeriod;
	type WeightInfo = pallet_timestamp::weights::SubstrateWeight<Runtime>;
}

impl pallet_authorship::Config for Runtime {
	type FindAuthor = pallet_session::FindAccountFromAuthorIndex<Self, Aura>;
	type UncleGenerations = ConstU32<0>;
	type FilterUncle = ();
	type EventHandler = ParachainStaking;
}

parameter_types! {
	pub const ExistentialDeposit: Balance = EXISTENTIAL_DEPOSIT;
	pub const MaxLocks: u32 = 50;
	pub const MaxReserves: u32 = 50;
}

impl pallet_balances::Config for Runtime {
	type MaxLocks = MaxLocks;
	/// The type for recording an account's balance.
	type Balance = Balance;
	/// The ubiquitous event type.
	type Event = Event;
	type DustRemoval = ();
	type ExistentialDeposit = ExistentialDeposit;
	type AccountStore = System;
	type WeightInfo = pallet_balances::weights::SubstrateWeight<Runtime>;
	type MaxReserves = MaxReserves;
	type ReserveIdentifier = [u8; 8];
}

parameter_types! {
	pub const BasicDeposit:  Balance = 10 * DOLLAR; // 258 bytes on-chain
	pub const FieldDeposit:  Balance = 1 * DOLLAR; // 66 bytes on-chain
	pub const SubAccountDeposit:  Balance = 2 * DOLLAR; // 53 bytes on-chain
}

type ForceOrigin = EitherOfDiverse<
	EnsureRoot<AccountId>,
	pallet_collective::EnsureProportionAtLeast<AccountId, CouncilCollective, 2, 3>,
>;
type RegistrarOrigin = EitherOfDiverse<
	EnsureRoot<AccountId>,
	pallet_collective::EnsureProportionAtLeast<AccountId, CouncilCollective, 2, 3>,
>;

impl pallet_identity::Config for Runtime {
	type Event = Event;
	type Currency = Balances;

	type BasicDeposit = BasicDeposit;
	type FieldDeposit = FieldDeposit;
	type SubAccountDeposit = SubAccountDeposit;

	type MaxSubAccounts = ConstU32<50>;
	type MaxAdditionalFields = ConstU32<0>;
	type MaxRegistrars = ConstU32<10>;

	type Slashed = Treasury;
	type ForceOrigin = ForceOrigin;
	type RegistrarOrigin = RegistrarOrigin;

	type WeightInfo = pallet_identity::weights::SubstrateWeight<Runtime>;
}

parameter_types! {
	pub const ProxyDepositBase: Balance = deposit(1, 8);
	pub const ProxyDepositFactor: Balance = deposit(0, 33);
	pub const AnnouncementDepositBase: Balance = deposit(1, 8);
	pub const AnnouncementDepositFactor: Balance = deposit(0, 66);
}

#[derive(
	Copy,
	Clone,
	Eq,
	PartialEq,
	Ord,
	PartialOrd,
	Encode,
	Decode,
	RuntimeDebug,
	MaxEncodedLen,
	scale_info::TypeInfo,
)]
pub enum ProxyType {
	Any = 0,
	Session = 1,
	Staking = 2,
}

impl Default for ProxyType {
	fn default() -> Self {
		Self::Any
	}
}

impl InstanceFilter<Call> for ProxyType {
	fn filter(&self, c: &Call) -> bool {
		match self {
			ProxyType::Any => true,
			ProxyType::Session => {
				matches!(c, Call::Session(..))
			},
			ProxyType::Staking => {
				matches!(c, Call::ParachainStaking(..) | Call::Session(..))
			},
		}
	}

	fn is_superset(&self, o: &Self) -> bool {
		match (self, o) {
			(x, y) if x == y => true,
			(ProxyType::Any, _) => true,
			(_, ProxyType::Any) => false,
			_ => false,
		}
	}
}

impl pallet_proxy::Config for Runtime {
	type Event = Event;
	type Call = Call;
	type Currency = Balances;
	type ProxyType = ProxyType;
	type ProxyDepositBase = ProxyDepositBase;
	type ProxyDepositFactor = ProxyDepositFactor;
	type MaxProxies = ConstU32<32>;
	type WeightInfo = pallet_proxy::weights::SubstrateWeight<Runtime>;
	type MaxPending = ConstU32<32>;
	type CallHasher = BlakeTwo256;
	type AnnouncementDepositBase = AnnouncementDepositBase;
	type AnnouncementDepositFactor = AnnouncementDepositFactor;
}

parameter_types! {
	pub TreasuryAccount: AccountId = TreasuryPalletId::get().into_account_truncating();
	// Until we can codify how to handle forgien tokens that we collect in XCMP fees
	// we will send the tokens to a special account to be dealt with.
	pub TemporaryForeignTreasuryAccount: AccountId = hex!["8acc2955e592588af0eeec40384bf3b498335ecc90df5e6980f0141e1314eb37"].into();
}

parameter_type_with_key! {
	pub ExistentialDeposits: |currency_id: CurrencyId| -> Balance {
		match currency_id {
			CurrencyId::Native => EXISTENTIAL_DEPOSIT,
			CurrencyId::UNIT => 10 * CurrencyId::UNIT.millicent(),
			CurrencyId::KSM => 10 * CurrencyId::KSM.millicent(),
			CurrencyId::AUSD => CurrencyId::AUSD.cent(),
			CurrencyId::KAR => 10 * CurrencyId::KAR.cent(),
			CurrencyId::LKSM => 50 * CurrencyId::LKSM.millicent(),
			CurrencyId::HKO => 50 * CurrencyId::HKO.cent(),
			CurrencyId::SKSM => 50 * CurrencyId::SKSM.millicent(),
			CurrencyId::PHA => CurrencyId::PHA.cent(),
		}
	};
}

// Can only append.
// DO NOT CHANGE THE ORDER.
#[derive(
	Encode,
	Decode,
	Eq,
	PartialEq,
	Copy,
	Clone,
	RuntimeDebug,
	PartialOrd,
	Ord,
	TypeInfo,
	MaxEncodedLen,
)]
#[cfg_attr(feature = "std", derive(Serialize, Deserialize))]
pub enum CurrencyId {
	Native,
	KSM,
	AUSD,
	KAR,
	LKSM,
	HKO,
	SKSM,
	PHA,
	UNIT,
}

impl From<u32> for CurrencyId {
	fn from(a: u32) -> Self {
		match a {
			0 => CurrencyId::Native,
			1 => CurrencyId::KSM,
			2 => CurrencyId::AUSD,
			3 => CurrencyId::KAR,
			4 => CurrencyId::LKSM,
			5 => CurrencyId::HKO,
			6 => CurrencyId::SKSM,
			7 => CurrencyId::PHA,
			8 => CurrencyId::UNIT,
			_ => CurrencyId::Native,
		}
	}
}

impl TokenInfo for CurrencyId {
	fn get_decimals(&self) -> u32 {
		match self {
			CurrencyId::Native => 10,
			CurrencyId::UNIT => 12,
			CurrencyId::KSM => 12,
			CurrencyId::AUSD => 12,
			CurrencyId::KAR => 12,
			CurrencyId::LKSM => 12,
			CurrencyId::HKO => 12,
			CurrencyId::SKSM => 12,
			CurrencyId::PHA => 12,
		}
	}
}
pub struct DustRemovalWhitelist;
impl Contains<AccountId> for DustRemovalWhitelist {
	fn contains(a: &AccountId) -> bool {
		*a == TreasuryAccount::get() || *a == TemporaryForeignTreasuryAccount::get()
	}
}

impl orml_tokens::Config for Runtime {
	type Event = Event;
	type Balance = Balance;
	type Amount = Amount;
	type CurrencyId = CurrencyId;
	type WeightInfo = ();
	type ExistentialDeposits = ExistentialDeposits;
	type OnDust = orml_tokens::TransferDust<Runtime, TreasuryAccount>;
	type MaxLocks = MaxLocks;
	type MaxReserves = MaxReserves;
	type ReserveIdentifier = [u8; 8];
	type DustRemovalWhitelist = DustRemovalWhitelist;
	type OnNewTokenAccount = ();
	type OnKilledTokenAccount = ();
}

parameter_types! {
	pub const GetNativeCurrencyId: CurrencyId = CurrencyId::Native;
}

impl orml_currencies::Config for Runtime {
	type MultiCurrency = Tokens;
	type NativeCurrency =
		orml_currencies::BasicCurrencyAdapter<Runtime, Balances, Amount, BlockNumber>;
	type GetNativeCurrencyId = GetNativeCurrencyId;
	type WeightInfo = ();
}

parameter_types! {
	/// The portion of the `NORMAL_DISPATCH_RATIO` that we adjust the fees with. Blocks filled less
	/// than this will decrease the weight and more will increase.
	pub const TargetBlockFullness: Perquintill = Perquintill::from_percent(1);
	/// The adjustment variable of the runtime. Higher values will cause `TargetBlockFullness` to
	/// change the fees more rapidly.
	pub AdjustmentVariable: Multiplier = Multiplier::saturating_from_rational(3, 100_000);
	/// Minimum amount of the multiplier. This value cannot be too low. A test case should ensure
	/// that combined with `AdjustmentVariable`, we can recover from the minimum.
	/// See `multiplier_can_grow_from_zero`.
	pub MinimumMultiplier: Multiplier = Multiplier::saturating_from_rational(1, 1_000_000u128);
	pub const TransactionByteFee: Balance = 0;
	pub const WeightToFeeScalar: Balance = 6;
}

/// Parameterized slow adjusting fee updated based on
/// https://w3f-research.readthedocs.io/en/latest/polkadot/overview/2-token-economics.html#-2.-slow-adjusting-mechanism // editorconfig-checker-disable-line
///
/// The adjustment algorithm boils down to:
///
/// diff = (previous_block_weight - target) / maximum_block_weight
/// next_multiplier = prev_multiplier * (1 + (v * diff) + ((v * diff)^2 / 2))
/// assert(next_multiplier > min)
///     where: v is AdjustmentVariable
///            target is TargetBlockFullness
///            min is MinimumMultiplier
pub type SlowAdjustingFeeUpdate<R> =
	TargetedFeeAdjustment<R, TargetBlockFullness, AdjustmentVariable, MinimumMultiplier>;

pub struct DealWithInclusionFees<R>(sp_std::marker::PhantomData<R>);
impl<R> OnUnbalanced<NegativeImbalance<R>> for DealWithInclusionFees<R>
where
	R: pallet_balances::Config + pallet_treasury::Config,
	pallet_treasury::Pallet<R>: OnUnbalanced<NegativeImbalance<R>>,
{
	fn on_unbalanceds<B>(mut fees_then_tips: impl Iterator<Item = NegativeImbalance<R>>) {
		if let Some(mut fees) = fees_then_tips.next() {
			if let Some(tips) = fees_then_tips.next() {
				tips.merge_into(&mut fees);
			}
			// 20% burned, 80% to the treasury
			let (_, to_treasury) = fees.ration(20, 80);
			// Balances pallet automatically burns dropped Negative Imbalances by decreasing
			// total_supply accordingly
			<pallet_treasury::Pallet<R> as OnUnbalanced<_>>::on_unbalanced(to_treasury);
		}
	}
}

impl pallet_transaction_payment::Config for Runtime {
	type Event = Event;
	type OnChargeTransaction =
		pallet_transaction_payment::CurrencyAdapter<Balances, DealWithInclusionFees<Runtime>>;
	type WeightToFee = ConstantMultiplier<Balance, WeightToFeeScalar>;
	type LengthToFee = ConstantMultiplier<Balance, TransactionByteFee>;
	type FeeMultiplierUpdate = SlowAdjustingFeeUpdate<Self>;
	type OperationalFeeMultiplier = ConstU8<5>;
}

parameter_types! {
	pub const ReservedXcmpWeight: Weight = MAXIMUM_BLOCK_WEIGHT / 4;
	pub const ReservedDmpWeight: Weight = MAXIMUM_BLOCK_WEIGHT / 4;
}

impl cumulus_pallet_parachain_system::Config for Runtime {
	type Event = Event;
	type OnSystemEvent = ();
	type SelfParaId = parachain_info::Pallet<Runtime>;
	type OutboundXcmpMessageSource = XcmpQueue;
	type DmpMessageHandler = DmpQueue;
	type ReservedDmpWeight = ReservedDmpWeight;
	type XcmpMessageHandler = XcmpQueue;
	type ReservedXcmpWeight = ReservedXcmpWeight;
	type CheckAssociatedRelayNumber = RelayNumberStrictlyIncreases;
}

impl parachain_info::Config for Runtime {}

impl cumulus_pallet_aura_ext::Config for Runtime {}

parameter_types! {
	pub const Period: u32 = 6 * HOURS;
}

impl pallet_session::Config for Runtime {
	type Event = Event;
	type ValidatorId = <Self as frame_system::Config>::AccountId;
	type ValidatorIdOf = ConvertInto;
	type ShouldEndSession = ParachainStaking;
	type NextSessionRotation = ParachainStaking;
	type SessionManager = ParachainStaking;
	// Essentially just Aura, but lets be pedantic.
	type SessionHandler = <SessionKeys as sp_runtime::traits::OpaqueKeys>::KeyTypeIdProviders;
	type Keys = SessionKeys;
	type WeightInfo = pallet_session::weights::SubstrateWeight<Runtime>;
}

impl pallet_aura::Config for Runtime {
	type AuthorityId = AuraId;
	type DisabledValidators = ();
	type MaxAuthorities = ConstU32<100_000>;
}

parameter_types! {
	/// Default fixed percent a collator takes off the top of due rewards
	pub const DefaultCollatorCommission: Perbill = Perbill::from_percent(20);
	/// Default percent of inflation set aside for parachain bond every round
	pub const DefaultParachainBondReservePercent: Percent = Percent::from_percent(30);
	/// Blocks per round
	pub const DefaultBlocksPerRound: u32 = 2 * HOURS;
	/// Minimum stake required to become a collator
	pub const MinCollatorStk: u128 = 400_000 * DOLLAR;
	/// Minimum stake required to be reserved to be a candidate
	pub const MinCandidateStk: u128 = 2_000_000 * DOLLAR;
}
impl pallet_parachain_staking::Config for Runtime {
	type Event = Event;
	type Currency = Balances;
	type MonetaryGovernanceOrigin = EnsureRoot<AccountId>;
	/// Minimum round length is 2 minutes (10 * 12 second block times)
	type MinBlocksPerRound = ConstU32<10>;
	type DefaultBlocksPerRound = DefaultBlocksPerRound;
	/// Rounds before the collator leaving the candidates request can be executed
	type LeaveCandidatesDelay = ConstU32<24>;
	/// Rounds before the candidate bond increase/decrease can be executed
	type CandidateBondLessDelay = ConstU32<24>;
	/// Rounds before the delegator exit can be executed
	type LeaveDelegatorsDelay = ConstU32<24>;
	/// Rounds before the delegator revocation can be executed
	type RevokeDelegationDelay = ConstU32<24>;
	/// Rounds before the delegator bond increase/decrease can be executed
	type DelegationBondLessDelay = ConstU32<24>;
	/// Rounds before the reward is paid
	type RewardPaymentDelay = ConstU32<2>;
	/// Minimum collators selected per round, default at genesis and minimum forever after
	type MinSelectedCandidates = ConstU32<5>;
	/// Maximum top delegations per candidate
	type MaxTopDelegationsPerCandidate = ConstU32<300>;
	/// Maximum bottom delegations per candidate
	type MaxBottomDelegationsPerCandidate = ConstU32<50>;
	/// Maximum delegations per delegator
	type MaxDelegationsPerDelegator = ConstU32<100>;
	type DefaultCollatorCommission = DefaultCollatorCommission;
	type DefaultParachainBondReservePercent = DefaultParachainBondReservePercent;
	type MinCollatorStk = MinCollatorStk;
	type MinCandidateStk = MinCandidateStk;
	/// Minimum delegation amount after initial
	type MinDelegation = ConstU128<{ 50 * DOLLAR }>;
	/// Minimum initial stake required to be reserved to be a delegator
	type MinDelegatorStk = ConstU128<{ 50 * DOLLAR }>;
	/// Handler to notify the runtime when a collator is paid
	type OnCollatorPayout = ();
	/// Handler to notify the runtime when a new round begins
	type OnNewRound = ();
	/// Any additional issuance that should be used for inflation calcs
	type AdditionalIssuance = Vesting;
	type WeightInfo = pallet_parachain_staking::weights::SubstrateWeight<Runtime>;
}

parameter_types! {
	pub const CouncilMotionDuration: BlockNumber = 3 * DAYS;
}

impl pallet_bounties::Config for Runtime {
	type Event = Event;
	type BountyDepositBase = BountyDepositBase;
	type BountyDepositPayoutDelay = BountyDepositPayoutDelay;
	type BountyUpdatePeriod = BountyUpdatePeriod;
	type BountyValueMinimum = BountyValueMinimum;
	type CuratorDepositMultiplier = CuratorDepositMultiplier;
	type CuratorDepositMin = CuratorDepositMin;
	type CuratorDepositMax = CuratorDepositMax;
	type DataDepositPerByte = DataDepositPerByte;
	type MaximumReasonLength = ConstU32<16384>;
	type WeightInfo = pallet_bounties::weights::SubstrateWeight<Runtime>;
	type ChildBountyManager = ();
}

type CouncilCollective = pallet_collective::Instance1;
impl pallet_collective::Config<CouncilCollective> for Runtime {
	type Origin = Origin;
	type Proposal = Call;
	type Event = Event;
	type MotionDuration = CouncilMotionDuration;
	type MaxProposals = ConstU32<100>;
	type MaxMembers = ConstU32<100>;
	type DefaultVote = pallet_collective::PrimeDefaultVote;
	type WeightInfo = pallet_collective::weights::SubstrateWeight<Runtime>;
}

parameter_types! {
	pub TechnicalMotionDuration: BlockNumber = 3 * DAYS;
}

type TechnicalCollective = pallet_collective::Instance2;
impl pallet_collective::Config<TechnicalCollective> for Runtime {
	type Origin = Origin;
	type Proposal = Call;
	type Event = Event;
	type MotionDuration = TechnicalMotionDuration;
	type MaxProposals = ConstU32<100>;
	type MaxMembers = ConstU32<100>;
	type DefaultVote = pallet_collective::PrimeDefaultVote;
	type WeightInfo = pallet_collective::weights::SubstrateWeight<Runtime>;
}

type MoreThanHalfCouncil = EitherOfDiverse<
	EnsureRoot<AccountId>,
	pallet_collective::EnsureProportionMoreThan<AccountId, CouncilCollective, 1, 2>,
>;

impl pallet_membership::Config<pallet_membership::Instance1> for Runtime {
	type Event = Event;
	type AddOrigin = MoreThanHalfCouncil;
	type RemoveOrigin = MoreThanHalfCouncil;
	type SwapOrigin = MoreThanHalfCouncil;
	type ResetOrigin = MoreThanHalfCouncil;
	type PrimeOrigin = MoreThanHalfCouncil;
	type MembershipInitialized = TechnicalCommittee;
	type MembershipChanged = TechnicalCommittee;
	type MaxMembers = ConstU32<100>;
	type WeightInfo = pallet_membership::weights::SubstrateWeight<Runtime>;
}

impl pallet_sudo::Config for Runtime {
	type Event = Event;
	type Call = Call;
}

parameter_types! {
	pub const ProposalBond: Permill = Permill::from_percent(5);
	pub const ProposalBondMinimum: Balance = 1 * DOLLAR;
	pub const ProposalBondMaximum: Balance = 5 * DOLLAR;
	pub const SpendPeriod: BlockNumber = 1 * DAYS;
	pub const Burn: Permill = Permill::from_percent(0);
	pub const TipCountdown: BlockNumber = 1 * DAYS;
	pub const TipFindersFee: Percent = Percent::from_percent(20);
	pub const TipReportDepositBase: Balance = 1 * UNIT;
	pub const DataDepositPerByte: Balance = 1 * CENT;
	pub const BountyDepositBase: Balance = 1 * UNIT;
	pub const BountyDepositPayoutDelay: BlockNumber = 1 * DAYS;
	pub const TreasuryPalletId: PalletId = PalletId(*b"py/trsry");
	pub const BountyUpdatePeriod: BlockNumber = 14 * DAYS;
	pub const CuratorDepositMultiplier: Permill = Permill::from_percent(50);
	pub CuratorDepositMin: Balance = DOLLAR;
	pub CuratorDepositMax: Balance = 100 * DOLLAR;
	pub const BountyValueMinimum: Balance = 5 * UNIT;
}

impl pallet_treasury::Config for Runtime {
	type PalletId = TreasuryPalletId;
	type Currency = Balances;
	type ApproveOrigin = EitherOfDiverse<
		EnsureRoot<AccountId>,
		pallet_collective::EnsureProportionAtLeast<AccountId, CouncilCollective, 3, 5>,
	>;
	type RejectOrigin = EitherOfDiverse<
		EnsureRoot<AccountId>,
		pallet_collective::EnsureProportionMoreThan<AccountId, CouncilCollective, 1, 2>,
	>;
	type Event = Event;
	type OnSlash = Treasury;
	type ProposalBond = ProposalBond;
	type ProposalBondMinimum = ProposalBondMinimum;
	type ProposalBondMaximum = ProposalBondMaximum;
	type SpendPeriod = SpendPeriod;
	type Burn = Burn;
	type BurnDestination = ();
	type SpendFunds = Bounties;
	type WeightInfo = pallet_treasury::weights::SubstrateWeight<Runtime>;
	type MaxApprovals = ConstU32<100>;
	type SpendOrigin = frame_support::traits::NeverEnsureOrigin<Balance>; // Same as Polkadot
}

parameter_types! {
	pub const PreimageMaxSize: u32 = 4096 * 1024;
	pub const PreimageBaseDeposit: Balance = deposit(2, 64);
	pub const PreimageByteDeposit: Balance = deposit(0, 1);
}

impl pallet_preimage::Config for Runtime {
	type WeightInfo = pallet_preimage::weights::SubstrateWeight<Runtime>;
	type Event = Event;
	type Currency = Balances;
	type ManagerOrigin = EnsureRoot<AccountId>;
	type MaxSize = PreimageMaxSize;
	type BaseDeposit = PreimageBaseDeposit;
	type ByteDeposit = PreimageByteDeposit;
}

parameter_types! {
	pub MaximumSchedulerWeight: Weight = Perbill::from_percent(10) * RuntimeBlockWeights::get().max_block;
	pub const NoPreimagePostponement: Option<u32> = Some(10);
}

type ScheduleOrigin = EitherOfDiverse<
	EnsureRoot<AccountId>,
	pallet_collective::EnsureProportionAtLeast<AccountId, CouncilCollective, 1, 2>,
>;

/// Used the compare the privilege of an origin inside the scheduler.
pub struct OriginPrivilegeCmp;

impl PrivilegeCmp<OriginCaller> for OriginPrivilegeCmp {
	fn cmp_privilege(left: &OriginCaller, right: &OriginCaller) -> Option<Ordering> {
		if left == right {
			return Some(Ordering::Equal)
		}

		match (left, right) {
			// Root is greater than anything.
			(OriginCaller::system(frame_system::RawOrigin::Root), _) => Some(Ordering::Greater),
			// Check which one has more yes votes.
			(
				OriginCaller::Council(pallet_collective::RawOrigin::Members(l_yes_votes, l_count)),
				OriginCaller::Council(pallet_collective::RawOrigin::Members(r_yes_votes, r_count)),
			) => Some((l_yes_votes * r_count).cmp(&(r_yes_votes * l_count))),
			// For every other origin we don't care, as they are not used for `ScheduleOrigin`.
			_ => None,
		}
	}
}

impl pallet_scheduler::Config for Runtime {
	type Event = Event;
	type Origin = Origin;
	type PalletsOrigin = OriginCaller;
	type Call = Call;
	type MaximumWeight = MaximumSchedulerWeight;
	type ScheduleOrigin = ScheduleOrigin;
	type MaxScheduledPerBlock = ConstU32<50>;
	type WeightInfo = pallet_scheduler::weights::SubstrateWeight<Runtime>;
	type OriginPrivilegeCmp = OriginPrivilegeCmp;
	type PreimageProvider = Preimage;
	type NoPreimagePostponement = NoPreimagePostponement;
}

parameter_types! {
	pub const LaunchPeriod: BlockNumber = 5 * DAYS;
	pub const VotingPeriod: BlockNumber = 5 * DAYS;
	pub const FastTrackVotingPeriod: BlockNumber = 3 * HOURS;
	pub const MinimumDeposit: Balance = 40 * DOLLAR;
	pub const EnactmentPeriod: BlockNumber = 2 * DAYS;
	pub const VoteLockingPeriod: BlockNumber = 7 * DAYS;
	pub const CooloffPeriod: BlockNumber = 7 * DAYS;
	pub const InstantAllowed: bool = true;
}

impl pallet_democracy::Config for Runtime {
	type Proposal = Call;
	type Event = Event;
	type Currency = Balances;
	type EnactmentPeriod = EnactmentPeriod;
	type VoteLockingPeriod = VoteLockingPeriod;
	type LaunchPeriod = LaunchPeriod;
	type VotingPeriod = VotingPeriod;
	type MinimumDeposit = MinimumDeposit;
	/// A straight majority of the council can decide what their next motion is.
	type ExternalOrigin =
		pallet_collective::EnsureProportionAtLeast<AccountId, CouncilCollective, 1, 2>;
	/// A majority can have the next scheduled referendum be a straight majority-carries vote.
	type ExternalMajorityOrigin =
		pallet_collective::EnsureProportionAtLeast<AccountId, CouncilCollective, 1, 2>;
	/// A unanimous council can have the next scheduled referendum be a straight default-carries
	/// (NTB) vote.
	type ExternalDefaultOrigin =
		pallet_collective::EnsureProportionAtLeast<AccountId, CouncilCollective, 1, 1>;
	/// Two thirds of the technical committee can have an `ExternalMajority/ExternalDefault` vote
	/// be tabled immediately and with a shorter voting/enactment period.
	type FastTrackOrigin =
		pallet_collective::EnsureProportionAtLeast<AccountId, TechnicalCollective, 2, 3>;
	type InstantOrigin =
		pallet_collective::EnsureProportionAtLeast<AccountId, TechnicalCollective, 1, 1>;
	type InstantAllowed = InstantAllowed;
	type FastTrackVotingPeriod = FastTrackVotingPeriod;
	// To cancel a proposal which has been passed, 2/3 of the council must agree to it.
	type CancellationOrigin = EitherOfDiverse<
		EnsureRoot<AccountId>,
		pallet_collective::EnsureProportionAtLeast<AccountId, CouncilCollective, 2, 3>,
	>;
	type BlacklistOrigin = EnsureRoot<AccountId>;
	// To cancel a proposal before it has been passed, the technical committee must be unanimous or
	// Root must agree.
	type CancelProposalOrigin = EitherOfDiverse<
		EnsureRoot<AccountId>,
		pallet_collective::EnsureProportionAtLeast<AccountId, TechnicalCollective, 1, 1>,
	>;
	// Any single technical committee member may veto a coming council proposal, however they can
	// only do it once and it lasts only for the cooloff period.
	type VetoOrigin = pallet_collective::EnsureMember<AccountId, TechnicalCollective>;
	type CooloffPeriod = CooloffPeriod;
	type PreimageByteDeposit = PreimageByteDeposit;
	type OperationalPreimageOrigin = pallet_collective::EnsureMember<AccountId, CouncilCollective>;
	type Slash = Treasury;
	type Scheduler = Scheduler;
	type PalletsOrigin = OriginCaller;
	type MaxVotes = ConstU32<100>;
	type WeightInfo = pallet_democracy::weights::SubstrateWeight<Runtime>;
	type MaxProposals = ConstU32<100>;
}

parameter_types! {
	pub const MaxScheduleSeconds: u64 = 6 * 30 * 24 * 60 * 60;
	pub const MaxBlockWeight: Weight = MAXIMUM_BLOCK_WEIGHT;
	pub const MaxWeightPercentage: Perbill = SCHEDULED_TASKS_INITIALIZE_RATIO;
	pub const UpdateQueueRatio: Perbill = Perbill::from_percent(50);
	pub const ExecutionWeightFee: Balance = 12;
}

pub struct DealWithExecutionFees<R>(sp_std::marker::PhantomData<R>);
impl<R> OnUnbalanced<NegativeImbalance<R>> for DealWithExecutionFees<R>
where
	R: pallet_balances::Config + pallet_treasury::Config,
	pallet_treasury::Pallet<R>: OnUnbalanced<NegativeImbalance<R>>,
{
	fn on_unbalanceds<B>(mut fees: impl Iterator<Item = NegativeImbalance<R>>) {
		if let Some(fees) = fees.next() {
			// 20% burned, 80% to the treasury
			let (_, to_treasury) = fees.ration(20, 80);
			// Balances pallet automatically burns dropped Negative Imbalances by decreasing
			// total_supply accordingly
			<pallet_treasury::Pallet<R> as OnUnbalanced<_>>::on_unbalanced(to_treasury);
		}
	}
}

impl pallet_automation_time::Config for Runtime {
	type Event = Event;
	type MaxTasksPerSlot = ConstU32<256>;
	type MaxExecutionTimes = ConstU32<24>;
	type MaxScheduleSeconds = MaxScheduleSeconds;
	type MaxBlockWeight = MaxBlockWeight;
	type MaxWeightPercentage = MaxWeightPercentage;
	type UpdateQueueRatio = UpdateQueueRatio;
<<<<<<< HEAD
	type SecondsPerBlock = SecondsPerBlock;
	type WeightInfo = pallet_automation_time::weights::SubstrateWeight<Runtime>;
=======
	type WeightInfo = pallet_automation_time::weights::AutomationWeight<Runtime>;
>>>>>>> 9c9ffaea
	type ExecutionWeightFee = ExecutionWeightFee;
	type Currency = Balances;
	type CurrencyId = CurrencyId;
	type GetNativeCurrencyId = GetNativeCurrencyId;
	type XcmpTransactor = XcmpHandler;
	type FeeHandler = pallet_automation_time::FeeHandler<DealWithExecutionFees<Runtime>>;
	type DelegatorActions = ParachainStaking;
}

impl pallet_automation_price::Config for Runtime {
	type Event = Event;
	type MaxTasksPerSlot = ConstU32<1>;
	type MaxBlockWeight = MaxBlockWeight;
	type MaxWeightPercentage = MaxWeightPercentage;
	type WeightInfo = ();
	type ExecutionWeightFee = ExecutionWeightFee;
	type Currency = Balances;
	type FeeHandler = pallet_automation_price::FeeHandler<DealWithExecutionFees<Runtime>>;
	type Origin = Origin;
}

pub struct ClosedCallFilter;
impl Contains<Call> for ClosedCallFilter {
	fn contains(c: &Call) -> bool {
		match c {
			Call::AutomationTime(_) => false,
			Call::Balances(_) => false,
			Call::Bounties(_) => false,
			Call::Currencies(_) => false,
			Call::ParachainStaking(_) => false,
			Call::PolkadotXcm(_) => false,
			Call::Treasury(_) => false,
			Call::XTokens(_) => false,
			Call::AutomationPrice(_) => false,
			_ => true,
		}
	}
}

impl pallet_valve::Config for Runtime {
	type Event = Event;
	type WeightInfo = pallet_valve::weights::SubstrateWeight<Runtime>;
	type ClosedCallFilter = ClosedCallFilter;
	type AutomationTime = AutomationTime;
	type AutomationPrice = AutomationPrice;
}

impl pallet_vesting::Config for Runtime {
	type Event = Event;
	type WeightInfo = pallet_vesting::weights::SubstrateWeight<Runtime>;
	type Currency = Balances;
}

impl pallet_utility::Config for Runtime {
	type Event = Event;
	type Call = Call;
	type PalletsOrigin = OriginCaller;
	type WeightInfo = pallet_utility::weights::SubstrateWeight<Runtime>;
}

// Create the runtime by composing the FRAME pallets that were previously configured.
construct_runtime!(
	pub enum Runtime where
		Block = Block,
		NodeBlock = opaque::Block,
		UncheckedExtrinsic = UncheckedExtrinsic,
	{
		// System support stuff.
		System: frame_system::{Pallet, Call, Config, Storage, Event<T>} = 0,
		ParachainSystem: cumulus_pallet_parachain_system::{
			Pallet, Call, Config, Storage, Inherent, Event<T>, ValidateUnsigned,
		} = 1,
		Timestamp: pallet_timestamp::{Pallet, Call, Storage, Inherent} = 2,
		ParachainInfo: parachain_info::{Pallet, Storage, Config} = 3,

		// Monetary stuff.
		Balances: pallet_balances::{Pallet, Call, Storage, Config<T>, Event<T>} = 10,
		Tokens: orml_tokens::{Pallet, Storage, Event<T>, Config<T>} = 11,
		Currencies: orml_currencies::{Pallet, Call} = 12,
		TransactionPayment: pallet_transaction_payment::{Pallet, Storage, Event<T>} = 13,

		// Collator support. The order of these 4 are important and shall not change.
		Authorship: pallet_authorship::{Pallet, Call, Storage} = 20,
		Session: pallet_session::{Pallet, Call, Storage, Event, Config<T>} = 21,
		ParachainStaking: pallet_parachain_staking::{Pallet, Call, Storage, Event<T>, Config<T>} = 22,
		Aura: pallet_aura::{Pallet, Storage, Config<T>} = 23,
		AuraExt: cumulus_pallet_aura_ext::{Pallet, Storage, Config} = 24,

		// Utilities
		Valve: pallet_valve::{Pallet, Call, Config, Storage, Event<T>} = 30,
		Identity: pallet_identity::{Pallet, Call, Storage, Event<T>} = 31,
		Proxy: pallet_proxy::{Pallet, Call, Storage, Event<T>} = 32,
		Utility: pallet_utility::{Pallet, Call, Event} = 33,

		// XCM helpers.
		XcmpQueue: cumulus_pallet_xcmp_queue::{Pallet, Call, Storage, Event<T>} = 40,
		PolkadotXcm: pallet_xcm::{Pallet, Call, Event<T>, Origin, Config} = 41,
		CumulusXcm: cumulus_pallet_xcm::{Pallet, Event<T>, Origin} = 42,
		DmpQueue: cumulus_pallet_dmp_queue::{Pallet, Call, Storage, Event<T>} = 43,
		XTokens: orml_xtokens::{Pallet, Storage, Call, Event<T>} = 44,
		UnknownTokens: orml_unknown_tokens::{Pallet, Storage, Event} = 45,

		// Support pallets.
		Sudo: pallet_sudo::{Pallet, Call, Storage, Event<T>, Config<T>} = 50,
		Treasury: pallet_treasury::{Pallet, Call, Storage, Config, Event<T>} = 51,
		Council: pallet_collective::<Instance1>::{Pallet, Call, Storage, Event<T>, Origin<T>, Config<T>} = 52,
		TechnicalCommittee: pallet_collective::<Instance2>::{Pallet, Call, Storage, Event<T>, Origin<T>, Config<T>} = 53,
		TechnicalMembership: pallet_membership::<Instance1>::{Pallet, Call, Storage, Event<T>, Config<T>} = 54,
		Bounties: pallet_bounties::{Pallet, Call, Storage, Event<T>} = 55,
		Preimage: pallet_preimage::{Pallet, Call, Storage, Event<T>} = 56,
		Scheduler: pallet_scheduler::{Pallet, Call, Storage, Event<T>} = 57,
		Democracy: pallet_democracy::{Pallet, Call, Storage, Config<T>, Event<T>} = 58,
		Multisig: pallet_multisig::{Pallet, Call, Storage, Event<T>} = 59,

		//custom pallets
		AutomationTime: pallet_automation_time::{Pallet, Call, Storage, Event<T>} = 60,
		Vesting: pallet_vesting::{Pallet, Storage, Config<T>, Event<T>} = 61,
		XcmpHandler: pallet_xcmp_handler::{Pallet, Call, Storage, Event<T>} = 62,
		AutomationPrice: pallet_automation_price::{Pallet, Call, Storage, Event<T>} = 200,
	}
);

impl_runtime_apis! {
	impl sp_consensus_aura::AuraApi<Block, AuraId> for Runtime {
		fn slot_duration() -> sp_consensus_aura::SlotDuration {
			sp_consensus_aura::SlotDuration::from_millis(Aura::slot_duration())
		}

		fn authorities() -> Vec<AuraId> {
			Aura::authorities().into_inner()
		}
	}

	impl sp_api::Core<Block> for Runtime {
		fn version() -> RuntimeVersion {
			VERSION
		}

		fn execute_block(block: Block) {
			Executive::execute_block(block)
		}

		fn initialize_block(header: &<Block as BlockT>::Header) {
			Executive::initialize_block(header)
		}
	}

	impl sp_api::Metadata<Block> for Runtime {
		fn metadata() -> OpaqueMetadata {
			OpaqueMetadata::new(Runtime::metadata().into())
		}
	}

	impl sp_block_builder::BlockBuilder<Block> for Runtime {
		fn apply_extrinsic(extrinsic: <Block as BlockT>::Extrinsic) -> ApplyExtrinsicResult {
			Executive::apply_extrinsic(extrinsic)
		}

		fn finalize_block() -> <Block as BlockT>::Header {
			Executive::finalize_block()
		}

		fn inherent_extrinsics(data: sp_inherents::InherentData) -> Vec<<Block as BlockT>::Extrinsic> {
			data.create_extrinsics()
		}

		fn check_inherents(
			block: Block,
			data: sp_inherents::InherentData,
		) -> sp_inherents::CheckInherentsResult {
			data.check_extrinsics(&block)
		}
	}

	impl sp_transaction_pool::runtime_api::TaggedTransactionQueue<Block> for Runtime {
		fn validate_transaction(
			source: TransactionSource,
			tx: <Block as BlockT>::Extrinsic,
			block_hash: <Block as BlockT>::Hash,
		) -> TransactionValidity {
			Executive::validate_transaction(source, tx, block_hash)
		}
	}

	impl sp_offchain::OffchainWorkerApi<Block> for Runtime {
		fn offchain_worker(header: &<Block as BlockT>::Header) {
			Executive::offchain_worker(header)
		}
	}

	impl sp_session::SessionKeys<Block> for Runtime {
		fn generate_session_keys(seed: Option<Vec<u8>>) -> Vec<u8> {
			SessionKeys::generate(seed)
		}

		fn decode_session_keys(
			encoded: Vec<u8>,
		) -> Option<Vec<(Vec<u8>, KeyTypeId)>> {
			SessionKeys::decode_into_raw_public_keys(&encoded)
		}
	}

	impl frame_system_rpc_runtime_api::AccountNonceApi<Block, AccountId, Index> for Runtime {
		fn account_nonce(account: AccountId) -> Index {
			System::account_nonce(account)
		}
	}

	impl pallet_transaction_payment_rpc_runtime_api::TransactionPaymentApi<Block, Balance> for Runtime {
		fn query_info(
			uxt: <Block as BlockT>::Extrinsic,
			len: u32,
		) -> pallet_transaction_payment_rpc_runtime_api::RuntimeDispatchInfo<Balance> {
			TransactionPayment::query_info(uxt, len)
		}
		fn query_fee_details(
			uxt: <Block as BlockT>::Extrinsic,
			len: u32,
		) -> pallet_transaction_payment::FeeDetails<Balance> {
			TransactionPayment::query_fee_details(uxt, len)
		}
	}


	impl pallet_xcmp_handler_rpc_runtime_api::XcmpHandlerApi<Block, Balance> for Runtime {
		fn cross_chain_account(account_id: AccountId32) -> Result<AccountId32, Vec<u8>> {
			let parachain_id: u32 = ParachainInfo::parachain_id().into();

			let multiloc = MultiLocation::new(
				1,
				X2(
					Parachain(parachain_id),
					Junction::AccountId32 { network: Any, id: account_id.into() },
				),
			);

			Account32Hash::<RelayNetwork, sp_runtime::AccountId32>::convert_ref(multiloc)
				.map_err(|_| "unable to convert account".into())
		}

		fn fees(encoded_xt: Bytes) -> Result<Balance, Vec<u8>> {
			let extrinsic: <Block as BlockT>::Extrinsic = Decode::decode(&mut &*encoded_xt).unwrap();
			if let Call::AutomationTime(pallet_automation_time::Call::schedule_xcmp_task{
				execution_times, para_id, currency_id, encoded_call_weight, ..
			}) = extrinsic.clone().function {
				let len = encoded_xt.len() as u32;

				let xcm_fee = XcmpHandler::calculate_xcm_fee_and_weight(
					u32::from(para_id),
					CurrencyId::from(currency_id),
					encoded_call_weight,
				).map_err(|e| {
					match e {
						DispatchError::Module(ModuleError{ message: Some(msg), .. }) => msg,
						_ => "cannot get xcmp fee"
					}
				})?.0.saturating_mul(execution_times.len() as u128);
				let inclusion_fee = TransactionPayment::query_fee_details(extrinsic, len)
					.inclusion_fee
					.ok_or("cannot get inclusion fee")?
					.base_fee;
				let execution_fee = AutomationTime::calculate_execution_fee(
					&(AutomationAction::XCMP.into()),
					execution_times.len() as u32,
				);

				return Ok(xcm_fee.saturating_add(inclusion_fee).saturating_add(execution_fee))
			}

			Err("unsupported extrinsic".into())
		}
	}

	impl pallet_automation_time_rpc_runtime_api::AutomationTimeApi<Block, AccountId, Hash, Balance> for Runtime {
		fn generate_task_id(account_id: AccountId, provided_id: Vec<u8>) -> Hash {
			AutomationTime::generate_task_id(account_id, provided_id)
		}
		/**
		 * The get_time_automation_fees RPC function is used to get the execution fee of scheduling a time-automation task.
		 * This function requires the action type and the number of executions in order to generate an estimate.
		 * However, the AutomationTime::calculate_execution_fee requires an Action enum from the automation time pallet,
		 * which requires more information than is necessary for this calculation.
		 * Therefore, for ease of use, this function will just require an integer representing the action type and an integer
		 * representing the number of executions. For all of the extraneous information, the function will provide faux inputs for it.
		 *
		 */
		fn get_time_automation_fees(
			action: AutomationAction,
			executions: u32,
		) -> Balance {
			AutomationTime::calculate_execution_fee(&(action.into()), executions)
		}

		fn calculate_optimal_autostaking(
			principal: i128,
			collator: AccountId
		) -> Result<AutostakingResult, Vec<u8>> {
			let candidate_info = ParachainStaking::candidate_info(collator);
			let money_supply = Balances::total_issuance() + Vesting::total_unvested_allocation();

			let collator_stake =
				candidate_info.ok_or("collator does not exist")?.total_counted as i128;
			let fee = AutomationTime::calculate_execution_fee(&(AutomationAction::AutoCompoundDelegatedStake.into()), 1) as i128;

			let duration = 90;
			let total_collators = ParachainStaking::total_selected();
			let daily_collator_rewards =
				(money_supply as f64 * 0.025) as i128 / total_collators as i128 / 365;

			let res = pallet_automation_time::do_calculate_optimal_autostaking(
				principal,
				collator_stake,
				fee,
				duration,
				daily_collator_rewards,
			);

			Ok(AutostakingResult{period: res.0, apy: res.1})
		}

		fn get_auto_compound_delegated_stake_task_ids(account_id: AccountId) -> Vec<Hash> {
			ParachainStaking::delegator_state(account_id.clone())
				.map_or(vec![], |s| s.delegations.0).into_iter()
				.map(|d| d.owner)
				.map(|collator_id| {
					AutomationTime::generate_auto_compound_delegated_stake_provided_id(&account_id, &collator_id)
				})
				.map(|provided_id| {
					AutomationTime::generate_task_id(account_id.clone(), provided_id)
				})
				.filter(|task_id| {
					AutomationTime::get_account_task(account_id.clone(), task_id).is_some()
				}).collect()
		}
	}

	impl cumulus_primitives_core::CollectCollationInfo<Block> for Runtime {
		fn collect_collation_info(header: &<Block as BlockT>::Header) -> cumulus_primitives_core::CollationInfo {
			ParachainSystem::collect_collation_info(header)
		}
	}

	#[cfg(feature = "try-runtime")]
	impl frame_try_runtime::TryRuntime<Block> for Runtime {
		fn on_runtime_upgrade() -> (Weight, Weight) {
			log::info!("try-runtime::on_runtime_upgrade turing.");
			let weight = Executive::try_runtime_upgrade().unwrap();
			(weight, RuntimeBlockWeights::get().max_block)
		}

		fn execute_block_no_check(block: Block) -> Weight {
			Executive::execute_block_no_check(block)
		}
	}

	#[cfg(feature = "runtime-benchmarks")]
	impl frame_benchmarking::Benchmark<Block> for Runtime {
		fn benchmark_metadata(extra: bool) -> (
			Vec<frame_benchmarking::BenchmarkList>,
			Vec<frame_support::traits::StorageInfo>,
		) {
			use frame_benchmarking::{list_benchmark, Benchmarking, BenchmarkList};
			use frame_support::traits::StorageInfoTrait;
			use pallet_automation_time::Pallet as AutomationTime;
			use pallet_valve::Pallet as Valve;
			use pallet_vesting::Pallet as Vesting;
			use pallet_parachain_staking::Pallet as ParachainStaking;
			use pallet_xcmp_handler::Pallet as XcmpHandler;

			let mut list = Vec::<BenchmarkList>::new();

			list_benchmark!(list, extra, pallet_automation_time, AutomationTime::<Runtime>);
			list_benchmark!(list, extra, pallet_valve, Valve::<Runtime>);
			list_benchmark!(list, extra, pallet_vesting, Vesting::<Runtime>);
			list_benchmark!(list, extra, pallet_parachain_staking, ParachainStaking::<Runtime>);
			list_benchmark!(list, extra, pallet_xcmp_handler, XcmpHandler::<Runtime>);

			let storage_info = AllPalletsWithSystem::storage_info();

			return (list, storage_info)
		}

		fn dispatch_benchmark(
			config: frame_benchmarking::BenchmarkConfig
		) -> Result<Vec<frame_benchmarking::BenchmarkBatch>, sp_runtime::RuntimeString> {
			use hex_literal::hex;
			use frame_benchmarking::{Benchmarking, BenchmarkBatch, add_benchmark, TrackedStorageKey};

			use pallet_automation_time::Pallet as AutomationTime;
			use pallet_valve::Pallet as Valve;
			use pallet_vesting::Pallet as Vesting;
			use pallet_parachain_staking::Pallet as ParachainStaking;
			use pallet_xcmp_handler::Pallet as XcmpHandler;

			let whitelist: Vec<TrackedStorageKey> = vec![
				// Block Number
				hex!("26aa394eea5630e07c48ae0c9558cef702a5c1b19ab7a04f536c519aca4983ac").to_vec().into(),
				// Total Issuance
				hex!("c2261276cc9d1f8598ea4b6a74b15c2f57c875e4cff74148e4628f264b974c80").to_vec().into(),
				// Execution Phase
				hex!("26aa394eea5630e07c48ae0c9558cef7ff553b5a9862a516939d82b3d3d8661a").to_vec().into(),
				// Event Count
				hex!("26aa394eea5630e07c48ae0c9558cef70a98fdbe9ce6c55837576c60c7af3850").to_vec().into(),
				// System Events
				hex!("26aa394eea5630e07c48ae0c9558cef780d41e5e16056765bc8461851072c9d7").to_vec().into(),
			];

			let mut batches = Vec::<BenchmarkBatch>::new();
			let params = (&config, &whitelist);

			add_benchmark!(params, batches, pallet_automation_time, AutomationTime::<Runtime>);
			add_benchmark!(params, batches, pallet_valve, Valve::<Runtime>);
			add_benchmark!(params, batches, pallet_vesting, Vesting::<Runtime>);
			add_benchmark!(params, batches, pallet_parachain_staking, ParachainStaking::<Runtime>);
			add_benchmark!(params, batches, pallet_xcmp_handler, XcmpHandler::<Runtime>);

			if batches.is_empty() { return Err("Benchmark not found for this pallet.".into()) }
			Ok(batches)
		}
	}
}

struct CheckInherents;

impl cumulus_pallet_parachain_system::CheckInherents<Block> for CheckInherents {
	fn check_inherents(
		block: &Block,
		relay_state_proof: &cumulus_pallet_parachain_system::RelayChainStateProof,
	) -> sp_inherents::CheckInherentsResult {
		let relay_chain_slot = relay_state_proof
			.read_slot()
			.expect("Could not read the relay chain slot from the proof");

		let inherent_data =
			cumulus_primitives_timestamp::InherentDataProvider::from_relay_chain_slot_and_duration(
				relay_chain_slot,
				sp_std::time::Duration::from_secs(6),
			)
			.create_inherent_data()
			.expect("Could not create the timestamp inherent data");

		inherent_data.check_extrinsics(block)
	}
}

cumulus_pallet_parachain_system::register_validate_block! {
	Runtime = Runtime,
	BlockExecutor = cumulus_pallet_aura_ext::BlockExecutor::<Runtime, Executive>,
	CheckInherents = CheckInherents,
}<|MERGE_RESOLUTION|>--- conflicted
+++ resolved
@@ -1015,12 +1015,7 @@
 	type MaxBlockWeight = MaxBlockWeight;
 	type MaxWeightPercentage = MaxWeightPercentage;
 	type UpdateQueueRatio = UpdateQueueRatio;
-<<<<<<< HEAD
-	type SecondsPerBlock = SecondsPerBlock;
 	type WeightInfo = pallet_automation_time::weights::SubstrateWeight<Runtime>;
-=======
-	type WeightInfo = pallet_automation_time::weights::AutomationWeight<Runtime>;
->>>>>>> 9c9ffaea
 	type ExecutionWeightFee = ExecutionWeightFee;
 	type Currency = Balances;
 	type CurrencyId = CurrencyId;
