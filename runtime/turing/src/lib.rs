--- conflicted
+++ resolved
@@ -1050,11 +1050,8 @@
 			Call::ParachainStaking(_) => false,
 			Call::PolkadotXcm(_) => false,
 			Call::Treasury(_) => false,
-<<<<<<< HEAD
 			Call::XTokens(_) => false,
-=======
 			Call::AutomationPrice(_) => false,
->>>>>>> b6f18e98
 			_ => true,
 		}
 	}
