// This file is part of OAK Blockchain.

// Copyright (C) 2022 OAK Network
// SPDX-License-Identifier: Apache-2.0

// Licensed under the Apache License, Version 2.0 (the "License");
// you may not use this file except in compliance with the License.
// You may obtain a copy of the License at
//
// http://www.apache.org/licenses/LICENSE-2.0
//
// Unless required by applicable law or agreed to in writing, software
// distributed under the License is distributed on an "AS IS" BASIS,
// WITHOUT WARRANTIES OR CONDITIONS OF ANY KIND, either express or implied.
// See the License for the specific language governing permissions and
// limitations under the License.
#![cfg_attr(not(feature = "std"), no_std)]
// `construct_runtime!` does a lot of recursion and requires us to increase the limit to 256.
#![recursion_limit = "256"]

// Make the WASM binary available.
#[cfg(feature = "std")]
include!(concat!(env!("OUT_DIR"), "/wasm_binary.rs"));

use codec::{Decode, Encode, MaxEncodedLen};
use scale_info::TypeInfo;
#[cfg(feature = "std")]
use serde::{Deserialize, Serialize};
use sp_api::impl_runtime_apis;
use sp_core::{crypto::KeyTypeId, OpaqueMetadata};
use sp_runtime::{
	create_runtime_str, generic, impl_opaque_keys,
	traits::{AccountIdConversion, AccountIdLookup, BlakeTwo256, Block as BlockT, ConvertInto},
	transaction_validity::{TransactionSource, TransactionValidity},
	ApplyExtrinsicResult, FixedPointNumber, Percent, RuntimeDebug,
};

use sp_std::{cmp::Ordering, prelude::*};
#[cfg(feature = "std")]
use sp_version::NativeVersion;
use sp_version::RuntimeVersion;

use frame_support::{
	construct_runtime, parameter_types,
	traits::{
		ConstU128, ConstU32, Contains, EnsureOneOf, Imbalance, InstanceFilter, OnUnbalanced,
		PrivilegeCmp,
	},
	weights::{
		constants::{BlockExecutionWeight, ExtrinsicBaseWeight, RocksDbWeight, WEIGHT_PER_SECOND},
		ConstantMultiplier, DispatchClass, Weight,
	},
	PalletId,
};
use frame_system::{
	limits::{BlockLength, BlockWeights},
	EnsureRoot,
};
use pallet_balances::NegativeImbalance;
use pallet_transaction_payment::{Multiplier, TargetedFeeAdjustment};
pub use sp_runtime::{Perbill, Permill, Perquintill};

#[cfg(any(feature = "std", test))]
pub use pallet_sudo::Call as SudoCall;
#[cfg(any(feature = "std", test))]
pub use sp_runtime::BuildStorage;

// Polkadot Imports
use polkadot_runtime_common::BlockHashCount;

// XCM configurations.
pub mod xcm_config;

// ORML imports
use orml_traits::parameter_type_with_key;

// Common imports
use primitives::{
	tokens::TokenInfo, AccountId, Address, Amount, AuraId, Balance, BlockNumber, Hash, Header,
	Index, Signature,
};

// Custom pallet imports
pub use pallet_automation_time;

/// Block type as expected by this runtime.
pub type Block = generic::Block<Header, UncheckedExtrinsic>;

/// A Block signed with a Justification
pub type SignedBlock = generic::SignedBlock<Block>;

/// BlockId type as expected by this runtime.
pub type BlockId = generic::BlockId<Block>;

/// The SignedExtension to the basic transaction logic.
pub type SignedExtra = (
	frame_system::CheckSpecVersion<Runtime>,
	frame_system::CheckTxVersion<Runtime>,
	frame_system::CheckGenesis<Runtime>,
	frame_system::CheckEra<Runtime>,
	frame_system::CheckNonce<Runtime>,
	frame_system::CheckWeight<Runtime>,
	pallet_transaction_payment::ChargeTransactionPayment<Runtime>,
);

/// Unchecked extrinsic type as expected by this runtime.
pub type UncheckedExtrinsic = generic::UncheckedExtrinsic<Address, Call, Signature, SignedExtra>;

/// Extrinsic type that has already been checked.
pub type CheckedExtrinsic = generic::CheckedExtrinsic<AccountId, Call, SignedExtra>;

/// Executive: handles dispatch to the various modules.
pub type Executive = frame_executive::Executive<
	Runtime,
	Block,
	frame_system::ChainContext<Runtime>,
	Runtime,
	AllPalletsWithSystem,
>;

/// Opaque types. These are used by the CLI to instantiate machinery that don't need to know
/// the specifics of the runtime. They can then be made to be agnostic over specific formats
/// of data like extrinsics, allowing for them to continue syncing the network through upgrades
/// to even the core data structures.
pub mod opaque {
	use super::*;
	use sp_runtime::{generic, traits::BlakeTwo256};

	pub use sp_runtime::OpaqueExtrinsic as UncheckedExtrinsic;
	/// Opaque block header type.
	pub type Header = generic::Header<BlockNumber, BlakeTwo256>;
	/// Opaque block type.
	pub type Block = generic::Block<Header, UncheckedExtrinsic>;
	/// Opaque block identifier type.
	pub type BlockId = generic::BlockId<Block>;
}

impl_opaque_keys! {
	pub struct SessionKeys {
		pub aura: Aura,
	}
}

#[sp_version::runtime_version]
pub const VERSION: RuntimeVersion = RuntimeVersion {
	spec_name: create_runtime_str!("neumann"),
	impl_name: create_runtime_str!("neumann"),
	authoring_version: 1,
	spec_version: 283,
	impl_version: 1,
	apis: RUNTIME_API_VERSIONS,
	transaction_version: 9,
	state_version: 0,
};

/// This determines the average expected block time that we are targeting.
/// Blocks will be produced at a minimum duration defined by `SLOT_DURATION`.
/// `SLOT_DURATION` is picked up by `pallet_timestamp` which is in turn picked
/// up by `pallet_aura` to implement `fn slot_duration()`.
///
/// Change this to adjust the block time.
pub const MILLISECS_PER_BLOCK: u64 = 12000;

// NOTE: Currently it is not possible to change the slot duration after the chain has started.
//       Attempting to do so will brick block production.
pub const SLOT_DURATION: u64 = MILLISECS_PER_BLOCK;

// Time is measured by number of blocks.
pub const MINUTES: BlockNumber = 60_000 / (MILLISECS_PER_BLOCK as BlockNumber);
pub const HOURS: BlockNumber = MINUTES * 60;
pub const DAYS: BlockNumber = HOURS * 24;

pub const TOKEN_DECIMALS: u32 = 10;
const TOKEN_BASE: u128 = 10;
// Unit = the base number of indivisible units for balances
pub const UNIT: Balance = TOKEN_BASE.pow(TOKEN_DECIMALS); // 10_000_000_000
pub const DOLLAR: Balance = UNIT; // 10_000_000_000
pub const CENT: Balance = DOLLAR / 100; // 100_000_000
pub const MILLICENT: Balance = CENT / 1_000; // 100_000

pub const fn deposit(items: u32, bytes: u32) -> Balance {
	items as Balance * 2_000 * CENT + (bytes as Balance) * 100 * MILLICENT
}

/// The existential deposit. Set to 1/100 of the Connected Relay Chain.
pub const EXISTENTIAL_DEPOSIT: Balance = CENT;

/// We use at most 5% of the block weight running scheduled tasks during `on_initialize`.
const SCHEDULED_TASKS_INITIALIZE_RATIO: Perbill = Perbill::from_percent(5);

/// We assume that ~5% of the block weight is consumed by `on_initialize` handlers. This is
/// used to limit the maximal weight of a single extrinsic.
const AVERAGE_ON_INITIALIZE_RATIO: Perbill = Perbill::from_percent(5);

/// We allow `Normal` extrinsics to fill up the block up to 75%, the rest can be used by
/// `Operational` extrinsics.
const NORMAL_DISPATCH_RATIO: Perbill = Perbill::from_percent(75);

/// We allow for 0.5 of a second of compute with a 12 second average block time.
pub const MAXIMUM_BLOCK_WEIGHT: Weight = WEIGHT_PER_SECOND / 2;

/// The version information used to identify this runtime when compiled natively.
#[cfg(feature = "std")]
pub fn native_version() -> NativeVersion {
	NativeVersion { runtime_version: VERSION, can_author_with: Default::default() }
}

parameter_types! {
	pub const Version: RuntimeVersion = VERSION;

	// This part is copied from Substrate's `bin/node/runtime/src/lib.rs`.
	//  The `RuntimeBlockLength` and `RuntimeBlockWeights` exist here because the
	// `DeletionWeightLimit` and `DeletionQueueDepth` depend on those to parameterize
	// the lazy contract deletion.
	pub RuntimeBlockLength: BlockLength =
		BlockLength::max_with_normal_ratio(5 * 1024 * 1024, NORMAL_DISPATCH_RATIO);
	pub RuntimeBlockWeights: BlockWeights = BlockWeights::builder()
		.base_block(BlockExecutionWeight::get())
		.for_class(DispatchClass::all(), |weights| {
			weights.base_extrinsic = ExtrinsicBaseWeight::get();
		})
		.for_class(DispatchClass::Normal, |weights| {
			weights.max_total = Some(NORMAL_DISPATCH_RATIO * MAXIMUM_BLOCK_WEIGHT);
		})
		.for_class(DispatchClass::Operational, |weights| {
			weights.max_total = Some(MAXIMUM_BLOCK_WEIGHT);
			// Operational transactions have some extra reserved space, so that they
			// are included even if block reached `MAXIMUM_BLOCK_WEIGHT`.
			weights.reserved = Some(
				MAXIMUM_BLOCK_WEIGHT - NORMAL_DISPATCH_RATIO * MAXIMUM_BLOCK_WEIGHT
			);
		})
		.avg_block_initialization(AVERAGE_ON_INITIALIZE_RATIO + SCHEDULED_TASKS_INITIALIZE_RATIO)
		.build_or_panic();
	pub const SS58Prefix: u16 = 51;
}

// Configure FRAME pallets to include in runtime.

impl frame_system::Config for Runtime {
	/// The identifier used to distinguish between accounts.
	type AccountId = AccountId;
	/// The aggregated dispatch type that is available for extrinsics.
	type Call = Call;
	/// The lookup mechanism to get account ID from whatever is passed in dispatchers.
	type Lookup = AccountIdLookup<AccountId, ()>;
	/// The index type for storing how many extrinsics an account has signed.
	type Index = Index;
	/// The index type for blocks.
	type BlockNumber = BlockNumber;
	/// The type for hashing blocks and tries.
	type Hash = Hash;
	/// The hashing algorithm used.
	type Hashing = BlakeTwo256;
	/// The header type.
	type Header = generic::Header<BlockNumber, BlakeTwo256>;
	/// The ubiquitous event type.
	type Event = Event;
	/// The ubiquitous origin type.
	type Origin = Origin;
	/// Maximum number of block number to block hash mappings to keep (oldest pruned first).
	type BlockHashCount = BlockHashCount;
	/// Runtime version.
	type Version = Version;
	/// Converts a module to an index of this module in the runtime.
	type PalletInfo = PalletInfo;
	/// The data to be stored in an account.
	type AccountData = pallet_balances::AccountData<Balance>;
	/// What to do if a new account is created.
	type OnNewAccount = ();
	/// What to do if an account is fully reaped from the system.
	type OnKilledAccount = ();
	/// The weight of database operations that the runtime can invoke.
	type DbWeight = RocksDbWeight;
	/// The basic call filter to use in dispatchable.
	type BaseCallFilter = Valve;
	/// Weight information for the extrinsics of this pallet.
	type SystemWeightInfo = ();
	/// Block & extrinsics weights: base values and limits.
	type BlockWeights = RuntimeBlockWeights;
	/// The maximum length of a block (in bytes).
	type BlockLength = RuntimeBlockLength;
	/// This is used as an identifier of the chain. 42 is the generic substrate prefix. OAK is 51.
	type SS58Prefix = SS58Prefix;
	/// The action to take on a Runtime Upgrade
	type OnSetCode = cumulus_pallet_parachain_system::ParachainSetCode<Self>;
	type MaxConsumers = ConstU32<16>;
}

parameter_types! {
	pub const MinimumPeriod: u64 = SLOT_DURATION / 2;
}

impl pallet_timestamp::Config for Runtime {
	/// A timestamp: milliseconds since the unix epoch.
	type Moment = u64;
	type OnTimestampSet = ();
	type MinimumPeriod = MinimumPeriod;
	type WeightInfo = ();
}

parameter_types! {
	pub const UncleGenerations: u32 = 0;
}

impl pallet_authorship::Config for Runtime {
	type FindAuthor = pallet_session::FindAccountFromAuthorIndex<Self, Aura>;
	type UncleGenerations = UncleGenerations;
	type FilterUncle = ();
	type EventHandler = ParachainStaking;
}

parameter_types! {
	pub const ExistentialDeposit: Balance = EXISTENTIAL_DEPOSIT;
	pub const MaxLocks: u32 = 50;
	pub const MaxReserves: u32 = 50;
}

impl pallet_balances::Config for Runtime {
	type MaxLocks = MaxLocks;
	/// The type for recording an account's balance.
	type Balance = Balance;
	/// The ubiquitous event type.
	type Event = Event;
	type DustRemoval = ();
	type ExistentialDeposit = ExistentialDeposit;
	type AccountStore = System;
	type WeightInfo = pallet_balances::weights::SubstrateWeight<Runtime>;
	type MaxReserves = MaxReserves;
	type ReserveIdentifier = [u8; 8];
}

parameter_types! {
	pub const BasicDeposit:  Balance = 3 * DOLLAR; // 258 bytes on-chain
	pub const FieldDeposit:  Balance = 1 * DOLLAR; // 66 bytes on-chain
	pub const SubAccountDeposit:  Balance = 1 * DOLLAR; // 53 bytes on-chain
}

type ForceOrigin = EnsureOneOf<
	EnsureRoot<AccountId>,
	pallet_collective::EnsureProportionAtLeast<AccountId, CouncilCollective, 2, 3>,
>;
type RegistrarOrigin = EnsureOneOf<
	EnsureRoot<AccountId>,
	pallet_collective::EnsureProportionAtLeast<AccountId, CouncilCollective, 2, 3>,
>;

impl pallet_identity::Config for Runtime {
	type Event = Event;
	type Currency = Balances;

	type BasicDeposit = BasicDeposit;
	type FieldDeposit = FieldDeposit;
	type SubAccountDeposit = SubAccountDeposit;

	type MaxSubAccounts = ConstU32<50>;
	type MaxAdditionalFields = ConstU32<0>;
	type MaxRegistrars = ConstU32<10>;

	type Slashed = Treasury;
	type ForceOrigin = ForceOrigin;
	type RegistrarOrigin = RegistrarOrigin;

	type WeightInfo = pallet_identity::weights::SubstrateWeight<Runtime>;
}

parameter_types! {
<<<<<<< HEAD
	pub const ProxyDepositBase: Balance = deposit(1, 8);
	pub const ProxyDepositFactor: Balance = deposit(0, 33);
	pub const AnnouncementDepositBase: Balance = deposit(1, 8);
	pub const AnnouncementDepositFactor: Balance = deposit(0, 66);
}

#[derive(
	Copy,
	Clone,
	Eq,
	PartialEq,
	Ord,
	PartialOrd,
	Encode,
	Decode,
	RuntimeDebug,
	MaxEncodedLen,
	scale_info::TypeInfo,
)]
pub enum ProxyType {
	Any = 0,
	Session = 1,
	Staking = 2,
}

impl Default for ProxyType {
	fn default() -> Self {
		Self::Any
	}
}

impl InstanceFilter<Call> for ProxyType {
	fn filter(&self, c: &Call) -> bool {
		match self {
			ProxyType::Any => true,
			ProxyType::Session => {
				matches!(c, Call::Session(..))
			},
			ProxyType::Staking => {
				matches!(c, Call::ParachainStaking(..) | Call::Session(..))
			},
		}
	}

	fn is_superset(&self, o: &Self) -> bool {
		match (self, o) {
			(x, y) if x == y => true,
			(ProxyType::Any, _) => true,
			(_, ProxyType::Any) => false,
			_ => false,
		}
	}
}

impl pallet_proxy::Config for Runtime {
	type Event = Event;
	type Call = Call;
	type Currency = Balances;
	type ProxyType = ProxyType;
	type ProxyDepositBase = ProxyDepositBase;
	type ProxyDepositFactor = ProxyDepositFactor;
	type MaxProxies = ConstU32<32>;
	type WeightInfo = pallet_proxy::weights::SubstrateWeight<Runtime>;
	type MaxPending = ConstU32<32>;
	type CallHasher = BlakeTwo256;
	type AnnouncementDepositBase = AnnouncementDepositBase;
	type AnnouncementDepositFactor = AnnouncementDepositFactor;
}

parameter_types! {
	pub TreasuryAccount: AccountId = TreasuryPalletId::get().into_account();
=======
	pub TreasuryAccount: AccountId = TreasuryPalletId::get().into_account_truncating();
>>>>>>> 805c0329
}

parameter_type_with_key! {
	pub ExistentialDeposits: |currency_id: CurrencyId| -> Balance {
		match currency_id {
			CurrencyId::Native => EXISTENTIAL_DEPOSIT,
			CurrencyId::ROC => 10 * CurrencyId::ROC.millicent(),
			CurrencyId::UNIT => 10 * CurrencyId::UNIT.millicent(),
		}
	};
}

#[derive(
	Encode,
	Decode,
	Eq,
	PartialEq,
	Copy,
	Clone,
	RuntimeDebug,
	PartialOrd,
	Ord,
	TypeInfo,
	MaxEncodedLen,
)]
#[cfg_attr(feature = "std", derive(Serialize, Deserialize))]
pub enum CurrencyId {
	Native,
	ROC,
	UNIT,
}

impl TokenInfo for CurrencyId {
	fn get_decimals(&self) -> u32 {
		match self {
			CurrencyId::Native => 10,
			CurrencyId::ROC => 12,
			CurrencyId::UNIT => 12,
		}
	}
}

pub struct DustRemovalWhitelist;
impl Contains<AccountId> for DustRemovalWhitelist {
	fn contains(a: &AccountId) -> bool {
		*a == TreasuryAccount::get()
	}
}

impl orml_tokens::Config for Runtime {
	type Event = Event;
	type Balance = Balance;
	type Amount = Amount;
	type CurrencyId = CurrencyId;
	type WeightInfo = ();
	type ExistentialDeposits = ExistentialDeposits;
	type OnDust = orml_tokens::TransferDust<Runtime, TreasuryAccount>;
	type MaxLocks = MaxLocks;
	type MaxReserves = MaxReserves;
	type ReserveIdentifier = [u8; 8];
	type DustRemovalWhitelist = DustRemovalWhitelist;
	type OnNewTokenAccount = ();
	type OnKilledTokenAccount = ();
}

parameter_types! {
	pub const GetNativeCurrencyId: CurrencyId = CurrencyId::Native;
}

impl orml_currencies::Config for Runtime {
	type MultiCurrency = Tokens;
	type NativeCurrency =
		orml_currencies::BasicCurrencyAdapter<Runtime, Balances, Amount, BlockNumber>;
	type GetNativeCurrencyId = GetNativeCurrencyId;
	type WeightInfo = ();
}

parameter_types! {
	/// The portion of the `NORMAL_DISPATCH_RATIO` that we adjust the fees with. Blocks filled less
	/// than this will decrease the weight and more will increase.
	pub const TargetBlockFullness: Perquintill = Perquintill::from_percent(1);
	/// The adjustment variable of the runtime. Higher values will cause `TargetBlockFullness` to
	/// change the fees more rapidly.
	pub AdjustmentVariable: Multiplier = Multiplier::saturating_from_rational(3, 100_000);
	/// Minimum amount of the multiplier. This value cannot be too low. A test case should ensure
	/// that combined with `AdjustmentVariable`, we can recover from the minimum.
	/// See `multiplier_can_grow_from_zero`.
	pub MinimumMultiplier: Multiplier = Multiplier::saturating_from_rational(1, 1_000_000u128);
	pub const TransactionByteFee: Balance = 0;
	pub const WeightToFeeScalar: Balance = 6;
	pub const OperationalFeeMultiplier: u8 = 5;
}

/// Parameterized slow adjusting fee updated based on
/// https://w3f-research.readthedocs.io/en/latest/polkadot/overview/2-token-economics.html#-2.-slow-adjusting-mechanism // editorconfig-checker-disable-line
///
/// The adjustment algorithm boils down to:
///
/// diff = (previous_block_weight - target) / maximum_block_weight
/// next_multiplier = prev_multiplier * (1 + (v * diff) + ((v * diff)^2 / 2))
/// assert(next_multiplier > min)
///     where: v is AdjustmentVariable
///            target is TargetBlockFullness
///            min is MinimumMultiplier
pub type SlowAdjustingFeeUpdate<R> =
	TargetedFeeAdjustment<R, TargetBlockFullness, AdjustmentVariable, MinimumMultiplier>;

pub struct DealWithInclusionFees<R>(sp_std::marker::PhantomData<R>);
impl<R> OnUnbalanced<NegativeImbalance<R>> for DealWithInclusionFees<R>
where
	R: pallet_balances::Config + pallet_treasury::Config,
	pallet_treasury::Pallet<R>: OnUnbalanced<NegativeImbalance<R>>,
{
	fn on_unbalanceds<B>(mut fees_then_tips: impl Iterator<Item = NegativeImbalance<R>>) {
		if let Some(mut fees) = fees_then_tips.next() {
			if let Some(tips) = fees_then_tips.next() {
				tips.merge_into(&mut fees);
			}
			// 20% burned, 80% to the treasury
			let (_, to_treasury) = fees.ration(20, 80);
			// Balances pallet automatically burns dropped Negative Imbalances by decreasing
			// total_supply accordingly
			<pallet_treasury::Pallet<R> as OnUnbalanced<_>>::on_unbalanced(to_treasury);
		}
	}
}

impl pallet_transaction_payment::Config for Runtime {
	type OnChargeTransaction =
		pallet_transaction_payment::CurrencyAdapter<Balances, DealWithInclusionFees<Runtime>>;
	type WeightToFee = ConstantMultiplier<Balance, WeightToFeeScalar>;
	type LengthToFee = ConstantMultiplier<Balance, TransactionByteFee>;
	type FeeMultiplierUpdate = SlowAdjustingFeeUpdate<Self>;
	type OperationalFeeMultiplier = OperationalFeeMultiplier;
}

parameter_types! {
	pub const ReservedXcmpWeight: Weight = MAXIMUM_BLOCK_WEIGHT / 4;
	pub const ReservedDmpWeight: Weight = MAXIMUM_BLOCK_WEIGHT / 4;
}

impl cumulus_pallet_parachain_system::Config for Runtime {
	type Event = Event;
	type OnSystemEvent = ();
	type SelfParaId = parachain_info::Pallet<Runtime>;
	type DmpMessageHandler = DmpQueue;
	type ReservedDmpWeight = ReservedDmpWeight;
	type OutboundXcmpMessageSource = XcmpQueue;
	type XcmpMessageHandler = XcmpQueue;
	type ReservedXcmpWeight = ReservedXcmpWeight;
}

impl parachain_info::Config for Runtime {}

impl cumulus_pallet_aura_ext::Config for Runtime {}

parameter_types! {
	pub const Period: u32 = 6 * HOURS;
	pub const Offset: u32 = 0;
	pub const MaxAuthorities: u32 = 100_000;
}

impl pallet_session::Config for Runtime {
	type Event = Event;
	type ValidatorId = <Self as frame_system::Config>::AccountId;
	type ValidatorIdOf = ConvertInto;
	type ShouldEndSession = ParachainStaking;
	type NextSessionRotation = ParachainStaking;
	type SessionManager = ParachainStaking;
	// Essentially just Aura, but lets be pedantic.
	type SessionHandler = <SessionKeys as sp_runtime::traits::OpaqueKeys>::KeyTypeIdProviders;
	type Keys = SessionKeys;
	type WeightInfo = ();
}

impl pallet_aura::Config for Runtime {
	type AuthorityId = AuraId;
	type DisabledValidators = ();
	type MaxAuthorities = MaxAuthorities;
}

parameter_types! {
	/// Default fixed percent a collator takes off the top of due rewards
	pub const DefaultCollatorCommission: Perbill = Perbill::from_percent(20);
	/// Default percent of inflation set aside for parachain bond every round
	pub const DefaultParachainBondReservePercent: Percent = Percent::from_percent(30);
	/// Blocks per round
	pub const DefaultBlocksPerRound: u32 = 5 * MINUTES;
	/// Minimum stake required to become a collator
	pub const MinCollatorStk: u128 = 1_000_000 * DOLLAR;
}
impl pallet_parachain_staking::Config for Runtime {
	type Event = Event;
	type Currency = Balances;
	type MonetaryGovernanceOrigin = EnsureRoot<AccountId>;
	/// Minimum round length is 2 minutes (10 * 12 second block times)
	type MinBlocksPerRound = ConstU32<10>;
	type DefaultBlocksPerRound = DefaultBlocksPerRound;
	/// Rounds before the collator leaving the candidates request can be executed
	type LeaveCandidatesDelay = ConstU32<2>;
	/// Rounds before the candidate bond increase/decrease can be executed
	type CandidateBondLessDelay = ConstU32<2>;
	/// Rounds before the delegator exit can be executed
	type LeaveDelegatorsDelay = ConstU32<2>;
	/// Rounds before the delegator revocation can be executed
	type RevokeDelegationDelay = ConstU32<2>;
	/// Rounds before the delegator bond increase/decrease can be executed
	type DelegationBondLessDelay = ConstU32<2>;
	/// Rounds before the reward is paid
	type RewardPaymentDelay = ConstU32<2>;
	/// Minimum collators selected per round, default at genesis and minimum forever after
	type MinSelectedCandidates = ConstU32<5>;
	/// Maximum top delegations per candidate
	type MaxTopDelegationsPerCandidate = ConstU32<10>;
	/// Maximum bottom delegations per candidate
	type MaxBottomDelegationsPerCandidate = ConstU32<50>;
	/// Maximum delegations per delegator
	type MaxDelegationsPerDelegator = ConstU32<10>;
	type DefaultCollatorCommission = DefaultCollatorCommission;
	type DefaultParachainBondReservePercent = DefaultParachainBondReservePercent;
	type MinCollatorStk = MinCollatorStk;
	/// Minimum stake required to be reserved to be a candidate
	type MinCandidateStk = ConstU128<{ 500 * DOLLAR }>;
	/// Minimum delegation amount after initial
	type MinDelegation = ConstU128<{ 50 * DOLLAR }>;
	/// Minimum initial stake required to be reserved to be a delegator
	type MinDelegatorStk = ConstU128<{ 50 * DOLLAR }>;
	/// Handler to notify the runtime when a collator is paid
	type OnCollatorPayout = ();
	/// Handler to notify the runtime when a new round begins
	type OnNewRound = ();
	/// Any additional issuance that should be used for inflation calcs
	type AdditionalIssuance = Vesting;
	type WeightInfo = pallet_parachain_staking::weights::SubstrateWeight<Runtime>;
}

parameter_types! {
	pub const CouncilMotionDuration: BlockNumber = 4 * MINUTES;
	pub const CouncilMaxProposals: u32 = 100;
	pub const CouncilMaxMembers: u32 = 100;
}

impl pallet_bounties::Config for Runtime {
	type Event = Event;
	type BountyDepositBase = BountyDepositBase;
	type BountyDepositPayoutDelay = BountyDepositPayoutDelay;
	type BountyUpdatePeriod = BountyUpdatePeriod;
	type BountyValueMinimum = BountyValueMinimum;
	type CuratorDepositMultiplier = CuratorDepositMultiplier;
	type CuratorDepositMin = CuratorDepositMin;
	type CuratorDepositMax = CuratorDepositMax;
	type DataDepositPerByte = DataDepositPerByte;
	type MaximumReasonLength = MaximumReasonLength;
	type WeightInfo = pallet_bounties::weights::SubstrateWeight<Runtime>;
	type ChildBountyManager = ();
}

type CouncilCollective = pallet_collective::Instance1;
impl pallet_collective::Config<CouncilCollective> for Runtime {
	type Origin = Origin;
	type Proposal = Call;
	type Event = Event;
	type MotionDuration = CouncilMotionDuration;
	type MaxProposals = CouncilMaxProposals;
	type MaxMembers = CouncilMaxMembers;
	type DefaultVote = pallet_collective::PrimeDefaultVote;
	type WeightInfo = pallet_collective::weights::SubstrateWeight<Runtime>;
}

parameter_types! {
	pub TechnicalMotionDuration: BlockNumber = 4 * MINUTES;
	pub const TechnicalMaxProposals: u32 = 100;
	pub const TechnicalMaxMembers: u32 = 100;
}

type TechnicalCollective = pallet_collective::Instance2;
impl pallet_collective::Config<TechnicalCollective> for Runtime {
	type Origin = Origin;
	type Proposal = Call;
	type Event = Event;
	type MotionDuration = TechnicalMotionDuration;
	type MaxProposals = TechnicalMaxProposals;
	type MaxMembers = TechnicalMaxMembers;
	type DefaultVote = pallet_collective::PrimeDefaultVote;
	type WeightInfo = pallet_collective::weights::SubstrateWeight<Runtime>;
}

type MoreThanHalfCouncil = EnsureOneOf<
	EnsureRoot<AccountId>,
	pallet_collective::EnsureProportionMoreThan<AccountId, CouncilCollective, 1, 2>,
>;

impl pallet_membership::Config<pallet_membership::Instance1> for Runtime {
	type Event = Event;
	type AddOrigin = MoreThanHalfCouncil;
	type RemoveOrigin = MoreThanHalfCouncil;
	type SwapOrigin = MoreThanHalfCouncil;
	type ResetOrigin = MoreThanHalfCouncil;
	type PrimeOrigin = MoreThanHalfCouncil;
	type MembershipInitialized = TechnicalCommittee;
	type MembershipChanged = TechnicalCommittee;
	type MaxMembers = TechnicalMaxMembers;
	type WeightInfo = pallet_membership::weights::SubstrateWeight<Runtime>;
}

impl pallet_sudo::Config for Runtime {
	type Event = Event;
	type Call = Call;
}

parameter_types! {
	pub const ProposalBond: Permill = Permill::from_percent(5);
	pub const ProposalBondMinimum: Balance = 1 * DOLLAR;
	pub const ProposalBondMaximum: Balance = 5 * DOLLAR;
	pub const SpendPeriod: BlockNumber = 1 * DAYS;
	pub const Burn: Permill = Permill::from_percent(0);
	pub const TipCountdown: BlockNumber = 1 * DAYS;
	pub const TipFindersFee: Percent = Percent::from_percent(20);
	pub const TipReportDepositBase: Balance = 1 * UNIT;
	pub const DataDepositPerByte: Balance = 1 * CENT;
	pub const BountyDepositBase: Balance = 1 * UNIT;
	pub const BountyDepositPayoutDelay: BlockNumber = 1 * DAYS;
	pub const TreasuryPalletId: PalletId = PalletId(*b"py/trsry");
	pub const BountyUpdatePeriod: BlockNumber = 14 * DAYS;
	pub const MaximumReasonLength: u32 = 16384;
	pub const CuratorDepositMultiplier: Permill = Permill::from_percent(50);
	pub CuratorDepositMin: Balance = DOLLAR;
	pub CuratorDepositMax: Balance = 100 * DOLLAR;
	pub const BountyValueMinimum: Balance = 5 * UNIT;
	pub const MaxApprovals: u32 = 100;
}

impl pallet_treasury::Config for Runtime {
	type PalletId = TreasuryPalletId;
	type Currency = Balances;
	type ApproveOrigin = EnsureOneOf<
		EnsureRoot<AccountId>,
		pallet_collective::EnsureProportionAtLeast<AccountId, CouncilCollective, 3, 5>,
	>;
	type RejectOrigin = EnsureOneOf<
		EnsureRoot<AccountId>,
		pallet_collective::EnsureProportionMoreThan<AccountId, CouncilCollective, 1, 2>,
	>;
	type Event = Event;
	type OnSlash = Treasury;
	type ProposalBond = ProposalBond;
	type ProposalBondMinimum = ProposalBondMinimum;
	type ProposalBondMaximum = ProposalBondMaximum;
	type SpendPeriod = SpendPeriod;
	type Burn = Burn;
	type BurnDestination = ();
	type SpendFunds = Bounties;
	type WeightInfo = pallet_treasury::weights::SubstrateWeight<Runtime>;
	type MaxApprovals = MaxApprovals;
}

parameter_types! {
	pub const PreimageMaxSize: u32 = 4096 * 1024;
	pub const PreimageBaseDeposit: Balance = deposit(2, 64);
	pub const PreimageByteDeposit: Balance = deposit(0, 1);
}

impl pallet_preimage::Config for Runtime {
	type WeightInfo = pallet_preimage::weights::SubstrateWeight<Runtime>;
	type Event = Event;
	type Currency = Balances;
	type ManagerOrigin = EnsureRoot<AccountId>;
	type MaxSize = PreimageMaxSize;
	type BaseDeposit = PreimageBaseDeposit;
	type ByteDeposit = PreimageByteDeposit;
}

parameter_types! {
	pub MaximumSchedulerWeight: Weight = Perbill::from_percent(10) * RuntimeBlockWeights::get().max_block;
	pub const MaxScheduledPerBlock: u32 = 50;
	pub const NoPreimagePostponement: Option<u32> = Some(10);
}

type ScheduleOrigin = EnsureOneOf<
	EnsureRoot<AccountId>,
	pallet_collective::EnsureProportionAtLeast<AccountId, CouncilCollective, 1, 2>,
>;

/// Used the compare the privilege of an origin inside the scheduler.
pub struct OriginPrivilegeCmp;

impl PrivilegeCmp<OriginCaller> for OriginPrivilegeCmp {
	fn cmp_privilege(left: &OriginCaller, right: &OriginCaller) -> Option<Ordering> {
		if left == right {
			return Some(Ordering::Equal)
		}

		match (left, right) {
			// Root is greater than anything.
			(OriginCaller::system(frame_system::RawOrigin::Root), _) => Some(Ordering::Greater),
			// Check which one has more yes votes.
			(
				OriginCaller::Council(pallet_collective::RawOrigin::Members(l_yes_votes, l_count)),
				OriginCaller::Council(pallet_collective::RawOrigin::Members(r_yes_votes, r_count)),
			) => Some((l_yes_votes * r_count).cmp(&(r_yes_votes * l_count))),
			// For every other origin we don't care, as they are not used for `ScheduleOrigin`.
			_ => None,
		}
	}
}

impl pallet_scheduler::Config for Runtime {
	type Event = Event;
	type Origin = Origin;
	type PalletsOrigin = OriginCaller;
	type Call = Call;
	type MaximumWeight = MaximumSchedulerWeight;
	type ScheduleOrigin = ScheduleOrigin;
	type MaxScheduledPerBlock = MaxScheduledPerBlock;
	type WeightInfo = pallet_scheduler::weights::SubstrateWeight<Runtime>;
	type OriginPrivilegeCmp = OriginPrivilegeCmp;
	type PreimageProvider = Preimage;
	type NoPreimagePostponement = NoPreimagePostponement;
}

parameter_types! {
	pub const LaunchPeriod: BlockNumber = 5 * MINUTES;
	pub const VotingPeriod: BlockNumber = 5 * MINUTES;
	pub const FastTrackVotingPeriod: BlockNumber = 3 * MINUTES;
	pub const MinimumDeposit: Balance = 100 * CENT;
	pub const EnactmentPeriod: BlockNumber = 2 * MINUTES;
	pub const CooloffPeriod: BlockNumber = 7 * MINUTES;
	pub const VoteLockingPeriod: BlockNumber = 7 * MINUTES;
	pub const InstantAllowed: bool = true;
	pub const MaxVotes: u32 = 100;
	pub const MaxProposals: u32 = 100;
}

impl pallet_democracy::Config for Runtime {
	type Proposal = Call;
	type Event = Event;
	type Currency = Balances;
	type EnactmentPeriod = EnactmentPeriod;
	type VoteLockingPeriod = VoteLockingPeriod;
	type LaunchPeriod = LaunchPeriod;
	type VotingPeriod = VotingPeriod;
	type MinimumDeposit = MinimumDeposit;
	/// A straight majority of the council can decide what their next motion is.
	type ExternalOrigin =
		pallet_collective::EnsureProportionAtLeast<AccountId, CouncilCollective, 1, 2>;
	/// A majority can have the next scheduled referendum be a straight majority-carries vote.
	type ExternalMajorityOrigin =
		pallet_collective::EnsureProportionAtLeast<AccountId, CouncilCollective, 1, 2>;
	/// A unanimous council can have the next scheduled referendum be a straight default-carries
	/// (NTB) vote.
	type ExternalDefaultOrigin =
		pallet_collective::EnsureProportionAtLeast<AccountId, CouncilCollective, 1, 1>;
	/// Two thirds of the technical committee can have an `ExternalMajority/ExternalDefault` vote
	/// be tabled immediately and with a shorter voting/enactment period.
	type FastTrackOrigin =
		pallet_collective::EnsureProportionAtLeast<AccountId, TechnicalCollective, 2, 3>;
	type InstantOrigin =
		pallet_collective::EnsureProportionAtLeast<AccountId, TechnicalCollective, 1, 1>;
	type InstantAllowed = InstantAllowed;
	type FastTrackVotingPeriod = FastTrackVotingPeriod;
	// To cancel a proposal which has been passed, 2/3 of the council must agree to it.
	type CancellationOrigin = EnsureOneOf<
		EnsureRoot<AccountId>,
		pallet_collective::EnsureProportionAtLeast<AccountId, CouncilCollective, 2, 3>,
	>;
	type BlacklistOrigin = EnsureRoot<AccountId>;
	// To cancel a proposal before it has been passed, the technical committee must be unanimous or
	// Root must agree.
	type CancelProposalOrigin = EnsureOneOf<
		EnsureRoot<AccountId>,
		pallet_collective::EnsureProportionAtLeast<AccountId, TechnicalCollective, 1, 1>,
	>;
	// Any single technical committee member may veto a coming council proposal, however they can
	// only do it once and it lasts only for the cooloff period.
	type VetoOrigin = pallet_collective::EnsureMember<AccountId, TechnicalCollective>;
	type CooloffPeriod = CooloffPeriod;
	type PreimageByteDeposit = PreimageByteDeposit;
	type OperationalPreimageOrigin = pallet_collective::EnsureMember<AccountId, CouncilCollective>;
	type Slash = Treasury;
	type Scheduler = Scheduler;
	type PalletsOrigin = OriginCaller;
	type MaxVotes = MaxVotes;
	type WeightInfo = pallet_democracy::weights::SubstrateWeight<Runtime>;
	type MaxProposals = MaxProposals;
}

parameter_types! {
	pub const MaxTasksPerSlot: u32 = 576;
	pub const MaxExecutionTimes: u32 = 24;
	pub const MaxScheduleSeconds: u64 = 7 * 24 * 60 * 60;
	pub const MaxBlockWeight: Weight = MAXIMUM_BLOCK_WEIGHT;
	pub const MaxWeightPercentage: Perbill = SCHEDULED_TASKS_INITIALIZE_RATIO;
	pub const UpdateQueueRatio: Perbill = Perbill::from_percent(50);
	pub const SecondsPerBlock: u64 = MILLISECS_PER_BLOCK / 1000;
	pub const ExecutionWeightFee: Balance = 12;
}
pub struct DealWithExecutionFees<R>(sp_std::marker::PhantomData<R>);
impl<R> OnUnbalanced<NegativeImbalance<R>> for DealWithExecutionFees<R>
where
	R: pallet_balances::Config + pallet_treasury::Config,
	pallet_treasury::Pallet<R>: OnUnbalanced<NegativeImbalance<R>>,
{
	fn on_unbalanceds<B>(mut fees: impl Iterator<Item = NegativeImbalance<R>>) {
		if let Some(fees) = fees.next() {
			// 20% burned, 80% to the treasury
			let (_, to_treasury) = fees.ration(20, 80);
			// Balances pallet automatically burns dropped Negative Imbalances by decreasing
			// total_supply accordingly
			<pallet_treasury::Pallet<R> as OnUnbalanced<_>>::on_unbalanced(to_treasury);
		}
	}
}

impl pallet_automation_time::Config for Runtime {
	type Event = Event;
	type MaxTasksPerSlot = MaxTasksPerSlot;
	type MaxExecutionTimes = MaxExecutionTimes;
	type MaxScheduleSeconds = MaxScheduleSeconds;
	type MaxBlockWeight = MaxBlockWeight;
	type MaxWeightPercentage = MaxWeightPercentage;
	type UpdateQueueRatio = UpdateQueueRatio;
	type SecondsPerBlock = SecondsPerBlock;
	type WeightInfo = pallet_automation_time::weights::AutomationWeight<Runtime>;
	type ExecutionWeightFee = ExecutionWeightFee;
	type NativeTokenExchange =
		pallet_automation_time::CurrencyAdapter<Balances, DealWithExecutionFees<Runtime>>;
	type Origin = Origin;
	type XcmSender = xcm_config::XcmRouter;
}

pub struct ClosedCallFilter;
impl Contains<Call> for ClosedCallFilter {
	fn contains(c: &Call) -> bool {
		match c {
			Call::AutomationTime(_) => false,
			Call::Balances(_) => false,
			Call::Bounties(_) => false,
			Call::ParachainStaking(_) => false,
			Call::Treasury(_) => false,
			_ => true,
		}
	}
}

impl pallet_valve::Config for Runtime {
	type Event = Event;
	type WeightInfo = pallet_valve::weights::ValveWeight<Runtime>;
	type ClosedCallFilter = ClosedCallFilter;
}

impl pallet_vesting::Config for Runtime {
	type Event = Event;
	type WeightInfo = pallet_vesting::weights::VestingWeight<Runtime>;
	type Currency = Balances;
}

// Create the runtime by composing the FRAME pallets that were previously configured.
construct_runtime!(
	pub enum Runtime where
		Block = Block,
		NodeBlock = opaque::Block,
		UncheckedExtrinsic = UncheckedExtrinsic,
	{
		// System support stuff.
		System: frame_system::{Pallet, Call, Config, Storage, Event<T>} = 0,
		ParachainSystem: cumulus_pallet_parachain_system::{
			Pallet, Call, Config, Storage, Inherent, Event<T>, ValidateUnsigned,
		} = 1,
		Timestamp: pallet_timestamp::{Pallet, Call, Storage, Inherent} = 2,
		ParachainInfo: parachain_info::{Pallet, Storage, Config} = 3,

		// Monetary stuff.
		Balances: pallet_balances::{Pallet, Call, Storage, Config<T>, Event<T>} = 10,
		Tokens: orml_tokens::{Pallet, Storage, Event<T>, Config<T>} = 11,
		Currencies: orml_currencies::{Pallet, Call} = 12,
		TransactionPayment: pallet_transaction_payment::{Pallet, Storage} = 13,

		// Collator support. The order of these 4 are important and shall not change.
		Authorship: pallet_authorship::{Pallet, Call, Storage} = 20,
		Session: pallet_session::{Pallet, Call, Storage, Event, Config<T>} = 21,
		ParachainStaking: pallet_parachain_staking::{Pallet, Call, Storage, Event<T>, Config<T>} = 22,
		Aura: pallet_aura::{Pallet, Storage, Config<T>} = 23,
		AuraExt: cumulus_pallet_aura_ext::{Pallet, Storage, Config} = 24,

		// Utilities
		Valve: pallet_valve::{Pallet, Call, Config, Storage, Event<T>} = 30,
		Identity: pallet_identity::{Pallet, Call, Storage, Event<T>} = 31,
		Proxy: pallet_proxy::{Pallet, Call, Storage, Event<T>} = 32,

		// XCM helpers.
		XcmpQueue: cumulus_pallet_xcmp_queue::{Pallet, Call, Storage, Event<T>} = 40,
		PolkadotXcm: pallet_xcm::{Pallet, Call, Event<T>, Origin, Config} = 41,
		CumulusXcm: cumulus_pallet_xcm::{Pallet, Event<T>, Origin} = 42,
		DmpQueue: cumulus_pallet_dmp_queue::{Pallet, Call, Storage, Event<T>} = 43,
		XTokens: orml_xtokens::{Pallet, Storage, Call, Event<T>} = 44,
		UnknownTokens: orml_unknown_tokens::{Pallet, Storage, Event} = 45,

		// Support pallets.
		Sudo: pallet_sudo::{Pallet, Call, Storage, Event<T>, Config<T>} = 50,
		Treasury: pallet_treasury::{Pallet, Call, Storage, Config, Event<T>} = 51,
		Council: pallet_collective::<Instance1>::{Pallet, Call, Storage, Event<T>, Origin<T>, Config<T>} = 52,
		TechnicalCommittee: pallet_collective::<Instance2>::{Pallet, Call, Storage, Event<T>, Origin<T>, Config<T>} = 53,
		TechnicalMembership: pallet_membership::<Instance1>::{Pallet, Call, Storage, Event<T>, Config<T>} = 54,
		Bounties: pallet_bounties::{Pallet, Call, Storage, Event<T>} = 55,
		Preimage: pallet_preimage::{Pallet, Call, Storage, Event<T>} = 56,
		Scheduler: pallet_scheduler::{Pallet, Call, Storage, Event<T>} = 57,
		Democracy: pallet_democracy::{Pallet, Call, Storage, Config<T>, Event<T>} = 58,

		//custom pallets
		AutomationTime: pallet_automation_time::{Pallet, Call, Storage, Event<T>} = 60,
		Vesting: pallet_vesting::{Pallet, Storage, Config<T>, Event<T>} = 61,
	}
);

impl_runtime_apis! {
	impl sp_consensus_aura::AuraApi<Block, AuraId> for Runtime {
		fn slot_duration() -> sp_consensus_aura::SlotDuration {
			sp_consensus_aura::SlotDuration::from_millis(Aura::slot_duration())
		}

		fn authorities() -> Vec<AuraId> {
			Aura::authorities().into_inner()
		}
	}

	impl sp_api::Core<Block> for Runtime {
		fn version() -> RuntimeVersion {
			VERSION
		}

		fn execute_block(block: Block) {
			Executive::execute_block(block)
		}

		fn initialize_block(header: &<Block as BlockT>::Header) {
			Executive::initialize_block(header)
		}
	}

	impl sp_api::Metadata<Block> for Runtime {
		fn metadata() -> OpaqueMetadata {
			OpaqueMetadata::new(Runtime::metadata().into())
		}
	}

	impl sp_block_builder::BlockBuilder<Block> for Runtime {
		fn apply_extrinsic(extrinsic: <Block as BlockT>::Extrinsic) -> ApplyExtrinsicResult {
			Executive::apply_extrinsic(extrinsic)
		}

		fn finalize_block() -> <Block as BlockT>::Header {
			Executive::finalize_block()
		}

		fn inherent_extrinsics(data: sp_inherents::InherentData) -> Vec<<Block as BlockT>::Extrinsic> {
			data.create_extrinsics()
		}

		fn check_inherents(
			block: Block,
			data: sp_inherents::InherentData,
		) -> sp_inherents::CheckInherentsResult {
			data.check_extrinsics(&block)
		}
	}

	impl sp_transaction_pool::runtime_api::TaggedTransactionQueue<Block> for Runtime {
		fn validate_transaction(
			source: TransactionSource,
			tx: <Block as BlockT>::Extrinsic,
			block_hash: <Block as BlockT>::Hash,
		) -> TransactionValidity {
			Executive::validate_transaction(source, tx, block_hash)
		}
	}

	impl sp_offchain::OffchainWorkerApi<Block> for Runtime {
		fn offchain_worker(header: &<Block as BlockT>::Header) {
			Executive::offchain_worker(header)
		}
	}

	impl sp_session::SessionKeys<Block> for Runtime {
		fn generate_session_keys(seed: Option<Vec<u8>>) -> Vec<u8> {
			SessionKeys::generate(seed)
		}

		fn decode_session_keys(
			encoded: Vec<u8>,
		) -> Option<Vec<(Vec<u8>, KeyTypeId)>> {
			SessionKeys::decode_into_raw_public_keys(&encoded)
		}
	}

	impl frame_system_rpc_runtime_api::AccountNonceApi<Block, AccountId, Index> for Runtime {
		fn account_nonce(account: AccountId) -> Index {
			System::account_nonce(account)
		}
	}

	impl pallet_transaction_payment_rpc_runtime_api::TransactionPaymentApi<Block, Balance> for Runtime {
		fn query_info(
			uxt: <Block as BlockT>::Extrinsic,
			len: u32,
		) -> pallet_transaction_payment_rpc_runtime_api::RuntimeDispatchInfo<Balance> {
			TransactionPayment::query_info(uxt, len)
		}
		fn query_fee_details(
			uxt: <Block as BlockT>::Extrinsic,
			len: u32,
		) -> pallet_transaction_payment::FeeDetails<Balance> {
			TransactionPayment::query_fee_details(uxt, len)
		}
	}

	impl pallet_automation_time_rpc_runtime_api::AutomationTimeApi<Block, AccountId, Hash> for Runtime {
		fn generate_task_id(account_id: AccountId, provided_id: Vec<u8>) -> Hash {
			AutomationTime::generate_task_id(account_id, provided_id)
		}
	}

	impl cumulus_primitives_core::CollectCollationInfo<Block> for Runtime {
		fn collect_collation_info(header: &<Block as BlockT>::Header) -> cumulus_primitives_core::CollationInfo {
			ParachainSystem::collect_collation_info(header)
		}
	}


	#[cfg(feature = "runtime-benchmarks")]
	impl frame_benchmarking::Benchmark<Block> for Runtime {
		fn benchmark_metadata(extra: bool) -> (
			Vec<frame_benchmarking::BenchmarkList>,
			Vec<frame_support::traits::StorageInfo>,
		) {
			use frame_benchmarking::{list_benchmark, Benchmarking, BenchmarkList};
			use frame_support::traits::StorageInfoTrait;
			use pallet_automation_time::Pallet as AutomationTime;
			use pallet_valve::Pallet as Valve;
			use pallet_vesting::Pallet as Vesting;
			use pallet_parachain_staking::Pallet as ParachainStaking;

			let mut list = Vec::<BenchmarkList>::new();

			list_benchmark!(list, extra, pallet_automation_time, AutomationTime::<Runtime>);
			list_benchmark!(list, extra, pallet_valve, Valve::<Runtime>);
			list_benchmark!(list, extra, pallet_vesting, Vesting::<Runtime>);
			list_benchmark!(list, extra, pallet_parachain_staking, ParachainStaking::<Runtime>);

			let storage_info = AllPalletsWithSystem::storage_info();

			return (list, storage_info)
		}

		fn dispatch_benchmark(
			config: frame_benchmarking::BenchmarkConfig
		) -> Result<Vec<frame_benchmarking::BenchmarkBatch>, sp_runtime::RuntimeString> {
			use hex_literal::hex;
			use frame_benchmarking::{Benchmarking, BenchmarkBatch, add_benchmark, TrackedStorageKey};

			use pallet_automation_time::Pallet as AutomationTime;
			use pallet_valve::Pallet as Valve;
			use pallet_vesting::Pallet as Vesting;
			use pallet_parachain_staking::Pallet as ParachainStaking;

			let whitelist: Vec<TrackedStorageKey> = vec![
				// Block Number
				hex!("26aa394eea5630e07c48ae0c9558cef702a5c1b19ab7a04f536c519aca4983ac").to_vec().into(),
				// Total Issuance
				hex!("c2261276cc9d1f8598ea4b6a74b15c2f57c875e4cff74148e4628f264b974c80").to_vec().into(),
				// Execution Phase
				hex!("26aa394eea5630e07c48ae0c9558cef7ff553b5a9862a516939d82b3d3d8661a").to_vec().into(),
				// Event Count
				hex!("26aa394eea5630e07c48ae0c9558cef70a98fdbe9ce6c55837576c60c7af3850").to_vec().into(),
				// System Events
				hex!("26aa394eea5630e07c48ae0c9558cef780d41e5e16056765bc8461851072c9d7").to_vec().into(),
			];

			let mut batches = Vec::<BenchmarkBatch>::new();
			let params = (&config, &whitelist);

			add_benchmark!(params, batches, pallet_automation_time, AutomationTime::<Runtime>);
			add_benchmark!(params, batches, pallet_valve, Valve::<Runtime>);
			add_benchmark!(params, batches, pallet_vesting, Vesting::<Runtime>);
			add_benchmark!(params, batches, pallet_parachain_staking, ParachainStaking::<Runtime>);

			if batches.is_empty() { return Err("Benchmark not found for this pallet.".into()) }
			Ok(batches)
		}
	}
}

struct CheckInherents;

impl cumulus_pallet_parachain_system::CheckInherents<Block> for CheckInherents {
	fn check_inherents(
		block: &Block,
		relay_state_proof: &cumulus_pallet_parachain_system::RelayChainStateProof,
	) -> sp_inherents::CheckInherentsResult {
		let relay_chain_slot = relay_state_proof
			.read_slot()
			.expect("Could not read the relay chain slot from the proof");

		let inherent_data =
			cumulus_primitives_timestamp::InherentDataProvider::from_relay_chain_slot_and_duration(
				relay_chain_slot,
				sp_std::time::Duration::from_secs(6),
			)
			.create_inherent_data()
			.expect("Could not create the timestamp inherent data");

		inherent_data.check_extrinsics(block)
	}
}

cumulus_pallet_parachain_system::register_validate_block! {
	Runtime = Runtime,
	BlockExecutor = cumulus_pallet_aura_ext::BlockExecutor::<Runtime, Executive>,
	CheckInherents = CheckInherents,
}<|MERGE_RESOLUTION|>--- conflicted
+++ resolved
@@ -365,7 +365,6 @@
 }
 
 parameter_types! {
-<<<<<<< HEAD
 	pub const ProxyDepositBase: Balance = deposit(1, 8);
 	pub const ProxyDepositFactor: Balance = deposit(0, 33);
 	pub const AnnouncementDepositBase: Balance = deposit(1, 8);
@@ -436,10 +435,7 @@
 }
 
 parameter_types! {
-	pub TreasuryAccount: AccountId = TreasuryPalletId::get().into_account();
-=======
 	pub TreasuryAccount: AccountId = TreasuryPalletId::get().into_account_truncating();
->>>>>>> 805c0329
 }
 
 parameter_type_with_key! {
