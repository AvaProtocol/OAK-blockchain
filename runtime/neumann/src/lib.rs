// This file is part of OAK Blockchain.

// Copyright (C) 2022 OAK Network
// SPDX-License-Identifier: Apache-2.0

// Licensed under the Apache License, Version 2.0 (the "License");
// you may not use this file except in compliance with the License.
// You may obtain a copy of the License at
//
// http://www.apache.org/licenses/LICENSE-2.0
//
// Unless required by applicable law or agreed to in writing, software
// distributed under the License is distributed on an "AS IS" BASIS,
// WITHOUT WARRANTIES OR CONDITIONS OF ANY KIND, either express or implied.
// See the License for the specific language governing permissions and
// limitations under the License.
#![cfg_attr(not(feature = "std"), no_std)]
// `construct_runtime!` does a lot of recursion and requires us to increase the limit to 256.
#![recursion_limit = "256"]

// Make the WASM binary available.
#[cfg(feature = "std")]
include!(concat!(env!("OUT_DIR"), "/wasm_binary.rs"));

use codec::{Decode, Encode, MaxEncodedLen};
use pallet_automation_time_rpc_runtime_api::AutostakingResult;
use scale_info::TypeInfo;
#[cfg(feature = "std")]
use serde::{Deserialize, Serialize};
use sp_api::impl_runtime_apis;
use sp_core::{crypto::KeyTypeId, OpaqueMetadata};
use sp_runtime::{
	create_runtime_str, generic, impl_opaque_keys,
	traits::{AccountIdConversion, AccountIdLookup, BlakeTwo256, Block as BlockT, ConvertInto},
	transaction_validity::{TransactionSource, TransactionValidity},
	ApplyExtrinsicResult, FixedPointNumber, Percent, RuntimeDebug,
};

use sp_std::{cmp::Ordering, prelude::*};
#[cfg(feature = "std")]
use sp_version::NativeVersion;
use sp_version::RuntimeVersion;

use frame_support::{
	construct_runtime, parameter_types,
	traits::{
		ConstU128, ConstU32, Contains, EnsureOneOf, Imbalance, InstanceFilter, OnUnbalanced,
		PrivilegeCmp,
	},
	weights::{
		constants::{BlockExecutionWeight, ExtrinsicBaseWeight, RocksDbWeight, WEIGHT_PER_SECOND},
		ConstantMultiplier, DispatchClass, Weight,
	},
	PalletId,
};
use frame_system::{
	limits::{BlockLength, BlockWeights},
	EnsureRoot,
};
use pallet_balances::NegativeImbalance;
use pallet_transaction_payment::{Multiplier, TargetedFeeAdjustment};
pub use sp_runtime::{Perbill, Permill, Perquintill};

#[cfg(any(feature = "std", test))]
pub use pallet_sudo::Call as SudoCall;
#[cfg(any(feature = "std", test))]
pub use sp_runtime::BuildStorage;

// Polkadot Imports
use polkadot_runtime_common::BlockHashCount;

// XCM configurations.
pub mod xcm_config;

// ORML imports
use orml_traits::parameter_type_with_key;

// Common imports
use primitives::{
	tokens::TokenInfo, AccountId, Address, Amount, AuraId, Balance, BlockNumber, Hash, Header,
	Index, Signature,
};

// Custom pallet imports
pub use pallet_automation_time;

/// Block type as expected by this runtime.
pub type Block = generic::Block<Header, UncheckedExtrinsic>;

/// A Block signed with a Justification
pub type SignedBlock = generic::SignedBlock<Block>;

/// BlockId type as expected by this runtime.
pub type BlockId = generic::BlockId<Block>;

/// The SignedExtension to the basic transaction logic.
pub type SignedExtra = (
	frame_system::CheckSpecVersion<Runtime>,
	frame_system::CheckTxVersion<Runtime>,
	frame_system::CheckGenesis<Runtime>,
	frame_system::CheckEra<Runtime>,
	frame_system::CheckNonce<Runtime>,
	frame_system::CheckWeight<Runtime>,
	pallet_transaction_payment::ChargeTransactionPayment<Runtime>,
);

/// Unchecked extrinsic type as expected by this runtime.
pub type UncheckedExtrinsic = generic::UncheckedExtrinsic<Address, Call, Signature, SignedExtra>;

/// Extrinsic type that has already been checked.
pub type CheckedExtrinsic = generic::CheckedExtrinsic<AccountId, Call, SignedExtra>;

/// Executive: handles dispatch to the various modules.
pub type Executive = frame_executive::Executive<
	Runtime,
	Block,
	frame_system::ChainContext<Runtime>,
	Runtime,
	AllPalletsWithSystem,
>;

/// Opaque types. These are used by the CLI to instantiate machinery that don't need to know
/// the specifics of the runtime. They can then be made to be agnostic over specific formats
/// of data like extrinsics, allowing for them to continue syncing the network through upgrades
/// to even the core data structures.
pub mod opaque {
	use super::*;
	use sp_runtime::{generic, traits::BlakeTwo256};

	pub use sp_runtime::OpaqueExtrinsic as UncheckedExtrinsic;
	/// Opaque block header type.
	pub type Header = generic::Header<BlockNumber, BlakeTwo256>;
	/// Opaque block type.
	pub type Block = generic::Block<Header, UncheckedExtrinsic>;
	/// Opaque block identifier type.
	pub type BlockId = generic::BlockId<Block>;
}

impl_opaque_keys! {
	pub struct SessionKeys {
		pub aura: Aura,
	}
}

#[sp_version::runtime_version]
pub const VERSION: RuntimeVersion = RuntimeVersion {
	spec_name: create_runtime_str!("neumann"),
	impl_name: create_runtime_str!("neumann"),
	authoring_version: 1,
	spec_version: 283,
	impl_version: 1,
	apis: RUNTIME_API_VERSIONS,
	transaction_version: 9,
	state_version: 0,
};

/// This determines the average expected block time that we are targeting.
/// Blocks will be produced at a minimum duration defined by `SLOT_DURATION`.
/// `SLOT_DURATION` is picked up by `pallet_timestamp` which is in turn picked
/// up by `pallet_aura` to implement `fn slot_duration()`.
///
/// Change this to adjust the block time.
pub const MILLISECS_PER_BLOCK: u64 = 12000;

// NOTE: Currently it is not possible to change the slot duration after the chain has started.
//       Attempting to do so will brick block production.
pub const SLOT_DURATION: u64 = MILLISECS_PER_BLOCK;

// Time is measured by number of blocks.
pub const MINUTES: BlockNumber = 60_000 / (MILLISECS_PER_BLOCK as BlockNumber);
pub const HOURS: BlockNumber = MINUTES * 60;
pub const DAYS: BlockNumber = HOURS * 24;

pub const TOKEN_DECIMALS: u32 = 10;
const TOKEN_BASE: u128 = 10;
// Unit = the base number of indivisible units for balances
pub const UNIT: Balance = TOKEN_BASE.pow(TOKEN_DECIMALS); // 10_000_000_000
pub const DOLLAR: Balance = UNIT; // 10_000_000_000
pub const CENT: Balance = DOLLAR / 100; // 100_000_000
pub const MILLICENT: Balance = CENT / 1_000; // 100_000

pub const fn deposit(items: u32, bytes: u32) -> Balance {
	items as Balance * 2_000 * CENT + (bytes as Balance) * 100 * MILLICENT
}

/// The existential deposit. Set to 1/100 of the Connected Relay Chain.
pub const EXISTENTIAL_DEPOSIT: Balance = CENT;

/// We use at most 5% of the block weight running scheduled tasks during `on_initialize`.
const SCHEDULED_TASKS_INITIALIZE_RATIO: Perbill = Perbill::from_percent(5);

/// We assume that ~5% of the block weight is consumed by `on_initialize` handlers. This is
/// used to limit the maximal weight of a single extrinsic.
const AVERAGE_ON_INITIALIZE_RATIO: Perbill = Perbill::from_percent(5);

/// We allow `Normal` extrinsics to fill up the block up to 75%, the rest can be used by
/// `Operational` extrinsics.
const NORMAL_DISPATCH_RATIO: Perbill = Perbill::from_percent(75);

/// We allow for 0.5 of a second of compute with a 12 second average block time.
pub const MAXIMUM_BLOCK_WEIGHT: Weight = WEIGHT_PER_SECOND / 2;

/// The version information used to identify this runtime when compiled natively.
#[cfg(feature = "std")]
pub fn native_version() -> NativeVersion {
	NativeVersion { runtime_version: VERSION, can_author_with: Default::default() }
}

parameter_types! {
	pub const Version: RuntimeVersion = VERSION;

	// This part is copied from Substrate's `bin/node/runtime/src/lib.rs`.
	//  The `RuntimeBlockLength` and `RuntimeBlockWeights` exist here because the
	// `DeletionWeightLimit` and `DeletionQueueDepth` depend on those to parameterize
	// the lazy contract deletion.
	pub RuntimeBlockLength: BlockLength =
		BlockLength::max_with_normal_ratio(5 * 1024 * 1024, NORMAL_DISPATCH_RATIO);
	pub RuntimeBlockWeights: BlockWeights = BlockWeights::builder()
		.base_block(BlockExecutionWeight::get())
		.for_class(DispatchClass::all(), |weights| {
			weights.base_extrinsic = ExtrinsicBaseWeight::get();
		})
		.for_class(DispatchClass::Normal, |weights| {
			weights.max_total = Some(NORMAL_DISPATCH_RATIO * MAXIMUM_BLOCK_WEIGHT);
		})
		.for_class(DispatchClass::Operational, |weights| {
			weights.max_total = Some(MAXIMUM_BLOCK_WEIGHT);
			// Operational transactions have some extra reserved space, so that they
			// are included even if block reached `MAXIMUM_BLOCK_WEIGHT`.
			weights.reserved = Some(
				MAXIMUM_BLOCK_WEIGHT - NORMAL_DISPATCH_RATIO * MAXIMUM_BLOCK_WEIGHT
			);
		})
		.avg_block_initialization(AVERAGE_ON_INITIALIZE_RATIO + SCHEDULED_TASKS_INITIALIZE_RATIO)
		.build_or_panic();
	pub const SS58Prefix: u16 = 51;
}

// Configure FRAME pallets to include in runtime.

impl frame_system::Config for Runtime {
	/// The identifier used to distinguish between accounts.
	type AccountId = AccountId;
	/// The aggregated dispatch type that is available for extrinsics.
	type Call = Call;
	/// The lookup mechanism to get account ID from whatever is passed in dispatchers.
	type Lookup = AccountIdLookup<AccountId, ()>;
	/// The index type for storing how many extrinsics an account has signed.
	type Index = Index;
	/// The index type for blocks.
	type BlockNumber = BlockNumber;
	/// The type for hashing blocks and tries.
	type Hash = Hash;
	/// The hashing algorithm used.
	type Hashing = BlakeTwo256;
	/// The header type.
	type Header = generic::Header<BlockNumber, BlakeTwo256>;
	/// The ubiquitous event type.
	type Event = Event;
	/// The ubiquitous origin type.
	type Origin = Origin;
	/// Maximum number of block number to block hash mappings to keep (oldest pruned first).
	type BlockHashCount = BlockHashCount;
	/// Runtime version.
	type Version = Version;
	/// Converts a module to an index of this module in the runtime.
	type PalletInfo = PalletInfo;
	/// The data to be stored in an account.
	type AccountData = pallet_balances::AccountData<Balance>;
	/// What to do if a new account is created.
	type OnNewAccount = ();
	/// What to do if an account is fully reaped from the system.
	type OnKilledAccount = ();
	/// The weight of database operations that the runtime can invoke.
	type DbWeight = RocksDbWeight;
	/// The basic call filter to use in dispatchable.
	type BaseCallFilter = Valve;
	/// Weight information for the extrinsics of this pallet.
	type SystemWeightInfo = ();
	/// Block & extrinsics weights: base values and limits.
	type BlockWeights = RuntimeBlockWeights;
	/// The maximum length of a block (in bytes).
	type BlockLength = RuntimeBlockLength;
	/// This is used as an identifier of the chain. 42 is the generic substrate prefix. OAK is 51.
	type SS58Prefix = SS58Prefix;
	/// The action to take on a Runtime Upgrade
	type OnSetCode = cumulus_pallet_parachain_system::ParachainSetCode<Self>;
	type MaxConsumers = ConstU32<16>;
}

parameter_types! {
	pub const MinimumPeriod: u64 = SLOT_DURATION / 2;
}

impl pallet_timestamp::Config for Runtime {
	/// A timestamp: milliseconds since the unix epoch.
	type Moment = u64;
	type OnTimestampSet = ();
	type MinimumPeriod = MinimumPeriod;
	type WeightInfo = ();
}

parameter_types! {
	pub const UncleGenerations: u32 = 0;
}

impl pallet_authorship::Config for Runtime {
	type FindAuthor = pallet_session::FindAccountFromAuthorIndex<Self, Aura>;
	type UncleGenerations = UncleGenerations;
	type FilterUncle = ();
	type EventHandler = ParachainStaking;
}

parameter_types! {
	pub const ExistentialDeposit: Balance = EXISTENTIAL_DEPOSIT;
	pub const MaxLocks: u32 = 50;
	pub const MaxReserves: u32 = 50;
}

impl pallet_balances::Config for Runtime {
	type MaxLocks = MaxLocks;
	/// The type for recording an account's balance.
	type Balance = Balance;
	/// The ubiquitous event type.
	type Event = Event;
	type DustRemoval = ();
	type ExistentialDeposit = ExistentialDeposit;
	type AccountStore = System;
	type WeightInfo = pallet_balances::weights::SubstrateWeight<Runtime>;
	type MaxReserves = MaxReserves;
	type ReserveIdentifier = [u8; 8];
}

parameter_types! {
	pub const BasicDeposit:  Balance = 3 * DOLLAR; // 258 bytes on-chain
	pub const FieldDeposit:  Balance = 1 * DOLLAR; // 66 bytes on-chain
	pub const SubAccountDeposit:  Balance = 1 * DOLLAR; // 53 bytes on-chain
}

type ForceOrigin = EnsureOneOf<
	EnsureRoot<AccountId>,
	pallet_collective::EnsureProportionAtLeast<AccountId, CouncilCollective, 2, 3>,
>;
type RegistrarOrigin = EnsureOneOf<
	EnsureRoot<AccountId>,
	pallet_collective::EnsureProportionAtLeast<AccountId, CouncilCollective, 2, 3>,
>;

impl pallet_identity::Config for Runtime {
	type Event = Event;
	type Currency = Balances;

	type BasicDeposit = BasicDeposit;
	type FieldDeposit = FieldDeposit;
	type SubAccountDeposit = SubAccountDeposit;

	type MaxSubAccounts = ConstU32<50>;
	type MaxAdditionalFields = ConstU32<0>;
	type MaxRegistrars = ConstU32<10>;

	type Slashed = Treasury;
	type ForceOrigin = ForceOrigin;
	type RegistrarOrigin = RegistrarOrigin;

	type WeightInfo = pallet_identity::weights::SubstrateWeight<Runtime>;
}

parameter_types! {
	pub const ProxyDepositBase: Balance = deposit(1, 8);
	pub const ProxyDepositFactor: Balance = deposit(0, 33);
	pub const AnnouncementDepositBase: Balance = deposit(1, 8);
	pub const AnnouncementDepositFactor: Balance = deposit(0, 66);
}

#[derive(
	Copy,
	Clone,
	Eq,
	PartialEq,
	Ord,
	PartialOrd,
	Encode,
	Decode,
	RuntimeDebug,
	MaxEncodedLen,
	scale_info::TypeInfo,
)]
pub enum ProxyType {
	Any = 0,
	Session = 1,
	Staking = 2,
}

impl Default for ProxyType {
	fn default() -> Self {
		Self::Any
	}
}

impl InstanceFilter<Call> for ProxyType {
	fn filter(&self, c: &Call) -> bool {
		match self {
			ProxyType::Any => true,
			ProxyType::Session => {
				matches!(c, Call::Session(..))
			},
			ProxyType::Staking => {
				matches!(c, Call::ParachainStaking(..) | Call::Session(..))
			},
		}
	}

	fn is_superset(&self, o: &Self) -> bool {
		match (self, o) {
			(x, y) if x == y => true,
			(ProxyType::Any, _) => true,
			(_, ProxyType::Any) => false,
			_ => false,
		}
	}
}

impl pallet_proxy::Config for Runtime {
	type Event = Event;
	type Call = Call;
	type Currency = Balances;
	type ProxyType = ProxyType;
	type ProxyDepositBase = ProxyDepositBase;
	type ProxyDepositFactor = ProxyDepositFactor;
	type MaxProxies = ConstU32<32>;
	type WeightInfo = pallet_proxy::weights::SubstrateWeight<Runtime>;
	type MaxPending = ConstU32<32>;
	type CallHasher = BlakeTwo256;
	type AnnouncementDepositBase = AnnouncementDepositBase;
	type AnnouncementDepositFactor = AnnouncementDepositFactor;
}

parameter_types! {
	pub TreasuryAccount: AccountId = TreasuryPalletId::get().into_account_truncating();
}

parameter_type_with_key! {
	pub ExistentialDeposits: |currency_id: CurrencyId| -> Balance {
		match currency_id {
			CurrencyId::Native => EXISTENTIAL_DEPOSIT,
			CurrencyId::ROC => 10 * CurrencyId::ROC.millicent(),
			CurrencyId::UNIT => 10 * CurrencyId::UNIT.millicent(),
		}
	};
}

#[derive(
	Encode,
	Decode,
	Eq,
	PartialEq,
	Copy,
	Clone,
	RuntimeDebug,
	PartialOrd,
	Ord,
	TypeInfo,
	MaxEncodedLen,
)]
#[cfg_attr(feature = "std", derive(Serialize, Deserialize))]
pub enum CurrencyId {
	Native,
	ROC,
	UNIT,
}

impl TokenInfo for CurrencyId {
	fn get_decimals(&self) -> u32 {
		match self {
			CurrencyId::Native => 10,
			CurrencyId::ROC => 12,
			CurrencyId::UNIT => 12,
		}
	}
}

pub struct DustRemovalWhitelist;
impl Contains<AccountId> for DustRemovalWhitelist {
	fn contains(a: &AccountId) -> bool {
		*a == TreasuryAccount::get()
	}
}

impl orml_tokens::Config for Runtime {
	type Event = Event;
	type Balance = Balance;
	type Amount = Amount;
	type CurrencyId = CurrencyId;
	type WeightInfo = ();
	type ExistentialDeposits = ExistentialDeposits;
	type OnDust = orml_tokens::TransferDust<Runtime, TreasuryAccount>;
	type MaxLocks = MaxLocks;
	type MaxReserves = MaxReserves;
	type ReserveIdentifier = [u8; 8];
	type DustRemovalWhitelist = DustRemovalWhitelist;
	type OnNewTokenAccount = ();
	type OnKilledTokenAccount = ();
}

parameter_types! {
	pub const GetNativeCurrencyId: CurrencyId = CurrencyId::Native;
}

impl orml_currencies::Config for Runtime {
	type MultiCurrency = Tokens;
	type NativeCurrency =
		orml_currencies::BasicCurrencyAdapter<Runtime, Balances, Amount, BlockNumber>;
	type GetNativeCurrencyId = GetNativeCurrencyId;
	type WeightInfo = ();
}

parameter_types! {
	/// The portion of the `NORMAL_DISPATCH_RATIO` that we adjust the fees with. Blocks filled less
	/// than this will decrease the weight and more will increase.
	pub const TargetBlockFullness: Perquintill = Perquintill::from_percent(1);
	/// The adjustment variable of the runtime. Higher values will cause `TargetBlockFullness` to
	/// change the fees more rapidly.
	pub AdjustmentVariable: Multiplier = Multiplier::saturating_from_rational(3, 100_000);
	/// Minimum amount of the multiplier. This value cannot be too low. A test case should ensure
	/// that combined with `AdjustmentVariable`, we can recover from the minimum.
	/// See `multiplier_can_grow_from_zero`.
	pub MinimumMultiplier: Multiplier = Multiplier::saturating_from_rational(1, 1_000_000u128);
	pub const TransactionByteFee: Balance = 0;
	pub const WeightToFeeScalar: Balance = 6;
	pub const OperationalFeeMultiplier: u8 = 5;
}

/// Parameterized slow adjusting fee updated based on
/// https://w3f-research.readthedocs.io/en/latest/polkadot/overview/2-token-economics.html#-2.-slow-adjusting-mechanism // editorconfig-checker-disable-line
///
/// The adjustment algorithm boils down to:
///
/// diff = (previous_block_weight - target) / maximum_block_weight
/// next_multiplier = prev_multiplier * (1 + (v * diff) + ((v * diff)^2 / 2))
/// assert(next_multiplier > min)
///     where: v is AdjustmentVariable
///            target is TargetBlockFullness
///            min is MinimumMultiplier
pub type SlowAdjustingFeeUpdate<R> =
	TargetedFeeAdjustment<R, TargetBlockFullness, AdjustmentVariable, MinimumMultiplier>;

pub struct DealWithInclusionFees<R>(sp_std::marker::PhantomData<R>);
impl<R> OnUnbalanced<NegativeImbalance<R>> for DealWithInclusionFees<R>
where
	R: pallet_balances::Config + pallet_treasury::Config,
	pallet_treasury::Pallet<R>: OnUnbalanced<NegativeImbalance<R>>,
{
	fn on_unbalanceds<B>(mut fees_then_tips: impl Iterator<Item = NegativeImbalance<R>>) {
		if let Some(mut fees) = fees_then_tips.next() {
			if let Some(tips) = fees_then_tips.next() {
				tips.merge_into(&mut fees);
			}
			// 20% burned, 80% to the treasury
			let (_, to_treasury) = fees.ration(20, 80);
			// Balances pallet automatically burns dropped Negative Imbalances by decreasing
			// total_supply accordingly
			<pallet_treasury::Pallet<R> as OnUnbalanced<_>>::on_unbalanced(to_treasury);
		}
	}
}

impl pallet_transaction_payment::Config for Runtime {
	type OnChargeTransaction =
		pallet_transaction_payment::CurrencyAdapter<Balances, DealWithInclusionFees<Runtime>>;
	type WeightToFee = ConstantMultiplier<Balance, WeightToFeeScalar>;
	type LengthToFee = ConstantMultiplier<Balance, TransactionByteFee>;
	type FeeMultiplierUpdate = SlowAdjustingFeeUpdate<Self>;
	type OperationalFeeMultiplier = OperationalFeeMultiplier;
}

parameter_types! {
	pub const ReservedXcmpWeight: Weight = MAXIMUM_BLOCK_WEIGHT / 4;
	pub const ReservedDmpWeight: Weight = MAXIMUM_BLOCK_WEIGHT / 4;
}

impl cumulus_pallet_parachain_system::Config for Runtime {
	type Event = Event;
	type OnSystemEvent = ();
	type SelfParaId = parachain_info::Pallet<Runtime>;
	type DmpMessageHandler = DmpQueue;
	type ReservedDmpWeight = ReservedDmpWeight;
	type OutboundXcmpMessageSource = XcmpQueue;
	type XcmpMessageHandler = XcmpQueue;
	type ReservedXcmpWeight = ReservedXcmpWeight;
}

impl parachain_info::Config for Runtime {}

impl cumulus_pallet_aura_ext::Config for Runtime {}

parameter_types! {
	pub const Period: u32 = 6 * HOURS;
	pub const Offset: u32 = 0;
	pub const MaxAuthorities: u32 = 100_000;
}

impl pallet_session::Config for Runtime {
	type Event = Event;
	type ValidatorId = <Self as frame_system::Config>::AccountId;
	type ValidatorIdOf = ConvertInto;
	type ShouldEndSession = ParachainStaking;
	type NextSessionRotation = ParachainStaking;
	type SessionManager = ParachainStaking;
	// Essentially just Aura, but lets be pedantic.
	type SessionHandler = <SessionKeys as sp_runtime::traits::OpaqueKeys>::KeyTypeIdProviders;
	type Keys = SessionKeys;
	type WeightInfo = ();
}

impl pallet_aura::Config for Runtime {
	type AuthorityId = AuraId;
	type DisabledValidators = ();
	type MaxAuthorities = MaxAuthorities;
}

parameter_types! {
	/// Default fixed percent a collator takes off the top of due rewards
	pub const DefaultCollatorCommission: Perbill = Perbill::from_percent(20);
	/// Default percent of inflation set aside for parachain bond every round
	pub const DefaultParachainBondReservePercent: Percent = Percent::from_percent(30);
	/// Blocks per round
	pub const DefaultBlocksPerRound: u32 = 5 * MINUTES;
	/// Minimum stake required to become a collator
	pub const MinCollatorStk: u128 = 1_000_000 * DOLLAR;
}
impl pallet_parachain_staking::Config for Runtime {
	type Event = Event;
	type Currency = Balances;
	type MonetaryGovernanceOrigin = EnsureRoot<AccountId>;
	/// Minimum round length is 2 minutes (10 * 12 second block times)
	type MinBlocksPerRound = ConstU32<10>;
	type DefaultBlocksPerRound = DefaultBlocksPerRound;
	/// Rounds before the collator leaving the candidates request can be executed
	type LeaveCandidatesDelay = ConstU32<2>;
	/// Rounds before the candidate bond increase/decrease can be executed
	type CandidateBondLessDelay = ConstU32<2>;
	/// Rounds before the delegator exit can be executed
	type LeaveDelegatorsDelay = ConstU32<2>;
	/// Rounds before the delegator revocation can be executed
	type RevokeDelegationDelay = ConstU32<2>;
	/// Rounds before the delegator bond increase/decrease can be executed
	type DelegationBondLessDelay = ConstU32<2>;
	/// Rounds before the reward is paid
	type RewardPaymentDelay = ConstU32<2>;
	/// Minimum collators selected per round, default at genesis and minimum forever after
	type MinSelectedCandidates = ConstU32<5>;
	/// Maximum top delegations per candidate
	type MaxTopDelegationsPerCandidate = ConstU32<10>;
	/// Maximum bottom delegations per candidate
	type MaxBottomDelegationsPerCandidate = ConstU32<50>;
	/// Maximum delegations per delegator
	type MaxDelegationsPerDelegator = ConstU32<10>;
	type DefaultCollatorCommission = DefaultCollatorCommission;
	type DefaultParachainBondReservePercent = DefaultParachainBondReservePercent;
	type MinCollatorStk = MinCollatorStk;
	/// Minimum stake required to be reserved to be a candidate
	type MinCandidateStk = ConstU128<{ 500 * DOLLAR }>;
	/// Minimum delegation amount after initial
	type MinDelegation = ConstU128<{ 50 * DOLLAR }>;
	/// Minimum initial stake required to be reserved to be a delegator
	type MinDelegatorStk = ConstU128<{ 50 * DOLLAR }>;
	/// Handler to notify the runtime when a collator is paid
	type OnCollatorPayout = ();
	/// Handler to notify the runtime when a new round begins
	type OnNewRound = ();
	/// Any additional issuance that should be used for inflation calcs
	type AdditionalIssuance = Vesting;
	type WeightInfo = pallet_parachain_staking::weights::SubstrateWeight<Runtime>;
}

parameter_types! {
	pub const CouncilMotionDuration: BlockNumber = 4 * MINUTES;
	pub const CouncilMaxProposals: u32 = 100;
	pub const CouncilMaxMembers: u32 = 100;
}

impl pallet_bounties::Config for Runtime {
	type Event = Event;
	type BountyDepositBase = BountyDepositBase;
	type BountyDepositPayoutDelay = BountyDepositPayoutDelay;
	type BountyUpdatePeriod = BountyUpdatePeriod;
	type BountyValueMinimum = BountyValueMinimum;
	type CuratorDepositMultiplier = CuratorDepositMultiplier;
	type CuratorDepositMin = CuratorDepositMin;
	type CuratorDepositMax = CuratorDepositMax;
	type DataDepositPerByte = DataDepositPerByte;
	type MaximumReasonLength = MaximumReasonLength;
	type WeightInfo = pallet_bounties::weights::SubstrateWeight<Runtime>;
	type ChildBountyManager = ();
}

type CouncilCollective = pallet_collective::Instance1;
impl pallet_collective::Config<CouncilCollective> for Runtime {
	type Origin = Origin;
	type Proposal = Call;
	type Event = Event;
	type MotionDuration = CouncilMotionDuration;
	type MaxProposals = CouncilMaxProposals;
	type MaxMembers = CouncilMaxMembers;
	type DefaultVote = pallet_collective::PrimeDefaultVote;
	type WeightInfo = pallet_collective::weights::SubstrateWeight<Runtime>;
}

parameter_types! {
	pub TechnicalMotionDuration: BlockNumber = 4 * MINUTES;
	pub const TechnicalMaxProposals: u32 = 100;
	pub const TechnicalMaxMembers: u32 = 100;
}

type TechnicalCollective = pallet_collective::Instance2;
impl pallet_collective::Config<TechnicalCollective> for Runtime {
	type Origin = Origin;
	type Proposal = Call;
	type Event = Event;
	type MotionDuration = TechnicalMotionDuration;
	type MaxProposals = TechnicalMaxProposals;
	type MaxMembers = TechnicalMaxMembers;
	type DefaultVote = pallet_collective::PrimeDefaultVote;
	type WeightInfo = pallet_collective::weights::SubstrateWeight<Runtime>;
}

type MoreThanHalfCouncil = EnsureOneOf<
	EnsureRoot<AccountId>,
	pallet_collective::EnsureProportionMoreThan<AccountId, CouncilCollective, 1, 2>,
>;

impl pallet_membership::Config<pallet_membership::Instance1> for Runtime {
	type Event = Event;
	type AddOrigin = MoreThanHalfCouncil;
	type RemoveOrigin = MoreThanHalfCouncil;
	type SwapOrigin = MoreThanHalfCouncil;
	type ResetOrigin = MoreThanHalfCouncil;
	type PrimeOrigin = MoreThanHalfCouncil;
	type MembershipInitialized = TechnicalCommittee;
	type MembershipChanged = TechnicalCommittee;
	type MaxMembers = TechnicalMaxMembers;
	type WeightInfo = pallet_membership::weights::SubstrateWeight<Runtime>;
}

impl pallet_sudo::Config for Runtime {
	type Event = Event;
	type Call = Call;
}

parameter_types! {
	pub const ProposalBond: Permill = Permill::from_percent(5);
	pub const ProposalBondMinimum: Balance = 1 * DOLLAR;
	pub const ProposalBondMaximum: Balance = 5 * DOLLAR;
	pub const SpendPeriod: BlockNumber = 1 * DAYS;
	pub const Burn: Permill = Permill::from_percent(0);
	pub const TipCountdown: BlockNumber = 1 * DAYS;
	pub const TipFindersFee: Percent = Percent::from_percent(20);
	pub const TipReportDepositBase: Balance = 1 * UNIT;
	pub const DataDepositPerByte: Balance = 1 * CENT;
	pub const BountyDepositBase: Balance = 1 * UNIT;
	pub const BountyDepositPayoutDelay: BlockNumber = 1 * DAYS;
	pub const TreasuryPalletId: PalletId = PalletId(*b"py/trsry");
	pub const BountyUpdatePeriod: BlockNumber = 14 * DAYS;
	pub const MaximumReasonLength: u32 = 16384;
	pub const CuratorDepositMultiplier: Permill = Permill::from_percent(50);
	pub CuratorDepositMin: Balance = DOLLAR;
	pub CuratorDepositMax: Balance = 100 * DOLLAR;
	pub const BountyValueMinimum: Balance = 5 * UNIT;
	pub const MaxApprovals: u32 = 100;
}

impl pallet_treasury::Config for Runtime {
	type PalletId = TreasuryPalletId;
	type Currency = Balances;
	type ApproveOrigin = EnsureOneOf<
		EnsureRoot<AccountId>,
		pallet_collective::EnsureProportionAtLeast<AccountId, CouncilCollective, 3, 5>,
	>;
	type RejectOrigin = EnsureOneOf<
		EnsureRoot<AccountId>,
		pallet_collective::EnsureProportionMoreThan<AccountId, CouncilCollective, 1, 2>,
	>;
	type Event = Event;
	type OnSlash = Treasury;
	type ProposalBond = ProposalBond;
	type ProposalBondMinimum = ProposalBondMinimum;
	type ProposalBondMaximum = ProposalBondMaximum;
	type SpendPeriod = SpendPeriod;
	type Burn = Burn;
	type BurnDestination = ();
	type SpendFunds = Bounties;
	type WeightInfo = pallet_treasury::weights::SubstrateWeight<Runtime>;
	type MaxApprovals = MaxApprovals;
}

parameter_types! {
	pub const PreimageMaxSize: u32 = 4096 * 1024;
	pub const PreimageBaseDeposit: Balance = deposit(2, 64);
	pub const PreimageByteDeposit: Balance = deposit(0, 1);
}

impl pallet_preimage::Config for Runtime {
	type WeightInfo = pallet_preimage::weights::SubstrateWeight<Runtime>;
	type Event = Event;
	type Currency = Balances;
	type ManagerOrigin = EnsureRoot<AccountId>;
	type MaxSize = PreimageMaxSize;
	type BaseDeposit = PreimageBaseDeposit;
	type ByteDeposit = PreimageByteDeposit;
}

parameter_types! {
	pub MaximumSchedulerWeight: Weight = Perbill::from_percent(10) * RuntimeBlockWeights::get().max_block;
	pub const MaxScheduledPerBlock: u32 = 50;
	pub const NoPreimagePostponement: Option<u32> = Some(10);
}

type ScheduleOrigin = EnsureOneOf<
	EnsureRoot<AccountId>,
	pallet_collective::EnsureProportionAtLeast<AccountId, CouncilCollective, 1, 2>,
>;

/// Used the compare the privilege of an origin inside the scheduler.
pub struct OriginPrivilegeCmp;

impl PrivilegeCmp<OriginCaller> for OriginPrivilegeCmp {
	fn cmp_privilege(left: &OriginCaller, right: &OriginCaller) -> Option<Ordering> {
		if left == right {
			return Some(Ordering::Equal)
		}

		match (left, right) {
			// Root is greater than anything.
			(OriginCaller::system(frame_system::RawOrigin::Root), _) => Some(Ordering::Greater),
			// Check which one has more yes votes.
			(
				OriginCaller::Council(pallet_collective::RawOrigin::Members(l_yes_votes, l_count)),
				OriginCaller::Council(pallet_collective::RawOrigin::Members(r_yes_votes, r_count)),
			) => Some((l_yes_votes * r_count).cmp(&(r_yes_votes * l_count))),
			// For every other origin we don't care, as they are not used for `ScheduleOrigin`.
			_ => None,
		}
	}
}

impl pallet_scheduler::Config for Runtime {
	type Event = Event;
	type Origin = Origin;
	type PalletsOrigin = OriginCaller;
	type Call = Call;
	type MaximumWeight = MaximumSchedulerWeight;
	type ScheduleOrigin = ScheduleOrigin;
	type MaxScheduledPerBlock = MaxScheduledPerBlock;
	type WeightInfo = pallet_scheduler::weights::SubstrateWeight<Runtime>;
	type OriginPrivilegeCmp = OriginPrivilegeCmp;
	type PreimageProvider = Preimage;
	type NoPreimagePostponement = NoPreimagePostponement;
}

parameter_types! {
	pub const LaunchPeriod: BlockNumber = 5 * MINUTES;
	pub const VotingPeriod: BlockNumber = 5 * MINUTES;
	pub const FastTrackVotingPeriod: BlockNumber = 3 * MINUTES;
	pub const MinimumDeposit: Balance = 100 * CENT;
	pub const EnactmentPeriod: BlockNumber = 2 * MINUTES;
	pub const CooloffPeriod: BlockNumber = 7 * MINUTES;
	pub const VoteLockingPeriod: BlockNumber = 7 * MINUTES;
	pub const InstantAllowed: bool = true;
	pub const MaxVotes: u32 = 100;
	pub const MaxProposals: u32 = 100;
}

impl pallet_democracy::Config for Runtime {
	type Proposal = Call;
	type Event = Event;
	type Currency = Balances;
	type EnactmentPeriod = EnactmentPeriod;
	type VoteLockingPeriod = VoteLockingPeriod;
	type LaunchPeriod = LaunchPeriod;
	type VotingPeriod = VotingPeriod;
	type MinimumDeposit = MinimumDeposit;
	/// A straight majority of the council can decide what their next motion is.
	type ExternalOrigin =
		pallet_collective::EnsureProportionAtLeast<AccountId, CouncilCollective, 1, 2>;
	/// A majority can have the next scheduled referendum be a straight majority-carries vote.
	type ExternalMajorityOrigin =
		pallet_collective::EnsureProportionAtLeast<AccountId, CouncilCollective, 1, 2>;
	/// A unanimous council can have the next scheduled referendum be a straight default-carries
	/// (NTB) vote.
	type ExternalDefaultOrigin =
		pallet_collective::EnsureProportionAtLeast<AccountId, CouncilCollective, 1, 1>;
	/// Two thirds of the technical committee can have an `ExternalMajority/ExternalDefault` vote
	/// be tabled immediately and with a shorter voting/enactment period.
	type FastTrackOrigin =
		pallet_collective::EnsureProportionAtLeast<AccountId, TechnicalCollective, 2, 3>;
	type InstantOrigin =
		pallet_collective::EnsureProportionAtLeast<AccountId, TechnicalCollective, 1, 1>;
	type InstantAllowed = InstantAllowed;
	type FastTrackVotingPeriod = FastTrackVotingPeriod;
	// To cancel a proposal which has been passed, 2/3 of the council must agree to it.
	type CancellationOrigin = EnsureOneOf<
		EnsureRoot<AccountId>,
		pallet_collective::EnsureProportionAtLeast<AccountId, CouncilCollective, 2, 3>,
	>;
	type BlacklistOrigin = EnsureRoot<AccountId>;
	// To cancel a proposal before it has been passed, the technical committee must be unanimous or
	// Root must agree.
	type CancelProposalOrigin = EnsureOneOf<
		EnsureRoot<AccountId>,
		pallet_collective::EnsureProportionAtLeast<AccountId, TechnicalCollective, 1, 1>,
	>;
	// Any single technical committee member may veto a coming council proposal, however they can
	// only do it once and it lasts only for the cooloff period.
	type VetoOrigin = pallet_collective::EnsureMember<AccountId, TechnicalCollective>;
	type CooloffPeriod = CooloffPeriod;
	type PreimageByteDeposit = PreimageByteDeposit;
	type OperationalPreimageOrigin = pallet_collective::EnsureMember<AccountId, CouncilCollective>;
	type Slash = Treasury;
	type Scheduler = Scheduler;
	type PalletsOrigin = OriginCaller;
	type MaxVotes = MaxVotes;
	type WeightInfo = pallet_democracy::weights::SubstrateWeight<Runtime>;
	type MaxProposals = MaxProposals;
}

parameter_types! {
	pub const MaxTasksPerSlot: u32 = 576;
	pub const MaxExecutionTimes: u32 = 24;
	pub const MaxScheduleSeconds: u64 = 7 * 24 * 60 * 60;
	pub const MaxBlockWeight: Weight = MAXIMUM_BLOCK_WEIGHT;
	pub const MaxWeightPercentage: Perbill = SCHEDULED_TASKS_INITIALIZE_RATIO;
	pub const UpdateQueueRatio: Perbill = Perbill::from_percent(50);
	pub const SecondsPerBlock: u64 = MILLISECS_PER_BLOCK / 1000;
	pub const ExecutionWeightFee: Balance = 12;
}
pub struct DealWithExecutionFees<R>(sp_std::marker::PhantomData<R>);
impl<R> OnUnbalanced<NegativeImbalance<R>> for DealWithExecutionFees<R>
where
	R: pallet_balances::Config + pallet_treasury::Config,
	pallet_treasury::Pallet<R>: OnUnbalanced<NegativeImbalance<R>>,
{
	fn on_unbalanceds<B>(mut fees: impl Iterator<Item = NegativeImbalance<R>>) {
		if let Some(fees) = fees.next() {
			// 20% burned, 80% to the treasury
			let (_, to_treasury) = fees.ration(20, 80);
			// Balances pallet automatically burns dropped Negative Imbalances by decreasing
			// total_supply accordingly
			<pallet_treasury::Pallet<R> as OnUnbalanced<_>>::on_unbalanced(to_treasury);
		}
	}
}

impl pallet_automation_time::Config for Runtime {
	type Event = Event;
	type MaxTasksPerSlot = MaxTasksPerSlot;
	type MaxExecutionTimes = MaxExecutionTimes;
	type MaxScheduleSeconds = MaxScheduleSeconds;
	type MaxBlockWeight = MaxBlockWeight;
	type MaxWeightPercentage = MaxWeightPercentage;
	type UpdateQueueRatio = UpdateQueueRatio;
	type SecondsPerBlock = SecondsPerBlock;
	type WeightInfo = pallet_automation_time::weights::AutomationWeight<Runtime>;
	type ExecutionWeightFee = ExecutionWeightFee;
	type NativeTokenExchange =
		pallet_automation_time::CurrencyAdapter<Balances, DealWithExecutionFees<Runtime>>;
	type Origin = Origin;
	type XcmSender = xcm_config::XcmRouter;
	type DelegatorActions = ParachainStaking;
}

pub struct ClosedCallFilter;
impl Contains<Call> for ClosedCallFilter {
	fn contains(c: &Call) -> bool {
		match c {
			Call::AutomationTime(_) => false,
			Call::Balances(_) => false,
			Call::Bounties(_) => false,
			Call::ParachainStaking(_) => false,
			Call::Treasury(_) => false,
			_ => true,
		}
	}
}

impl pallet_valve::Config for Runtime {
	type Event = Event;
	type WeightInfo = pallet_valve::weights::ValveWeight<Runtime>;
	type ClosedCallFilter = ClosedCallFilter;
}

impl pallet_vesting::Config for Runtime {
	type Event = Event;
	type WeightInfo = pallet_vesting::weights::VestingWeight<Runtime>;
	type Currency = Balances;
}

// Create the runtime by composing the FRAME pallets that were previously configured.
construct_runtime!(
	pub enum Runtime where
		Block = Block,
		NodeBlock = opaque::Block,
		UncheckedExtrinsic = UncheckedExtrinsic,
	{
		// System support stuff.
		System: frame_system::{Pallet, Call, Config, Storage, Event<T>} = 0,
		ParachainSystem: cumulus_pallet_parachain_system::{
			Pallet, Call, Config, Storage, Inherent, Event<T>, ValidateUnsigned,
		} = 1,
		Timestamp: pallet_timestamp::{Pallet, Call, Storage, Inherent} = 2,
		ParachainInfo: parachain_info::{Pallet, Storage, Config} = 3,

		// Monetary stuff.
		Balances: pallet_balances::{Pallet, Call, Storage, Config<T>, Event<T>} = 10,
		Tokens: orml_tokens::{Pallet, Storage, Event<T>, Config<T>} = 11,
		Currencies: orml_currencies::{Pallet, Call} = 12,
		TransactionPayment: pallet_transaction_payment::{Pallet, Storage} = 13,

		// Collator support. The order of these 4 are important and shall not change.
		Authorship: pallet_authorship::{Pallet, Call, Storage} = 20,
		Session: pallet_session::{Pallet, Call, Storage, Event, Config<T>} = 21,
		ParachainStaking: pallet_parachain_staking::{Pallet, Call, Storage, Event<T>, Config<T>} = 22,
		Aura: pallet_aura::{Pallet, Storage, Config<T>} = 23,
		AuraExt: cumulus_pallet_aura_ext::{Pallet, Storage, Config} = 24,

		// Utilities
		Valve: pallet_valve::{Pallet, Call, Config, Storage, Event<T>} = 30,
		Identity: pallet_identity::{Pallet, Call, Storage, Event<T>} = 31,
		Proxy: pallet_proxy::{Pallet, Call, Storage, Event<T>} = 32,

		// XCM helpers.
		XcmpQueue: cumulus_pallet_xcmp_queue::{Pallet, Call, Storage, Event<T>} = 40,
		PolkadotXcm: pallet_xcm::{Pallet, Call, Event<T>, Origin, Config} = 41,
		CumulusXcm: cumulus_pallet_xcm::{Pallet, Event<T>, Origin} = 42,
		DmpQueue: cumulus_pallet_dmp_queue::{Pallet, Call, Storage, Event<T>} = 43,
		XTokens: orml_xtokens::{Pallet, Storage, Call, Event<T>} = 44,
		UnknownTokens: orml_unknown_tokens::{Pallet, Storage, Event} = 45,

		// Support pallets.
		Sudo: pallet_sudo::{Pallet, Call, Storage, Event<T>, Config<T>} = 50,
		Treasury: pallet_treasury::{Pallet, Call, Storage, Config, Event<T>} = 51,
		Council: pallet_collective::<Instance1>::{Pallet, Call, Storage, Event<T>, Origin<T>, Config<T>} = 52,
		TechnicalCommittee: pallet_collective::<Instance2>::{Pallet, Call, Storage, Event<T>, Origin<T>, Config<T>} = 53,
		TechnicalMembership: pallet_membership::<Instance1>::{Pallet, Call, Storage, Event<T>, Config<T>} = 54,
		Bounties: pallet_bounties::{Pallet, Call, Storage, Event<T>} = 55,
		Preimage: pallet_preimage::{Pallet, Call, Storage, Event<T>} = 56,
		Scheduler: pallet_scheduler::{Pallet, Call, Storage, Event<T>} = 57,
		Democracy: pallet_democracy::{Pallet, Call, Storage, Config<T>, Event<T>} = 58,

		//custom pallets
		AutomationTime: pallet_automation_time::{Pallet, Call, Storage, Event<T>} = 60,
		Vesting: pallet_vesting::{Pallet, Storage, Config<T>, Event<T>} = 61,
	}
);

impl_runtime_apis! {
	impl sp_consensus_aura::AuraApi<Block, AuraId> for Runtime {
		fn slot_duration() -> sp_consensus_aura::SlotDuration {
			sp_consensus_aura::SlotDuration::from_millis(Aura::slot_duration())
		}

		fn authorities() -> Vec<AuraId> {
			Aura::authorities().into_inner()
		}
	}

	impl sp_api::Core<Block> for Runtime {
		fn version() -> RuntimeVersion {
			VERSION
		}

		fn execute_block(block: Block) {
			Executive::execute_block(block)
		}

		fn initialize_block(header: &<Block as BlockT>::Header) {
			Executive::initialize_block(header)
		}
	}

	impl sp_api::Metadata<Block> for Runtime {
		fn metadata() -> OpaqueMetadata {
			OpaqueMetadata::new(Runtime::metadata().into())
		}
	}

	impl sp_block_builder::BlockBuilder<Block> for Runtime {
		fn apply_extrinsic(extrinsic: <Block as BlockT>::Extrinsic) -> ApplyExtrinsicResult {
			Executive::apply_extrinsic(extrinsic)
		}

		fn finalize_block() -> <Block as BlockT>::Header {
			Executive::finalize_block()
		}

		fn inherent_extrinsics(data: sp_inherents::InherentData) -> Vec<<Block as BlockT>::Extrinsic> {
			data.create_extrinsics()
		}

		fn check_inherents(
			block: Block,
			data: sp_inherents::InherentData,
		) -> sp_inherents::CheckInherentsResult {
			data.check_extrinsics(&block)
		}
	}

	impl sp_transaction_pool::runtime_api::TaggedTransactionQueue<Block> for Runtime {
		fn validate_transaction(
			source: TransactionSource,
			tx: <Block as BlockT>::Extrinsic,
			block_hash: <Block as BlockT>::Hash,
		) -> TransactionValidity {
			Executive::validate_transaction(source, tx, block_hash)
		}
	}

	impl sp_offchain::OffchainWorkerApi<Block> for Runtime {
		fn offchain_worker(header: &<Block as BlockT>::Header) {
			Executive::offchain_worker(header)
		}
	}

	impl sp_session::SessionKeys<Block> for Runtime {
		fn generate_session_keys(seed: Option<Vec<u8>>) -> Vec<u8> {
			SessionKeys::generate(seed)
		}

		fn decode_session_keys(
			encoded: Vec<u8>,
		) -> Option<Vec<(Vec<u8>, KeyTypeId)>> {
			SessionKeys::decode_into_raw_public_keys(&encoded)
		}
	}

	impl frame_system_rpc_runtime_api::AccountNonceApi<Block, AccountId, Index> for Runtime {
		fn account_nonce(account: AccountId) -> Index {
			System::account_nonce(account)
		}
	}

	impl pallet_transaction_payment_rpc_runtime_api::TransactionPaymentApi<Block, Balance> for Runtime {
		fn query_info(
			uxt: <Block as BlockT>::Extrinsic,
			len: u32,
		) -> pallet_transaction_payment_rpc_runtime_api::RuntimeDispatchInfo<Balance> {
			TransactionPayment::query_info(uxt, len)
		}
		fn query_fee_details(
			uxt: <Block as BlockT>::Extrinsic,
			len: u32,
		) -> pallet_transaction_payment::FeeDetails<Balance> {
			TransactionPayment::query_fee_details(uxt, len)
		}
	}

	impl pallet_automation_time_rpc_runtime_api::AutomationTimeApi<Block, AccountId, Hash, Balance> for Runtime {
		fn generate_task_id(account_id: AccountId, provided_id: Vec<u8>) -> Hash {
			AutomationTime::generate_task_id(account_id, provided_id)
		}
<<<<<<< HEAD
		/**
		 * The get_time_automation_fees RPC function is used to get the execution fee of scheduling a time-automation task.
		 * This function requires the action type and the number of executions in order to generate an estimate.
		 * However, the AutomationTime::calculate_execution_fee requires an Action enum from the automation time pallet,
		 * which requires more information than is necessary for this calculation.
		 * Therefore, for ease of use, this function will just require an integer representing the action type and an integer
		 * representing the number of executions. For all of the extraneous information, the function will provide faux inputs for it.
		 *
		 * Action enums:
		 * - 0: Notify
		 * - 1: NativeTransfer
		 * - 2: XCMP
		 */
		fn get_time_automation_fees(
			action: u8,
			executions: u32,
		) -> Balance {
			match action {
				0 => {
					let action_enum = pallet_automation_time::Action::Notify {
						message: "get_fees".into()
					};
					match AutomationTime::calculate_execution_fee(&action_enum, executions) {
						Ok(balance) => balance,
						Err(_e) => 0,
					}
				},
				1 => {
					let action_enum = pallet_automation_time::Action::NativeTransfer {
						sender: sp_runtime::AccountId32::new([1u8; 32]),
						recipient: sp_runtime::AccountId32::new([2u8; 32]),
						amount: 1_000_000,
					};
					match AutomationTime::calculate_execution_fee(&action_enum, executions) {
						Ok(balance) => balance,
						Err(_e) => 0,
					}
				},
				2 => {
					let action_enum = pallet_automation_time::Action::XCMP {
						para_id: cumulus_primitives_core::ParaId::from(2114),
						call: vec![0, 1],
						weight_at_most: 1_000_000_000,
					};
					match AutomationTime::calculate_execution_fee(&action_enum, executions) {
						Ok(balance) => balance,
						Err(_e) => 0,
					}
				},
				3 => {
					let action_enum = pallet_automation_time::Action::AutoCompoundDelegatedStake {
						delegator: sp_runtime::AccountId32::new([1u8; 32]),
						collator: sp_runtime::AccountId32::new([2u8; 32]),
						account_minimum: 1_000_000,
						frequency: 3600,
					};
					match AutomationTime::calculate_execution_fee(&action_enum, executions) {
						Ok(balance) => balance,
						Err(_e) => 0,
					}
				},
				_ => {
					0
				}
			}
=======

		fn calculate_optimal_autostaking(
			principal: i128,
			collator: AccountId
		) -> Result<AutostakingResult, Vec<u8>> {
			let candidate_info = ParachainStaking::candidate_info(collator);
			let money_supply = Balances::total_issuance() + Vesting::total_unvested_allocation();

			let collator_stake =
				candidate_info.ok_or("collator does not exist")?.total_counted as i128;
			let fake_action = pallet_automation_time::Action::AutoCompoundDelegatedStake {
				delegator: sp_runtime::AccountId32::new([1u8; 32]),
				collator: sp_runtime::AccountId32::new([2u8; 32]),
				account_minimum: 1_000_000_000,
				frequency: 60 * 60 * 24 * 90,
			};
			let fee = AutomationTime::calculate_execution_fee(&fake_action, 1)
				.map_err(|_| "could not calculate fee")? as i128;

			let duration = 90;
			let total_collators = ParachainStaking::total_selected();
			let daily_collator_rewards =
				(money_supply as f64 * 0.025) as i128 / total_collators as i128 / 365;

			let res = pallet_automation_time::do_calculate_optimal_autostaking(
				principal,
				collator_stake,
				fee,
				duration,
				daily_collator_rewards,
			);

			Ok(AutostakingResult{period: res.0, apy: res.1})
		}

		fn get_auto_compound_delegated_stake_task_ids(account_id: AccountId) -> Vec<Hash> {
			ParachainStaking::delegator_state(account_id.clone())
				.map_or(vec![], |s| s.delegations.0).into_iter()
				.map(|d| d.owner)
				.map(|collator_id| {
					AutomationTime::generate_auto_compound_delegated_stake_provided_id(&account_id, &collator_id)
				})
				.map(|provided_id| {
					AutomationTime::generate_task_id(account_id.clone(), provided_id)
				})
				.filter(|task_id| {
					AutomationTime::get_task(task_id).is_some()
				}).collect()
>>>>>>> c2fdbcf2
		}
	}

	impl cumulus_primitives_core::CollectCollationInfo<Block> for Runtime {
		fn collect_collation_info(header: &<Block as BlockT>::Header) -> cumulus_primitives_core::CollationInfo {
			ParachainSystem::collect_collation_info(header)
		}
	}


	#[cfg(feature = "runtime-benchmarks")]
	impl frame_benchmarking::Benchmark<Block> for Runtime {
		fn benchmark_metadata(extra: bool) -> (
			Vec<frame_benchmarking::BenchmarkList>,
			Vec<frame_support::traits::StorageInfo>,
		) {
			use frame_benchmarking::{list_benchmark, Benchmarking, BenchmarkList};
			use frame_support::traits::StorageInfoTrait;
			use pallet_automation_time::Pallet as AutomationTime;
			use pallet_valve::Pallet as Valve;
			use pallet_vesting::Pallet as Vesting;
			use pallet_parachain_staking::Pallet as ParachainStaking;

			let mut list = Vec::<BenchmarkList>::new();

			list_benchmark!(list, extra, pallet_automation_time, AutomationTime::<Runtime>);
			list_benchmark!(list, extra, pallet_valve, Valve::<Runtime>);
			list_benchmark!(list, extra, pallet_vesting, Vesting::<Runtime>);
			list_benchmark!(list, extra, pallet_parachain_staking, ParachainStaking::<Runtime>);

			let storage_info = AllPalletsWithSystem::storage_info();

			return (list, storage_info)
		}

		fn dispatch_benchmark(
			config: frame_benchmarking::BenchmarkConfig
		) -> Result<Vec<frame_benchmarking::BenchmarkBatch>, sp_runtime::RuntimeString> {
			use hex_literal::hex;
			use frame_benchmarking::{Benchmarking, BenchmarkBatch, add_benchmark, TrackedStorageKey};

			use pallet_automation_time::Pallet as AutomationTime;
			use pallet_valve::Pallet as Valve;
			use pallet_vesting::Pallet as Vesting;
			use pallet_parachain_staking::Pallet as ParachainStaking;

			let whitelist: Vec<TrackedStorageKey> = vec![
				// Block Number
				hex!("26aa394eea5630e07c48ae0c9558cef702a5c1b19ab7a04f536c519aca4983ac").to_vec().into(),
				// Total Issuance
				hex!("c2261276cc9d1f8598ea4b6a74b15c2f57c875e4cff74148e4628f264b974c80").to_vec().into(),
				// Execution Phase
				hex!("26aa394eea5630e07c48ae0c9558cef7ff553b5a9862a516939d82b3d3d8661a").to_vec().into(),
				// Event Count
				hex!("26aa394eea5630e07c48ae0c9558cef70a98fdbe9ce6c55837576c60c7af3850").to_vec().into(),
				// System Events
				hex!("26aa394eea5630e07c48ae0c9558cef780d41e5e16056765bc8461851072c9d7").to_vec().into(),
			];

			let mut batches = Vec::<BenchmarkBatch>::new();
			let params = (&config, &whitelist);

			add_benchmark!(params, batches, pallet_automation_time, AutomationTime::<Runtime>);
			add_benchmark!(params, batches, pallet_valve, Valve::<Runtime>);
			add_benchmark!(params, batches, pallet_vesting, Vesting::<Runtime>);
			add_benchmark!(params, batches, pallet_parachain_staking, ParachainStaking::<Runtime>);

			if batches.is_empty() { return Err("Benchmark not found for this pallet.".into()) }
			Ok(batches)
		}
	}
}

struct CheckInherents;

impl cumulus_pallet_parachain_system::CheckInherents<Block> for CheckInherents {
	fn check_inherents(
		block: &Block,
		relay_state_proof: &cumulus_pallet_parachain_system::RelayChainStateProof,
	) -> sp_inherents::CheckInherentsResult {
		let relay_chain_slot = relay_state_proof
			.read_slot()
			.expect("Could not read the relay chain slot from the proof");

		let inherent_data =
			cumulus_primitives_timestamp::InherentDataProvider::from_relay_chain_slot_and_duration(
				relay_chain_slot,
				sp_std::time::Duration::from_secs(6),
			)
			.create_inherent_data()
			.expect("Could not create the timestamp inherent data");

		inherent_data.check_extrinsics(block)
	}
}

cumulus_pallet_parachain_system::register_validate_block! {
	Runtime = Runtime,
	BlockExecutor = cumulus_pallet_aura_ext::BlockExecutor::<Runtime, Executive>,
	CheckInherents = CheckInherents,
}<|MERGE_RESOLUTION|>--- conflicted
+++ resolved
@@ -1157,7 +1157,6 @@
 		fn generate_task_id(account_id: AccountId, provided_id: Vec<u8>) -> Hash {
 			AutomationTime::generate_task_id(account_id, provided_id)
 		}
-<<<<<<< HEAD
 		/**
 		 * The get_time_automation_fees RPC function is used to get the execution fee of scheduling a time-automation task.
 		 * This function requires the action type and the number of executions in order to generate an estimate.
@@ -1223,7 +1222,7 @@
 					0
 				}
 			}
-=======
+		}
 
 		fn calculate_optimal_autostaking(
 			principal: i128,
@@ -1272,7 +1271,6 @@
 				.filter(|task_id| {
 					AutomationTime::get_task(task_id).is_some()
 				}).collect()
->>>>>>> c2fdbcf2
 		}
 	}
 
