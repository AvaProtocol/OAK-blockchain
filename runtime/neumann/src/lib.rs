#![cfg_attr(not(feature = "std"), no_std)]
// `construct_runtime!` does a lot of recursion and requires us to increase the limit to 256.
#![recursion_limit = "256"]

// Make the WASM binary available.
#[cfg(feature = "std")]
include!(concat!(env!("OUT_DIR"), "/wasm_binary.rs"));

use smallvec::smallvec;
use sp_api::impl_runtime_apis;
use sp_core::{
	crypto::KeyTypeId, OpaqueMetadata,
	u32_trait::{_1, _2, _3, _5},
};
use sp_runtime::{
	create_runtime_str, generic, impl_opaque_keys,
	traits::{AccountIdLookup, BlakeTwo256, Block as BlockT, IdentifyAccount, Verify},
	transaction_validity::{TransactionSource, TransactionValidity},
	ApplyExtrinsicResult, MultiSignature, Percent,
};

use sp_std::prelude::*;
#[cfg(feature = "std")]
use sp_version::NativeVersion;
use sp_version::RuntimeVersion;

use frame_support::{
	construct_runtime, match_type, parameter_types,
	traits::{Everything, Nothing},
	weights::{
		constants::{BlockExecutionWeight, ExtrinsicBaseWeight, WEIGHT_PER_SECOND},
		DispatchClass, IdentityFee, Weight, WeightToFeeCoefficient, WeightToFeeCoefficients,
		WeightToFeePolynomial,
	},
	PalletId,
};
use frame_system::{
	limits::{BlockLength, BlockWeights},
	EnsureOneOf, EnsureRoot,
};
pub use sp_consensus_aura::sr25519::AuthorityId as AuraId;
pub use sp_runtime::{MultiAddress, Perbill, Permill};

#[cfg(any(feature = "std", test))]
pub use pallet_sudo::Call as SudoCall;
#[cfg(any(feature = "std", test))]
pub use sp_runtime::BuildStorage;

// Polkadot Imports
use pallet_xcm::XcmPassthrough;
use polkadot_parachain::primitives::Sibling;
use polkadot_runtime_common::{BlockHashCount, RocksDbWeight, SlowAdjustingFeeUpdate};

// XCM Imports
use xcm::latest::prelude::*;
use xcm_builder::{
	AccountId32Aliases, AllowTopLevelPaidExecutionFrom, AllowUnpaidExecutionFrom, CurrencyAdapter,
	EnsureXcmOrigin, FixedWeightBounds, IsConcrete, LocationInverter, NativeAsset, ParentIsDefault,
	RelayChainAsNative, SiblingParachainAsNative, SiblingParachainConvertsVia,
	SignedAccountId32AsNative, SignedToAccountId32, SovereignSignedViaLocation, TakeWeightCredit,
	UsingComponents,
};
use xcm_executor::{Config, XcmExecutor};

/// Import the template pallet.
// pub use pallet_template;

/// Alias to 512-bit hash when used in the context of a transaction signature on the chain.
pub type Signature = MultiSignature;

/// Some way of identifying an account on the chain. We intentionally make it equivalent
/// to the public key of our transaction signing scheme.
pub type AccountId = <<Signature as Verify>::Signer as IdentifyAccount>::AccountId;

/// Balance of an account.
pub type Balance = u128;

/// Index of a transaction in the chain.
pub type Index = u32;

/// A hash of some data used by the chain.
pub type Hash = sp_core::H256;

/// An index to a block.
pub type BlockNumber = u32;

/// The address format for describing accounts.
pub type Address = MultiAddress<AccountId, ()>;

/// Block header type as expected by this runtime.
pub type Header = generic::Header<BlockNumber, BlakeTwo256>;

/// Block type as expected by this runtime.
pub type Block = generic::Block<Header, UncheckedExtrinsic>;

/// A Block signed with a Justification
pub type SignedBlock = generic::SignedBlock<Block>;

/// BlockId type as expected by this runtime.
pub type BlockId = generic::BlockId<Block>;

/// The SignedExtension to the basic transaction logic.
pub type SignedExtra = (
	frame_system::CheckSpecVersion<Runtime>,
	frame_system::CheckTxVersion<Runtime>,
	frame_system::CheckGenesis<Runtime>,
	frame_system::CheckEra<Runtime>,
	frame_system::CheckNonce<Runtime>,
	frame_system::CheckWeight<Runtime>,
	pallet_transaction_payment::ChargeTransactionPayment<Runtime>,
);

/// Unchecked extrinsic type as expected by this runtime.
pub type UncheckedExtrinsic = generic::UncheckedExtrinsic<Address, Call, Signature, SignedExtra>;

/// Extrinsic type that has already been checked.
pub type CheckedExtrinsic = generic::CheckedExtrinsic<AccountId, Call, SignedExtra>;

/// Executive: handles dispatch to the various modules.
pub type Executive = frame_executive::Executive<
	Runtime,
	Block,
	frame_system::ChainContext<Runtime>,
	Runtime,
	AllPallets,
>;

/// Handles converting a weight scalar to a fee value, based on the scale and granularity of the
/// node's balance type.
///
/// This should typically create a mapping between the following ranges:
///   - `[0, MAXIMUM_BLOCK_WEIGHT]`
///   - `[Balance::min, Balance::max]`
///
/// Yet, it can be used for any other sort of change to weight-fee. Some examples being:
///   - Setting it to `0` will essentially disable the weight fee.
///   - Setting it to `1` will cause the literal `#[weight = x]` values to be charged.
pub struct WeightToFee;
impl WeightToFeePolynomial for WeightToFee {
	type Balance = Balance;
	fn polynomial() -> WeightToFeeCoefficients<Self::Balance> {
		// in Rococo, extrinsic base weight (smallest non-zero weight) is mapped to 1 MILLIUNIT:
		// in our template, we map to 1/10 of that, or 1/10 MILLIUNIT
		let p = MILLIUNIT / 10;
		let q = 100 * Balance::from(ExtrinsicBaseWeight::get());
		smallvec![WeightToFeeCoefficient {
			degree: 1,
			negative: false,
			coeff_frac: Perbill::from_rational(p % q, q),
			coeff_integer: p / q,
		}]
	}
}

/// Opaque types. These are used by the CLI to instantiate machinery that don't need to know
/// the specifics of the runtime. They can then be made to be agnostic over specific formats
/// of data like extrinsics, allowing for them to continue syncing the network through upgrades
/// to even the core data structures.
pub mod opaque {
	use super::*;
	use sp_runtime::{generic, traits::BlakeTwo256};

	pub use sp_runtime::OpaqueExtrinsic as UncheckedExtrinsic;
	/// Opaque block header type.
	pub type Header = generic::Header<BlockNumber, BlakeTwo256>;
	/// Opaque block type.
	pub type Block = generic::Block<Header, UncheckedExtrinsic>;
	/// Opaque block identifier type.
	pub type BlockId = generic::BlockId<Block>;
}

impl_opaque_keys! {
	pub struct SessionKeys {
		pub aura: Aura,
	}
}

#[sp_version::runtime_version]
pub const VERSION: RuntimeVersion = RuntimeVersion {
	spec_name: create_runtime_str!("neumann"),
	impl_name: create_runtime_str!("neumann"),
	authoring_version: 1,
	spec_version: 270,
	impl_version: 0,
	apis: RUNTIME_API_VERSIONS,
	transaction_version: 1,
};

/// This determines the average expected block time that we are targeting.
/// Blocks will be produced at a minimum duration defined by `SLOT_DURATION`.
/// `SLOT_DURATION` is picked up by `pallet_timestamp` which is in turn picked
/// up by `pallet_aura` to implement `fn slot_duration()`.
///
/// Change this to adjust the block time.
pub const MILLISECS_PER_BLOCK: u64 = 12000;

// NOTE: Currently it is not possible to change the slot duration after the chain has started.
//       Attempting to do so will brick block production.
pub const SLOT_DURATION: u64 = MILLISECS_PER_BLOCK;

// Time is measured by number of blocks.
pub const MINUTES: BlockNumber = 60_000 / (MILLISECS_PER_BLOCK as BlockNumber);
pub const HOURS: BlockNumber = MINUTES * 60;
pub const DAYS: BlockNumber = HOURS * 24;

// Unit = the base number of indivisible units for balances
pub const UNIT: Balance = 1_000_000_000_000;
pub const MILLIUNIT: Balance = 1_000_000_000;
pub const MICROUNIT: Balance = 1_000_000;

/// The existential deposit. Set to 1/10 of the Connected Relay Chain.
pub const EXISTENTIAL_DEPOSIT: Balance = MILLIUNIT;

/// We assume that ~5% of the block weight is consumed by `on_initialize` handlers. This is
/// used to limit the maximal weight of a single extrinsic.
const AVERAGE_ON_INITIALIZE_RATIO: Perbill = Perbill::from_percent(5);

/// We allow `Normal` extrinsics to fill up the block up to 75%, the rest can be used by
/// `Operational` extrinsics.
const NORMAL_DISPATCH_RATIO: Perbill = Perbill::from_percent(75);

/// We allow for 0.5 of a second of compute with a 12 second average block time.
const MAXIMUM_BLOCK_WEIGHT: Weight = WEIGHT_PER_SECOND / 2;

/// The version information used to identify this runtime when compiled natively.
#[cfg(feature = "std")]
pub fn native_version() -> NativeVersion {
	NativeVersion { runtime_version: VERSION, can_author_with: Default::default() }
}

parameter_types! {
	pub const Version: RuntimeVersion = VERSION;

	// This part is copied from Substrate's `bin/node/runtime/src/lib.rs`.
	//  The `RuntimeBlockLength` and `RuntimeBlockWeights` exist here because the
	// `DeletionWeightLimit` and `DeletionQueueDepth` depend on those to parameterize
	// the lazy contract deletion.
	pub RuntimeBlockLength: BlockLength =
		BlockLength::max_with_normal_ratio(5 * 1024 * 1024, NORMAL_DISPATCH_RATIO);
	pub RuntimeBlockWeights: BlockWeights = BlockWeights::builder()
		.base_block(BlockExecutionWeight::get())
		.for_class(DispatchClass::all(), |weights| {
			weights.base_extrinsic = ExtrinsicBaseWeight::get();
		})
		.for_class(DispatchClass::Normal, |weights| {
			weights.max_total = Some(NORMAL_DISPATCH_RATIO * MAXIMUM_BLOCK_WEIGHT);
		})
		.for_class(DispatchClass::Operational, |weights| {
			weights.max_total = Some(MAXIMUM_BLOCK_WEIGHT);
			// Operational transactions have some extra reserved space, so that they
			// are included even if block reached `MAXIMUM_BLOCK_WEIGHT`.
			weights.reserved = Some(
				MAXIMUM_BLOCK_WEIGHT - NORMAL_DISPATCH_RATIO * MAXIMUM_BLOCK_WEIGHT
			);
		})
		.avg_block_initialization(AVERAGE_ON_INITIALIZE_RATIO)
		.build_or_panic();
	pub const SS58Prefix: u16 = 42;
}

// Configure FRAME pallets to include in runtime.

impl frame_system::Config for Runtime {
	/// The identifier used to distinguish between accounts.
	type AccountId = AccountId;
	/// The aggregated dispatch type that is available for extrinsics.
	type Call = Call;
	/// The lookup mechanism to get account ID from whatever is passed in dispatchers.
	type Lookup = AccountIdLookup<AccountId, ()>;
	/// The index type for storing how many extrinsics an account has signed.
	type Index = Index;
	/// The index type for blocks.
	type BlockNumber = BlockNumber;
	/// The type for hashing blocks and tries.
	type Hash = Hash;
	/// The hashing algorithm used.
	type Hashing = BlakeTwo256;
	/// The header type.
	type Header = generic::Header<BlockNumber, BlakeTwo256>;
	/// The ubiquitous event type.
	type Event = Event;
	/// The ubiquitous origin type.
	type Origin = Origin;
	/// Maximum number of block number to block hash mappings to keep (oldest pruned first).
	type BlockHashCount = BlockHashCount;
	/// Runtime version.
	type Version = Version;
	/// Converts a module to an index of this module in the runtime.
	type PalletInfo = PalletInfo;
	/// The data to be stored in an account.
	type AccountData = pallet_balances::AccountData<Balance>;
	/// What to do if a new account is created.
	type OnNewAccount = ();
	/// What to do if an account is fully reaped from the system.
	type OnKilledAccount = ();
	/// The weight of database operations that the runtime can invoke.
	type DbWeight = RocksDbWeight;
	/// The basic call filter to use in dispatchable.
	type BaseCallFilter = Everything;
	/// Weight information for the extrinsics of this pallet.
	type SystemWeightInfo = ();
	/// Block & extrinsics weights: base values and limits.
	type BlockWeights = RuntimeBlockWeights;
	/// The maximum length of a block (in bytes).
	type BlockLength = RuntimeBlockLength;
	/// This is used as an identifier of the chain. 42 is the generic substrate prefix.
	type SS58Prefix = SS58Prefix;
	/// The action to take on a Runtime Upgrade
	type OnSetCode = cumulus_pallet_parachain_system::ParachainSetCode<Self>;
}

parameter_types! {
	pub const MinimumPeriod: u64 = SLOT_DURATION / 2;
}

impl pallet_timestamp::Config for Runtime {
	/// A timestamp: milliseconds since the unix epoch.
	type Moment = u64;
	type OnTimestampSet = ();
	type MinimumPeriod = MinimumPeriod;
	type WeightInfo = ();
}

parameter_types! {
	pub const UncleGenerations: u32 = 0;
}

impl pallet_authorship::Config for Runtime {
	type FindAuthor = pallet_session::FindAccountFromAuthorIndex<Self, Aura>;
	type UncleGenerations = UncleGenerations;
	type FilterUncle = ();
	type EventHandler = (CollatorSelection,);
}

parameter_types! {
	pub const ExistentialDeposit: Balance = EXISTENTIAL_DEPOSIT;
	pub const MaxLocks: u32 = 50;
	pub const MaxReserves: u32 = 50;
}

impl pallet_balances::Config for Runtime {
	type MaxLocks = MaxLocks;
	/// The type for recording an account's balance.
	type Balance = Balance;
	/// The ubiquitous event type.
	type Event = Event;
	type DustRemoval = ();
	type ExistentialDeposit = ExistentialDeposit;
	type AccountStore = System;
	type WeightInfo = pallet_balances::weights::SubstrateWeight<Runtime>;
	type MaxReserves = MaxReserves;
	type ReserveIdentifier = [u8; 8];
}

parameter_types! {
	/// Relay Chain `TransactionByteFee` / 10
	pub const TransactionByteFee: Balance = 10 * MICROUNIT;
	pub const OperationalFeeMultiplier: u8 = 5;
}

impl pallet_transaction_payment::Config for Runtime {
	type OnChargeTransaction = pallet_transaction_payment::CurrencyAdapter<Balances, ()>;
	type TransactionByteFee = TransactionByteFee;
	type WeightToFee = WeightToFee;
	type FeeMultiplierUpdate = SlowAdjustingFeeUpdate<Self>;
	type OperationalFeeMultiplier = OperationalFeeMultiplier;
}

parameter_types! {
	pub const ReservedXcmpWeight: Weight = MAXIMUM_BLOCK_WEIGHT / 4;
	pub const ReservedDmpWeight: Weight = MAXIMUM_BLOCK_WEIGHT / 4;
}

impl cumulus_pallet_parachain_system::Config for Runtime {
	type Event = Event;
	type OnValidationData = ();
	type SelfParaId = parachain_info::Pallet<Runtime>;
	type DmpMessageHandler = DmpQueue;
	type ReservedDmpWeight = ReservedDmpWeight;
	type OutboundXcmpMessageSource = XcmpQueue;
	type XcmpMessageHandler = XcmpQueue;
	type ReservedXcmpWeight = ReservedXcmpWeight;
}

impl parachain_info::Config for Runtime {}

impl cumulus_pallet_aura_ext::Config for Runtime {}

parameter_types! {
	pub const RelayLocation: MultiLocation = MultiLocation::parent();
	pub const RelayNetwork: NetworkId = NetworkId::Any;
	pub RelayChainOrigin: Origin = cumulus_pallet_xcm::Origin::Relay.into();
	pub Ancestry: MultiLocation = Parachain(ParachainInfo::parachain_id().into()).into();
}

/// Type for specifying how a `MultiLocation` can be converted into an `AccountId`. This is used
/// when determining ownership of accounts for asset transacting and when attempting to use XCM
/// `Transact` in order to determine the dispatch Origin.
pub type LocationToAccountId = (
	// The parent (Relay-chain) origin converts to the default `AccountId`.
	ParentIsDefault<AccountId>,
	// Sibling parachain origins convert to AccountId via the `ParaId::into`.
	SiblingParachainConvertsVia<Sibling, AccountId>,
	// Straight up local `AccountId32` origins just alias directly to `AccountId`.
	AccountId32Aliases<RelayNetwork, AccountId>,
);

/// Means for transacting assets on this chain.
pub type LocalAssetTransactor = CurrencyAdapter<
	// Use this currency:
	Balances,
	// Use this currency when it is a fungible asset matching the given location or name:
	IsConcrete<RelayLocation>,
	// Do a simple punn to convert an AccountId32 MultiLocation into a native chain account ID:
	LocationToAccountId,
	// Our chain's account ID type (we can't get away without mentioning it explicitly):
	AccountId,
	// We don't track any teleports.
	(),
>;

/// This is the type we use to convert an (incoming) XCM origin into a local `Origin` instance,
/// ready for dispatching a transaction with Xcm's `Transact`. There is an `OriginKind` which can
/// biases the kind of local `Origin` it will become.
pub type XcmOriginToTransactDispatchOrigin = (
	// Sovereign account converter; this attempts to derive an `AccountId` from the origin location
	// using `LocationToAccountId` and then turn that into the usual `Signed` origin. Useful for
	// foreign chains who want to have a local sovereign account on this chain which they control.
	SovereignSignedViaLocation<LocationToAccountId, Origin>,
	// Native converter for Relay-chain (Parent) location; will converts to a `Relay` origin when
	// recognized.
	RelayChainAsNative<RelayChainOrigin, Origin>,
	// Native converter for sibling Parachains; will convert to a `SiblingPara` origin when
	// recognized.
	SiblingParachainAsNative<cumulus_pallet_xcm::Origin, Origin>,
	// Native signed account converter; this just converts an `AccountId32` origin into a normal
	// `Origin::Signed` origin of the same 32-byte value.
	SignedAccountId32AsNative<RelayNetwork, Origin>,
	// Xcm origins can be represented natively under the Xcm pallet's Xcm origin.
	XcmPassthrough<Origin>,
);

parameter_types! {
	// One XCM operation is 1_000_000_000 weight - almost certainly a conservative estimate.
	pub UnitWeightCost: Weight = 1_000_000_000;
	pub const MaxInstructions: u32 = 100;
}

match_type! {
	pub type ParentOrParentsExecutivePlurality: impl Contains<MultiLocation> = {
		MultiLocation { parents: 1, interior: Here } |
		MultiLocation { parents: 1, interior: X1(Plurality { id: BodyId::Executive, .. }) }
	};
}

pub type Barrier = (
	TakeWeightCredit,
	AllowTopLevelPaidExecutionFrom<Everything>,
	AllowUnpaidExecutionFrom<ParentOrParentsExecutivePlurality>,
	// ^^^ Parent and its exec plurality get free execution
);

pub struct XcmConfig;
impl Config for XcmConfig {
	type Call = Call;
	type XcmSender = XcmRouter;
	// How to withdraw and deposit an asset.
	type AssetTransactor = LocalAssetTransactor;
	type OriginConverter = XcmOriginToTransactDispatchOrigin;
	type IsReserve = NativeAsset;
	type IsTeleporter = (); // Teleporting is disabled.
	type LocationInverter = LocationInverter<Ancestry>;
	type Barrier = Barrier;
	type Weigher = FixedWeightBounds<UnitWeightCost, Call, MaxInstructions>;
	type Trader = UsingComponents<IdentityFee<Balance>, RelayLocation, AccountId, Balances, ()>;
	type ResponseHandler = PolkadotXcm;
	type AssetTrap = PolkadotXcm;
	type AssetClaims = PolkadotXcm;
	type SubscriptionService = PolkadotXcm;
}

parameter_types! {
	pub const MaxDownwardMessageWeight: Weight = MAXIMUM_BLOCK_WEIGHT / 10;
}

/// No local origins on this chain are allowed to dispatch XCM sends/executions.
pub type LocalOriginToLocation = SignedToAccountId32<Origin, AccountId, RelayNetwork>;

/// The means for routing XCM messages which are not for local execution into the right message
/// queues.
pub type XcmRouter = (
	// Two routers - use UMP to communicate with the relay chain:
	cumulus_primitives_utility::ParentAsUmp<ParachainSystem, ()>,
	// ..and XCMP to communicate with the sibling chains.
	XcmpQueue,
);

impl pallet_xcm::Config for Runtime {
	type Event = Event;
	type SendXcmOrigin = EnsureXcmOrigin<Origin, LocalOriginToLocation>;
	type XcmRouter = XcmRouter;
	type ExecuteXcmOrigin = EnsureXcmOrigin<Origin, LocalOriginToLocation>;
	type XcmExecuteFilter = Nothing;
	// ^ Disable dispatchable execute on the XCM pallet.
	// Needs to be `Everything` for local testing.
	type XcmExecutor = XcmExecutor<XcmConfig>;
	type XcmTeleportFilter = Everything;
	type XcmReserveTransferFilter = Nothing;
	type Weigher = FixedWeightBounds<UnitWeightCost, Call, MaxInstructions>;
	type LocationInverter = LocationInverter<Ancestry>;
	type Origin = Origin;
	type Call = Call;

	const VERSION_DISCOVERY_QUEUE_SIZE: u32 = 100;
	// ^ Override for AdvertisedXcmVersion default
	type AdvertisedXcmVersion = pallet_xcm::CurrentXcmVersion;
}

impl cumulus_pallet_xcm::Config for Runtime {
	type Event = Event;
	type XcmExecutor = XcmExecutor<XcmConfig>;
}

impl cumulus_pallet_xcmp_queue::Config for Runtime {
	type Event = Event;
	type XcmExecutor = XcmExecutor<XcmConfig>;
	type ChannelInfo = ParachainSystem;
	type VersionWrapper = ();
}

impl cumulus_pallet_dmp_queue::Config for Runtime {
	type Event = Event;
	type XcmExecutor = XcmExecutor<XcmConfig>;
	type ExecuteOverweightOrigin = EnsureRoot<AccountId>;
}

parameter_types! {
	pub const Period: u32 = 6 * HOURS;
	pub const Offset: u32 = 0;
	pub const MaxAuthorities: u32 = 100_000;
}

impl pallet_session::Config for Runtime {
	type Event = Event;
	type ValidatorId = <Self as frame_system::Config>::AccountId;
	// we don't have stash and controller, thus we don't need the convert as well.
	type ValidatorIdOf = pallet_collator_selection::IdentityCollator;
	type ShouldEndSession = pallet_session::PeriodicSessions<Period, Offset>;
	type NextSessionRotation = pallet_session::PeriodicSessions<Period, Offset>;
	type SessionManager = CollatorSelection;
	// Essentially just Aura, but lets be pedantic.
	type SessionHandler = <SessionKeys as sp_runtime::traits::OpaqueKeys>::KeyTypeIdProviders;
	type Keys = SessionKeys;
	type WeightInfo = ();
}

impl pallet_aura::Config for Runtime {
	type AuthorityId = AuraId;
	type DisabledValidators = ();
	type MaxAuthorities = MaxAuthorities;
}

parameter_types! {
	pub const PotId: PalletId = PalletId(*b"PotStake");
	pub const MaxCandidates: u32 = 1000;
	pub const MinCandidates: u32 = 5;
	pub const SessionLength: BlockNumber = 6 * HOURS;
	pub const MaxInvulnerables: u32 = 100;
	pub const ExecutiveBody: BodyId = BodyId::Executive;
}

// We allow root only to execute privileged collator selection operations.
pub type CollatorSelectionUpdateOrigin = EnsureRoot<AccountId>;

impl pallet_collator_selection::Config for Runtime {
	type Event = Event;
	type Currency = Balances;
	type UpdateOrigin = CollatorSelectionUpdateOrigin;
	type PotId = PotId;
	type MaxCandidates = MaxCandidates;
	type MinCandidates = MinCandidates;
	type MaxInvulnerables = MaxInvulnerables;
	// should be a multiple of session or things will get inconsistent
	type KickThreshold = Period;
	type ValidatorId = <Self as frame_system::Config>::AccountId;
	type ValidatorIdOf = pallet_collator_selection::IdentityCollator;
	type ValidatorRegistration = Session;
	type WeightInfo = ();
}

<<<<<<< HEAD
parameter_types! {
	pub const CouncilMotionDuration: BlockNumber = 5 * DAYS;
	pub const CouncilMaxProposals: u32 = 100;
	pub const CouncilMaxMembers: u32 = 100;
}

impl pallet_bounties::Config for Runtime {
	type Event = Event;
	type BountyDepositBase = BountyDepositBase;
	type BountyDepositPayoutDelay = BountyDepositPayoutDelay;
	type BountyUpdatePeriod = BountyUpdatePeriod;
	type BountyCuratorDeposit = BountyCuratorDeposit;
	type BountyValueMinimum = BountyValueMinimum;
	type DataDepositPerByte = DataDepositPerByte;
	type MaximumReasonLength = MaximumReasonLength;
	type WeightInfo = pallet_bounties::weights::SubstrateWeight<Runtime>;
}

type CouncilCollective = pallet_collective::Instance1;
impl pallet_collective::Config<CouncilCollective> for Runtime {
	type Origin = Origin;
	type Proposal = Call;
	type Event = Event;
	type MotionDuration = CouncilMotionDuration;
	type MaxProposals = CouncilMaxProposals;
	type MaxMembers = CouncilMaxMembers;
	type DefaultVote = pallet_collective::PrimeDefaultVote;
	type WeightInfo = pallet_collective::weights::SubstrateWeight<Runtime>;
}

=======
>>>>>>> 45d788a3
impl pallet_sudo::Config for Runtime {
	type Event = Event;
	type Call = Call;
}

<<<<<<< HEAD
parameter_types! {
	pub const ProposalBond: Permill = Permill::from_percent(5);
	pub const ProposalBondMinimum: Balance = 1 * UNIT;
	pub const SpendPeriod: BlockNumber = 1 * DAYS;
	pub const Burn: Permill = Permill::from_percent(50);
	pub const TipCountdown: BlockNumber = 1 * DAYS;
	pub const TipFindersFee: Percent = Percent::from_percent(20);
	pub const TipReportDepositBase: Balance = 1 * UNIT;
	pub const DataDepositPerByte: Balance = 1 * MILLIUNIT;
	pub const BountyDepositBase: Balance = 1 * UNIT;
	pub const BountyDepositPayoutDelay: BlockNumber = 1 * DAYS;
	pub const TreasuryPalletId: PalletId = PalletId(*b"py/trsry");
	pub const BountyUpdatePeriod: BlockNumber = 14 * DAYS;
	pub const MaximumReasonLength: u32 = 16384;
	pub const BountyCuratorDeposit: Permill = Permill::from_percent(50);
	pub const BountyValueMinimum: Balance = 5 * UNIT;
	pub const MaxApprovals: u32 = 100;
}

impl pallet_treasury::Config for Runtime {
	type PalletId = TreasuryPalletId;
	type Currency = Balances;
	type ApproveOrigin = EnsureOneOf<
		AccountId,
		EnsureRoot<AccountId>,
		pallet_collective::EnsureProportionAtLeast<_3, _5, AccountId, CouncilCollective>,
	>;
	type RejectOrigin = EnsureOneOf<
		AccountId,
		EnsureRoot<AccountId>,
		pallet_collective::EnsureProportionMoreThan<_1, _2, AccountId, CouncilCollective>,
	>;
	type Event = Event;
	type OnSlash = ();
	type ProposalBond = ProposalBond;
	type ProposalBondMinimum = ProposalBondMinimum;
	type SpendPeriod = SpendPeriod;
	type Burn = Burn;
	type BurnDestination = ();
	type SpendFunds = Bounties;
	type WeightInfo = pallet_treasury::weights::SubstrateWeight<Runtime>;
	type MaxApprovals = MaxApprovals;
}

// /// Configure the pallet template in pallets/template.
=======
/// Configure the pallet template in pallets/template.
>>>>>>> 45d788a3
// impl pallet_template::Config for Runtime {
// 	type Event = Event;
// }

// Create the runtime by composing the FRAME pallets that were previously configured.
construct_runtime!(
	pub enum Runtime where
		Block = Block,
		NodeBlock = opaque::Block,
		UncheckedExtrinsic = UncheckedExtrinsic,
	{
		// System support stuff.
		System: frame_system::{Pallet, Call, Config, Storage, Event<T>} = 0,
		ParachainSystem: cumulus_pallet_parachain_system::{
			Pallet, Call, Config, Storage, Inherent, Event<T>, ValidateUnsigned,
		} = 1,
		Timestamp: pallet_timestamp::{Pallet, Call, Storage, Inherent} = 2,
		ParachainInfo: parachain_info::{Pallet, Storage, Config} = 3,

		// Monetary stuff.
		Balances: pallet_balances::{Pallet, Call, Storage, Config<T>, Event<T>} = 10,
		TransactionPayment: pallet_transaction_payment::{Pallet, Storage} = 11,

		// Collator support. The order of these 4 are important and shall not change.
		Authorship: pallet_authorship::{Pallet, Call, Storage} = 20,
		CollatorSelection: pallet_collator_selection::{Pallet, Call, Storage, Event<T>, Config<T>} = 21,
		Session: pallet_session::{Pallet, Call, Storage, Event, Config<T>} = 22,
		Aura: pallet_aura::{Pallet, Storage, Config<T>} = 23,
		AuraExt: cumulus_pallet_aura_ext::{Pallet, Storage, Config} = 24,

		// XCM helpers.
		XcmpQueue: cumulus_pallet_xcmp_queue::{Pallet, Call, Storage, Event<T>} = 30,
		PolkadotXcm: pallet_xcm::{Pallet, Call, Event<T>, Origin} = 31,
		CumulusXcm: cumulus_pallet_xcm::{Pallet, Event<T>, Origin} = 32,
		DmpQueue: cumulus_pallet_dmp_queue::{Pallet, Call, Storage, Event<T>} = 33,

		// Support pallets.
		Sudo: pallet_sudo::{Pallet, Call, Storage, Event<T>, Config<T>} = 40,

		// Template
		//TemplatePallet: pallet_template::{Pallet, Call, Storage, Event<T>}  = 40,
		
		Treasury: pallet_treasury::{Pallet, Call, Storage, Config, Event<T>} = 41,
		Council: pallet_collective::<Instance1>::{Pallet, Call, Storage, Event<T>, Origin<T>, Config<T>} = 42,
		Bounties: pallet_bounties::{Pallet, Call, Storage, Event<T>} = 43,
		Sudo: pallet_sudo::{Pallet, Call, Storage, Event<T>, Config<T>} = 44,
	}
);

impl_runtime_apis! {
	impl sp_consensus_aura::AuraApi<Block, AuraId> for Runtime {
		fn slot_duration() -> sp_consensus_aura::SlotDuration {
			sp_consensus_aura::SlotDuration::from_millis(Aura::slot_duration())
		}

		fn authorities() -> Vec<AuraId> {
			Aura::authorities().into_inner()
		}
	}

	impl sp_api::Core<Block> for Runtime {
		fn version() -> RuntimeVersion {
			VERSION
		}

		fn execute_block(block: Block) {
			Executive::execute_block(block)
		}

		fn initialize_block(header: &<Block as BlockT>::Header) {
			Executive::initialize_block(header)
		}
	}

	impl sp_api::Metadata<Block> for Runtime {
		fn metadata() -> OpaqueMetadata {
			OpaqueMetadata::new(Runtime::metadata().into())
		}
	}

	impl sp_block_builder::BlockBuilder<Block> for Runtime {
		fn apply_extrinsic(extrinsic: <Block as BlockT>::Extrinsic) -> ApplyExtrinsicResult {
			Executive::apply_extrinsic(extrinsic)
		}

		fn finalize_block() -> <Block as BlockT>::Header {
			Executive::finalize_block()
		}

		fn inherent_extrinsics(data: sp_inherents::InherentData) -> Vec<<Block as BlockT>::Extrinsic> {
			data.create_extrinsics()
		}

		fn check_inherents(
			block: Block,
			data: sp_inherents::InherentData,
		) -> sp_inherents::CheckInherentsResult {
			data.check_extrinsics(&block)
		}
	}

	impl sp_transaction_pool::runtime_api::TaggedTransactionQueue<Block> for Runtime {
		fn validate_transaction(
			source: TransactionSource,
			tx: <Block as BlockT>::Extrinsic,
			block_hash: <Block as BlockT>::Hash,
		) -> TransactionValidity {
			Executive::validate_transaction(source, tx, block_hash)
		}
	}

	impl sp_offchain::OffchainWorkerApi<Block> for Runtime {
		fn offchain_worker(header: &<Block as BlockT>::Header) {
			Executive::offchain_worker(header)
		}
	}

	impl sp_session::SessionKeys<Block> for Runtime {
		fn generate_session_keys(seed: Option<Vec<u8>>) -> Vec<u8> {
			SessionKeys::generate(seed)
		}

		fn decode_session_keys(
			encoded: Vec<u8>,
		) -> Option<Vec<(Vec<u8>, KeyTypeId)>> {
			SessionKeys::decode_into_raw_public_keys(&encoded)
		}
	}

	impl frame_system_rpc_runtime_api::AccountNonceApi<Block, AccountId, Index> for Runtime {
		fn account_nonce(account: AccountId) -> Index {
			System::account_nonce(account)
		}
	}

	impl pallet_transaction_payment_rpc_runtime_api::TransactionPaymentApi<Block, Balance> for Runtime {
		fn query_info(
			uxt: <Block as BlockT>::Extrinsic,
			len: u32,
		) -> pallet_transaction_payment_rpc_runtime_api::RuntimeDispatchInfo<Balance> {
			TransactionPayment::query_info(uxt, len)
		}
		fn query_fee_details(
			uxt: <Block as BlockT>::Extrinsic,
			len: u32,
		) -> pallet_transaction_payment::FeeDetails<Balance> {
			TransactionPayment::query_fee_details(uxt, len)
		}
	}

	impl cumulus_primitives_core::CollectCollationInfo<Block> for Runtime {
		fn collect_collation_info() -> cumulus_primitives_core::CollationInfo {
			ParachainSystem::collect_collation_info()
		}
	}


	#[cfg(feature = "runtime-benchmarks")]
	impl frame_benchmarking::Benchmark<Block> for Runtime {
		fn benchmark_metadata(extra: bool) -> (
			Vec<frame_benchmarking::BenchmarkList>,
			Vec<frame_support::traits::StorageInfo>,
		) {
			use frame_benchmarking::{list_benchmark, Benchmarking, BenchmarkList};
			use frame_support::traits::StorageInfoTrait;
			use frame_system_benchmarking::Pallet as SystemBench;
			use cumulus_pallet_session_benchmarking::Pallet as SessionBench;

			let mut list = Vec::<BenchmarkList>::new();

			list_benchmark!(list, extra, frame_system, SystemBench::<Runtime>);
			list_benchmark!(list, extra, pallet_balances, Balances);
			list_benchmark!(list, extra, pallet_timestamp, Timestamp);
			list_benchmark!(list, extra, pallet_collator_selection, CollatorSelection);

			let storage_info = AllPalletsWithSystem::storage_info();

			return (list, storage_info)
		}

		fn dispatch_benchmark(
			config: frame_benchmarking::BenchmarkConfig
		) -> Result<Vec<frame_benchmarking::BenchmarkBatch>, sp_runtime::RuntimeString> {
			use frame_benchmarking::{Benchmarking, BenchmarkBatch, add_benchmark, TrackedStorageKey};

			use frame_system_benchmarking::Pallet as SystemBench;
			impl frame_system_benchmarking::Config for Runtime {}

			use cumulus_pallet_session_benchmarking::Pallet as SessionBench;
			impl cumulus_pallet_session_benchmarking::Config for Runtime {}

			let whitelist: Vec<TrackedStorageKey> = vec![
				// Block Number
				hex_literal::hex!("26aa394eea5630e07c48ae0c9558cef702a5c1b19ab7a04f536c519aca4983ac").to_vec().into(),
				// Total Issuance
				hex_literal::hex!("c2261276cc9d1f8598ea4b6a74b15c2f57c875e4cff74148e4628f264b974c80").to_vec().into(),
				// Execution Phase
				hex_literal::hex!("26aa394eea5630e07c48ae0c9558cef7ff553b5a9862a516939d82b3d3d8661a").to_vec().into(),
				// Event Count
				hex_literal::hex!("26aa394eea5630e07c48ae0c9558cef70a98fdbe9ce6c55837576c60c7af3850").to_vec().into(),
				// System Events
				hex_literal::hex!("26aa394eea5630e07c48ae0c9558cef780d41e5e16056765bc8461851072c9d7").to_vec().into(),
			];

			let mut batches = Vec::<BenchmarkBatch>::new();
			let params = (&config, &whitelist);

			add_benchmark!(params, batches, frame_system, SystemBench::<Runtime>);
			add_benchmark!(params, batches, pallet_balances, Balances);
			add_benchmark!(params, batches, pallet_session, SessionBench::<Runtime>);
			add_benchmark!(params, batches, pallet_timestamp, Timestamp);
			add_benchmark!(params, batches, pallet_collator_selection, CollatorSelection);
			add_benchmark!(params, batches, pallet_session, Session);

			if batches.is_empty() { return Err("Benchmark not found for this pallet.".into()) }
			Ok(batches)
		}
	}
}

struct CheckInherents;

impl cumulus_pallet_parachain_system::CheckInherents<Block> for CheckInherents {
	fn check_inherents(
		block: &Block,
		relay_state_proof: &cumulus_pallet_parachain_system::RelayChainStateProof,
	) -> sp_inherents::CheckInherentsResult {
		let relay_chain_slot = relay_state_proof
			.read_slot()
			.expect("Could not read the relay chain slot from the proof");

		let inherent_data =
			cumulus_primitives_timestamp::InherentDataProvider::from_relay_chain_slot_and_duration(
				relay_chain_slot,
				sp_std::time::Duration::from_secs(6),
			)
			.create_inherent_data()
			.expect("Could not create the timestamp inherent data");

		inherent_data.check_extrinsics(block)
	}
}

cumulus_pallet_parachain_system::register_validate_block! {
	Runtime = Runtime,
	BlockExecutor = cumulus_pallet_aura_ext::BlockExecutor::<Runtime, Executive>,
	CheckInherents = CheckInherents,
}<|MERGE_RESOLUTION|>--- conflicted
+++ resolved
@@ -588,7 +588,6 @@
 	type WeightInfo = ();
 }
 
-<<<<<<< HEAD
 parameter_types! {
 	pub const CouncilMotionDuration: BlockNumber = 5 * DAYS;
 	pub const CouncilMaxProposals: u32 = 100;
@@ -619,14 +618,11 @@
 	type WeightInfo = pallet_collective::weights::SubstrateWeight<Runtime>;
 }
 
-=======
->>>>>>> 45d788a3
 impl pallet_sudo::Config for Runtime {
 	type Event = Event;
 	type Call = Call;
 }
 
-<<<<<<< HEAD
 parameter_types! {
 	pub const ProposalBond: Permill = Permill::from_percent(5);
 	pub const ProposalBondMinimum: Balance = 1 * UNIT;
@@ -671,14 +667,6 @@
 	type MaxApprovals = MaxApprovals;
 }
 
-// /// Configure the pallet template in pallets/template.
-=======
-/// Configure the pallet template in pallets/template.
->>>>>>> 45d788a3
-// impl pallet_template::Config for Runtime {
-// 	type Event = Event;
-// }
-
 // Create the runtime by composing the FRAME pallets that were previously configured.
 construct_runtime!(
 	pub enum Runtime where
@@ -713,14 +701,9 @@
 
 		// Support pallets.
 		Sudo: pallet_sudo::{Pallet, Call, Storage, Event<T>, Config<T>} = 40,
-
-		// Template
-		//TemplatePallet: pallet_template::{Pallet, Call, Storage, Event<T>}  = 40,
-		
 		Treasury: pallet_treasury::{Pallet, Call, Storage, Config, Event<T>} = 41,
 		Council: pallet_collective::<Instance1>::{Pallet, Call, Storage, Event<T>, Origin<T>, Config<T>} = 42,
 		Bounties: pallet_bounties::{Pallet, Call, Storage, Event<T>} = 43,
-		Sudo: pallet_sudo::{Pallet, Call, Storage, Event<T>, Config<T>} = 44,
 	}
 );
 
