// This file is part of OAK Blockchain.

// Copyright (C) 2022 OAK Network
// SPDX-License-Identifier: Apache-2.0

// Licensed under the Apache License, Version 2.0 (the "License");
// you may not use this file except in compliance with the License.
// You may obtain a copy of the License at
//
// http://www.apache.org/licenses/LICENSE-2.0
//
// Unless required by applicable law or agreed to in writing, software
// distributed under the License is distributed on an "AS IS" BASIS,
// WITHOUT WARRANTIES OR CONDITIONS OF ANY KIND, either express or implied.
// See the License for the specific language governing permissions and
// limitations under the License.
#![cfg_attr(not(feature = "std"), no_std)]
// `construct_runtime!` does a lot of recursion and requires us to increase the limit to 256.
#![recursion_limit = "256"]

// Make the WASM binary available.
#[cfg(feature = "std")]
include!(concat!(env!("OUT_DIR"), "/wasm_binary.rs"));

use codec::{Decode, Encode, MaxEncodedLen};
use pallet_automation_time_rpc_runtime_api::{AutomationAction, AutostakingResult};
use scale_info::TypeInfo;
#[cfg(feature = "std")]
use serde::{Deserialize, Serialize};
use sp_api::impl_runtime_apis;
use sp_core::{crypto::KeyTypeId, OpaqueMetadata};
use sp_runtime::{
	create_runtime_str, generic, impl_opaque_keys,
	traits::{AccountIdConversion, AccountIdLookup, BlakeTwo256, Block as BlockT, ConvertInto},
	transaction_validity::{TransactionSource, TransactionValidity},
	ApplyExtrinsicResult, FixedPointNumber, Percent, RuntimeDebug,
};

use sp_std::{cmp::Ordering, prelude::*};
#[cfg(feature = "std")]
use sp_version::NativeVersion;
use sp_version::RuntimeVersion;

use frame_support::{
	construct_runtime, parameter_types,
	traits::{
		ConstU128, ConstU16, ConstU32, ConstU8, Contains, EnsureOneOf, Imbalance, InstanceFilter,
		OnUnbalanced, PrivilegeCmp,
	},
	weights::{
		constants::{BlockExecutionWeight, ExtrinsicBaseWeight, RocksDbWeight, WEIGHT_PER_SECOND},
		ConstantMultiplier, DispatchClass, Weight,
	},
	PalletId,
};
use frame_system::{
	limits::{BlockLength, BlockWeights},
	EnsureRoot,
};
use pallet_balances::NegativeImbalance;
use pallet_transaction_payment::{Multiplier, TargetedFeeAdjustment};
pub use sp_runtime::{Perbill, Permill, Perquintill};

#[cfg(any(feature = "std", test))]
pub use pallet_sudo::Call as SudoCall;
#[cfg(any(feature = "std", test))]
pub use sp_runtime::BuildStorage;

// Polkadot Imports
use polkadot_runtime_common::BlockHashCount;

// XCM configurations.
pub mod xcm_config;

// ORML imports
use orml_traits::parameter_type_with_key;

// Common imports
use primitives::{
	tokens::TokenInfo, AccountId, Address, Amount, AuraId, Balance, BlockNumber, Hash, Header,
	Index, Signature,
};

// Custom pallet imports
pub use pallet_automation_price;
pub use pallet_automation_time;

/// Block type as expected by this runtime.
pub type Block = generic::Block<Header, UncheckedExtrinsic>;

/// A Block signed with a Justification
pub type SignedBlock = generic::SignedBlock<Block>;

/// BlockId type as expected by this runtime.
pub type BlockId = generic::BlockId<Block>;

/// The SignedExtension to the basic transaction logic.
pub type SignedExtra = (
	frame_system::CheckSpecVersion<Runtime>,
	frame_system::CheckTxVersion<Runtime>,
	frame_system::CheckGenesis<Runtime>,
	frame_system::CheckEra<Runtime>,
	frame_system::CheckNonce<Runtime>,
	frame_system::CheckWeight<Runtime>,
	pallet_transaction_payment::ChargeTransactionPayment<Runtime>,
);

/// Unchecked extrinsic type as expected by this runtime.
pub type UncheckedExtrinsic = generic::UncheckedExtrinsic<Address, Call, Signature, SignedExtra>;

/// Extrinsic type that has already been checked.
pub type CheckedExtrinsic = generic::CheckedExtrinsic<AccountId, Call, SignedExtra>;

/// Executive: handles dispatch to the various modules.
pub type Executive = frame_executive::Executive<
	Runtime,
	Block,
	frame_system::ChainContext<Runtime>,
	Runtime,
	AllPalletsWithSystem,
>;

/// Opaque types. These are used by the CLI to instantiate machinery that don't need to know
/// the specifics of the runtime. They can then be made to be agnostic over specific formats
/// of data like extrinsics, allowing for them to continue syncing the network through upgrades
/// to even the core data structures.
pub mod opaque {
	use super::*;
	use sp_runtime::{generic, traits::BlakeTwo256};

	pub use sp_runtime::OpaqueExtrinsic as UncheckedExtrinsic;
	/// Opaque block header type.
	pub type Header = generic::Header<BlockNumber, BlakeTwo256>;
	/// Opaque block type.
	pub type Block = generic::Block<Header, UncheckedExtrinsic>;
	/// Opaque block identifier type.
	pub type BlockId = generic::BlockId<Block>;
}

impl_opaque_keys! {
	pub struct SessionKeys {
		pub aura: Aura,
	}
}

#[sp_version::runtime_version]
pub const VERSION: RuntimeVersion = RuntimeVersion {
	spec_name: create_runtime_str!("neumann"),
	impl_name: create_runtime_str!("neumann"),
	authoring_version: 1,
	spec_version: 284,
	impl_version: 1,
	apis: RUNTIME_API_VERSIONS,
	transaction_version: 10,
	state_version: 0,
};

/// This determines the average expected block time that we are targeting.
/// Blocks will be produced at a minimum duration defined by `SLOT_DURATION`.
/// `SLOT_DURATION` is picked up by `pallet_timestamp` which is in turn picked
/// up by `pallet_aura` to implement `fn slot_duration()`.
///
/// Change this to adjust the block time.
pub const MILLISECS_PER_BLOCK: u64 = 12000;

// NOTE: Currently it is not possible to change the slot duration after the chain has started.
//       Attempting to do so will brick block production.
pub const SLOT_DURATION: u64 = MILLISECS_PER_BLOCK;

// Time is measured by number of blocks.
pub const MINUTES: BlockNumber = 60_000 / (MILLISECS_PER_BLOCK as BlockNumber);
pub const HOURS: BlockNumber = MINUTES * 60;
pub const DAYS: BlockNumber = HOURS * 24;

pub const TOKEN_DECIMALS: u32 = 10;
const TOKEN_BASE: u128 = 10;
// Unit = the base number of indivisible units for balances
pub const UNIT: Balance = TOKEN_BASE.pow(TOKEN_DECIMALS); // 10_000_000_000
pub const DOLLAR: Balance = UNIT; // 10_000_000_000
pub const CENT: Balance = DOLLAR / 100; // 100_000_000
pub const MILLICENT: Balance = CENT / 1_000; // 100_000

pub const fn deposit(items: u32, bytes: u32) -> Balance {
	items as Balance * 2_000 * CENT + (bytes as Balance) * 100 * MILLICENT
}

/// The existential deposit. Set to 1/100 of the Connected Relay Chain.
pub const EXISTENTIAL_DEPOSIT: Balance = CENT;

/// We use at most 5% of the block weight running scheduled tasks during `on_initialize`.
const SCHEDULED_TASKS_INITIALIZE_RATIO: Perbill = Perbill::from_percent(5);

/// We assume that ~5% of the block weight is consumed by `on_initialize` handlers. This is
/// used to limit the maximal weight of a single extrinsic.
const AVERAGE_ON_INITIALIZE_RATIO: Perbill = Perbill::from_percent(5);

/// We allow `Normal` extrinsics to fill up the block up to 75%, the rest can be used by
/// `Operational` extrinsics.
const NORMAL_DISPATCH_RATIO: Perbill = Perbill::from_percent(75);

/// We allow for 0.5 of a second of compute with a 12 second average block time.
pub const MAXIMUM_BLOCK_WEIGHT: Weight = WEIGHT_PER_SECOND / 2;

/// The version information used to identify this runtime when compiled natively.
#[cfg(feature = "std")]
pub fn native_version() -> NativeVersion {
	NativeVersion { runtime_version: VERSION, can_author_with: Default::default() }
}

parameter_types! {
	pub const Version: RuntimeVersion = VERSION;

	// This part is copied from Substrate's `bin/node/runtime/src/lib.rs`.
	//  The `RuntimeBlockLength` and `RuntimeBlockWeights` exist here because the
	// `DeletionWeightLimit` and `DeletionQueueDepth` depend on those to parameterize
	// the lazy contract deletion.
	pub RuntimeBlockLength: BlockLength =
		BlockLength::max_with_normal_ratio(5 * 1024 * 1024, NORMAL_DISPATCH_RATIO);
	pub RuntimeBlockWeights: BlockWeights = BlockWeights::builder()
		.base_block(BlockExecutionWeight::get())
		.for_class(DispatchClass::all(), |weights| {
			weights.base_extrinsic = ExtrinsicBaseWeight::get();
		})
		.for_class(DispatchClass::Normal, |weights| {
			weights.max_total = Some(NORMAL_DISPATCH_RATIO * MAXIMUM_BLOCK_WEIGHT);
		})
		.for_class(DispatchClass::Operational, |weights| {
			weights.max_total = Some(MAXIMUM_BLOCK_WEIGHT);
			// Operational transactions have some extra reserved space, so that they
			// are included even if block reached `MAXIMUM_BLOCK_WEIGHT`.
			weights.reserved = Some(
				MAXIMUM_BLOCK_WEIGHT - NORMAL_DISPATCH_RATIO * MAXIMUM_BLOCK_WEIGHT
			);
		})
		.avg_block_initialization(AVERAGE_ON_INITIALIZE_RATIO + SCHEDULED_TASKS_INITIALIZE_RATIO)
		.build_or_panic();
}

// Configure FRAME pallets to include in runtime.

impl frame_system::Config for Runtime {
	/// The identifier used to distinguish between accounts.
	type AccountId = AccountId;
	/// The aggregated dispatch type that is available for extrinsics.
	type Call = Call;
	/// The lookup mechanism to get account ID from whatever is passed in dispatchers.
	type Lookup = AccountIdLookup<AccountId, ()>;
	/// The index type for storing how many extrinsics an account has signed.
	type Index = Index;
	/// The index type for blocks.
	type BlockNumber = BlockNumber;
	/// The type for hashing blocks and tries.
	type Hash = Hash;
	/// The hashing algorithm used.
	type Hashing = BlakeTwo256;
	/// The header type.
	type Header = generic::Header<BlockNumber, BlakeTwo256>;
	/// The ubiquitous event type.
	type Event = Event;
	/// The ubiquitous origin type.
	type Origin = Origin;
	/// Maximum number of block number to block hash mappings to keep (oldest pruned first).
	type BlockHashCount = BlockHashCount;
	/// Runtime version.
	type Version = Version;
	/// Converts a module to an index of this module in the runtime.
	type PalletInfo = PalletInfo;
	/// The data to be stored in an account.
	type AccountData = pallet_balances::AccountData<Balance>;
	/// What to do if a new account is created.
	type OnNewAccount = ();
	/// What to do if an account is fully reaped from the system.
	type OnKilledAccount = ();
	/// The weight of database operations that the runtime can invoke.
	type DbWeight = RocksDbWeight;
	/// The basic call filter to use in dispatchable.
	type BaseCallFilter = Valve;
	/// Weight information for the extrinsics of this pallet.
	type SystemWeightInfo = ();
	/// Block & extrinsics weights: base values and limits.
	type BlockWeights = RuntimeBlockWeights;
	/// The maximum length of a block (in bytes).
	type BlockLength = RuntimeBlockLength;
	/// This is used as an identifier of the chain. 42 is the generic substrate prefix. OAK is 51.
	type SS58Prefix = ConstU16<51>;
	/// The action to take on a Runtime Upgrade
	type OnSetCode = cumulus_pallet_parachain_system::ParachainSetCode<Self>;
	type MaxConsumers = ConstU32<16>;
}

parameter_types! {
	pub const MinimumPeriod: u64 = SLOT_DURATION / 2;
}

impl pallet_timestamp::Config for Runtime {
	/// A timestamp: milliseconds since the unix epoch.
	type Moment = u64;
	type OnTimestampSet = ();
	type MinimumPeriod = MinimumPeriod;
	type WeightInfo = ();
}

impl pallet_authorship::Config for Runtime {
	type FindAuthor = pallet_session::FindAccountFromAuthorIndex<Self, Aura>;
	type UncleGenerations = ConstU32<0>;
	type FilterUncle = ();
	type EventHandler = ParachainStaking;
}

parameter_types! {
	pub const ExistentialDeposit: Balance = EXISTENTIAL_DEPOSIT;
	pub const MaxLocks: u32 = 50;
	pub const MaxReserves: u32 = 50;
}

impl pallet_balances::Config for Runtime {
	type MaxLocks = MaxLocks;
	/// The type for recording an account's balance.
	type Balance = Balance;
	/// The ubiquitous event type.
	type Event = Event;
	type DustRemoval = ();
	type ExistentialDeposit = ExistentialDeposit;
	type AccountStore = System;
	type WeightInfo = pallet_balances::weights::SubstrateWeight<Runtime>;
	type MaxReserves = MaxReserves;
	type ReserveIdentifier = [u8; 8];
}

parameter_types! {
	pub const BasicDeposit:  Balance = 3 * DOLLAR; // 258 bytes on-chain
	pub const FieldDeposit:  Balance = 1 * DOLLAR; // 66 bytes on-chain
	pub const SubAccountDeposit:  Balance = 1 * DOLLAR; // 53 bytes on-chain
}

type ForceOrigin = EnsureOneOf<
	EnsureRoot<AccountId>,
	pallet_collective::EnsureProportionAtLeast<AccountId, CouncilCollective, 2, 3>,
>;
type RegistrarOrigin = EnsureOneOf<
	EnsureRoot<AccountId>,
	pallet_collective::EnsureProportionAtLeast<AccountId, CouncilCollective, 2, 3>,
>;

impl pallet_identity::Config for Runtime {
	type Event = Event;
	type Currency = Balances;

	type BasicDeposit = BasicDeposit;
	type FieldDeposit = FieldDeposit;
	type SubAccountDeposit = SubAccountDeposit;

	type MaxSubAccounts = ConstU32<50>;
	type MaxAdditionalFields = ConstU32<0>;
	type MaxRegistrars = ConstU32<10>;

	type Slashed = Treasury;
	type ForceOrigin = ForceOrigin;
	type RegistrarOrigin = RegistrarOrigin;

	type WeightInfo = pallet_identity::weights::SubstrateWeight<Runtime>;
}

parameter_types! {
	pub const ProxyDepositBase: Balance = deposit(1, 8);
	pub const ProxyDepositFactor: Balance = deposit(0, 33);
	pub const AnnouncementDepositBase: Balance = deposit(1, 8);
	pub const AnnouncementDepositFactor: Balance = deposit(0, 66);
}

#[derive(
	Copy,
	Clone,
	Eq,
	PartialEq,
	Ord,
	PartialOrd,
	Encode,
	Decode,
	RuntimeDebug,
	MaxEncodedLen,
	scale_info::TypeInfo,
)]
pub enum ProxyType {
	Any = 0,
	Session = 1,
	Staking = 2,
}

impl Default for ProxyType {
	fn default() -> Self {
		Self::Any
	}
}

impl InstanceFilter<Call> for ProxyType {
	fn filter(&self, c: &Call) -> bool {
		match self {
			ProxyType::Any => true,
			ProxyType::Session => {
				matches!(c, Call::Session(..))
			},
			ProxyType::Staking => {
				matches!(c, Call::ParachainStaking(..) | Call::Session(..))
			},
		}
	}

	fn is_superset(&self, o: &Self) -> bool {
		match (self, o) {
			(x, y) if x == y => true,
			(ProxyType::Any, _) => true,
			(_, ProxyType::Any) => false,
			_ => false,
		}
	}
}

impl pallet_proxy::Config for Runtime {
	type Event = Event;
	type Call = Call;
	type Currency = Balances;
	type ProxyType = ProxyType;
	type ProxyDepositBase = ProxyDepositBase;
	type ProxyDepositFactor = ProxyDepositFactor;
	type MaxProxies = ConstU32<32>;
	type WeightInfo = pallet_proxy::weights::SubstrateWeight<Runtime>;
	type MaxPending = ConstU32<32>;
	type CallHasher = BlakeTwo256;
	type AnnouncementDepositBase = AnnouncementDepositBase;
	type AnnouncementDepositFactor = AnnouncementDepositFactor;
}

parameter_types! {
	pub TreasuryAccount: AccountId = TreasuryPalletId::get().into_account_truncating();
}

parameter_type_with_key! {
	pub ExistentialDeposits: |currency_id: CurrencyId| -> Balance {
		match currency_id {
			CurrencyId::Native => EXISTENTIAL_DEPOSIT,
			CurrencyId::ROC => 10 * CurrencyId::ROC.millicent(),
			CurrencyId::UNIT => 10 * CurrencyId::UNIT.millicent(),
		}
	};
}

#[derive(
	Encode,
	Decode,
	Eq,
	PartialEq,
	Copy,
	Clone,
	RuntimeDebug,
	PartialOrd,
	Ord,
	TypeInfo,
	MaxEncodedLen,
)]
#[cfg_attr(feature = "std", derive(Serialize, Deserialize))]
pub enum CurrencyId {
	Native,
	ROC,
	UNIT,
}

impl TokenInfo for CurrencyId {
	fn get_decimals(&self) -> u32 {
		match self {
			CurrencyId::Native => 10,
			CurrencyId::ROC => 12,
			CurrencyId::UNIT => 12,
		}
	}
}

pub struct DustRemovalWhitelist;
impl Contains<AccountId> for DustRemovalWhitelist {
	fn contains(a: &AccountId) -> bool {
		*a == TreasuryAccount::get()
	}
}

impl orml_tokens::Config for Runtime {
	type Event = Event;
	type Balance = Balance;
	type Amount = Amount;
	type CurrencyId = CurrencyId;
	type WeightInfo = ();
	type ExistentialDeposits = ExistentialDeposits;
	type OnDust = orml_tokens::TransferDust<Runtime, TreasuryAccount>;
	type MaxLocks = MaxLocks;
	type MaxReserves = MaxReserves;
	type ReserveIdentifier = [u8; 8];
	type DustRemovalWhitelist = DustRemovalWhitelist;
	type OnNewTokenAccount = ();
	type OnKilledTokenAccount = ();
}

parameter_types! {
	pub const GetNativeCurrencyId: CurrencyId = CurrencyId::Native;
}

impl orml_currencies::Config for Runtime {
	type MultiCurrency = Tokens;
	type NativeCurrency =
		orml_currencies::BasicCurrencyAdapter<Runtime, Balances, Amount, BlockNumber>;
	type GetNativeCurrencyId = GetNativeCurrencyId;
	type WeightInfo = ();
}

parameter_types! {
	/// The portion of the `NORMAL_DISPATCH_RATIO` that we adjust the fees with. Blocks filled less
	/// than this will decrease the weight and more will increase.
	pub const TargetBlockFullness: Perquintill = Perquintill::from_percent(1);
	/// The adjustment variable of the runtime. Higher values will cause `TargetBlockFullness` to
	/// change the fees more rapidly.
	pub AdjustmentVariable: Multiplier = Multiplier::saturating_from_rational(3, 100_000);
	/// Minimum amount of the multiplier. This value cannot be too low. A test case should ensure
	/// that combined with `AdjustmentVariable`, we can recover from the minimum.
	/// See `multiplier_can_grow_from_zero`.
	pub MinimumMultiplier: Multiplier = Multiplier::saturating_from_rational(1, 1_000_000u128);
	pub const TransactionByteFee: Balance = 0;
	pub const WeightToFeeScalar: Balance = 6;
}

/// Parameterized slow adjusting fee updated based on
/// https://w3f-research.readthedocs.io/en/latest/polkadot/overview/2-token-economics.html#-2.-slow-adjusting-mechanism // editorconfig-checker-disable-line
///
/// The adjustment algorithm boils down to:
///
/// diff = (previous_block_weight - target) / maximum_block_weight
/// next_multiplier = prev_multiplier * (1 + (v * diff) + ((v * diff)^2 / 2))
/// assert(next_multiplier > min)
///     where: v is AdjustmentVariable
///            target is TargetBlockFullness
///            min is MinimumMultiplier
pub type SlowAdjustingFeeUpdate<R> =
	TargetedFeeAdjustment<R, TargetBlockFullness, AdjustmentVariable, MinimumMultiplier>;

pub struct DealWithInclusionFees<R>(sp_std::marker::PhantomData<R>);
impl<R> OnUnbalanced<NegativeImbalance<R>> for DealWithInclusionFees<R>
where
	R: pallet_balances::Config + pallet_treasury::Config,
	pallet_treasury::Pallet<R>: OnUnbalanced<NegativeImbalance<R>>,
{
	fn on_unbalanceds<B>(mut fees_then_tips: impl Iterator<Item = NegativeImbalance<R>>) {
		if let Some(mut fees) = fees_then_tips.next() {
			if let Some(tips) = fees_then_tips.next() {
				tips.merge_into(&mut fees);
			}
			// 20% burned, 80% to the treasury
			let (_, to_treasury) = fees.ration(20, 80);
			// Balances pallet automatically burns dropped Negative Imbalances by decreasing
			// total_supply accordingly
			<pallet_treasury::Pallet<R> as OnUnbalanced<_>>::on_unbalanced(to_treasury);
		}
	}
}

impl pallet_transaction_payment::Config for Runtime {
	type OnChargeTransaction =
		pallet_transaction_payment::CurrencyAdapter<Balances, DealWithInclusionFees<Runtime>>;
	type WeightToFee = ConstantMultiplier<Balance, WeightToFeeScalar>;
	type LengthToFee = ConstantMultiplier<Balance, TransactionByteFee>;
	type FeeMultiplierUpdate = SlowAdjustingFeeUpdate<Self>;
	type OperationalFeeMultiplier = ConstU8<5>;
}

parameter_types! {
	pub const ReservedXcmpWeight: Weight = MAXIMUM_BLOCK_WEIGHT / 4;
	pub const ReservedDmpWeight: Weight = MAXIMUM_BLOCK_WEIGHT / 4;
}

impl cumulus_pallet_parachain_system::Config for Runtime {
	type Event = Event;
	type OnSystemEvent = ();
	type SelfParaId = parachain_info::Pallet<Runtime>;
	type DmpMessageHandler = DmpQueue;
	type ReservedDmpWeight = ReservedDmpWeight;
	type OutboundXcmpMessageSource = XcmpQueue;
	type XcmpMessageHandler = XcmpQueue;
	type ReservedXcmpWeight = ReservedXcmpWeight;
}

impl parachain_info::Config for Runtime {}

impl cumulus_pallet_aura_ext::Config for Runtime {}

parameter_types! {
	pub const Period: u32 = 6 * HOURS;
}

impl pallet_session::Config for Runtime {
	type Event = Event;
	type ValidatorId = <Self as frame_system::Config>::AccountId;
	type ValidatorIdOf = ConvertInto;
	type ShouldEndSession = ParachainStaking;
	type NextSessionRotation = ParachainStaking;
	type SessionManager = ParachainStaking;
	// Essentially just Aura, but lets be pedantic.
	type SessionHandler = <SessionKeys as sp_runtime::traits::OpaqueKeys>::KeyTypeIdProviders;
	type Keys = SessionKeys;
	type WeightInfo = ();
}

impl pallet_aura::Config for Runtime {
	type AuthorityId = AuraId;
	type DisabledValidators = ();
	type MaxAuthorities = ConstU32<100_000>;
}

parameter_types! {
	/// Default fixed percent a collator takes off the top of due rewards
	pub const DefaultCollatorCommission: Perbill = Perbill::from_percent(20);
	/// Default percent of inflation set aside for parachain bond every round
	pub const DefaultParachainBondReservePercent: Percent = Percent::from_percent(30);
	/// Blocks per round
	pub const DefaultBlocksPerRound: u32 = 5 * MINUTES;
	/// Minimum stake required to become a collator
	pub const MinCollatorStk: u128 = 1_000_000 * DOLLAR;
}
impl pallet_parachain_staking::Config for Runtime {
	type Event = Event;
	type Currency = Balances;
	type MonetaryGovernanceOrigin = EnsureRoot<AccountId>;
	/// Minimum round length is 2 minutes (10 * 12 second block times)
	type MinBlocksPerRound = ConstU32<10>;
	type DefaultBlocksPerRound = DefaultBlocksPerRound;
	/// Rounds before the collator leaving the candidates request can be executed
	type LeaveCandidatesDelay = ConstU32<2>;
	/// Rounds before the candidate bond increase/decrease can be executed
	type CandidateBondLessDelay = ConstU32<2>;
	/// Rounds before the delegator exit can be executed
	type LeaveDelegatorsDelay = ConstU32<2>;
	/// Rounds before the delegator revocation can be executed
	type RevokeDelegationDelay = ConstU32<2>;
	/// Rounds before the delegator bond increase/decrease can be executed
	type DelegationBondLessDelay = ConstU32<2>;
	/// Rounds before the reward is paid
	type RewardPaymentDelay = ConstU32<2>;
	/// Minimum collators selected per round, default at genesis and minimum forever after
	type MinSelectedCandidates = ConstU32<5>;
	/// Maximum top delegations per candidate
	type MaxTopDelegationsPerCandidate = ConstU32<10>;
	/// Maximum bottom delegations per candidate
	type MaxBottomDelegationsPerCandidate = ConstU32<50>;
	/// Maximum delegations per delegator
	type MaxDelegationsPerDelegator = ConstU32<10>;
	type DefaultCollatorCommission = DefaultCollatorCommission;
	type DefaultParachainBondReservePercent = DefaultParachainBondReservePercent;
	type MinCollatorStk = MinCollatorStk;
	/// Minimum stake required to be reserved to be a candidate
	type MinCandidateStk = ConstU128<{ 500 * DOLLAR }>;
	/// Minimum delegation amount after initial
	type MinDelegation = ConstU128<{ 50 * DOLLAR }>;
	/// Minimum initial stake required to be reserved to be a delegator
	type MinDelegatorStk = ConstU128<{ 50 * DOLLAR }>;
	/// Handler to notify the runtime when a collator is paid
	type OnCollatorPayout = ();
	/// Handler to notify the runtime when a new round begins
	type OnNewRound = ();
	/// Any additional issuance that should be used for inflation calcs
	type AdditionalIssuance = Vesting;
	type WeightInfo = pallet_parachain_staking::weights::SubstrateWeight<Runtime>;
}

parameter_types! {
	pub const CouncilMotionDuration: BlockNumber = 4 * MINUTES;
}

impl pallet_bounties::Config for Runtime {
	type Event = Event;
	type BountyDepositBase = BountyDepositBase;
	type BountyDepositPayoutDelay = BountyDepositPayoutDelay;
	type BountyUpdatePeriod = BountyUpdatePeriod;
	type BountyValueMinimum = BountyValueMinimum;
	type CuratorDepositMultiplier = CuratorDepositMultiplier;
	type CuratorDepositMin = CuratorDepositMin;
	type CuratorDepositMax = CuratorDepositMax;
	type DataDepositPerByte = DataDepositPerByte;
	type MaximumReasonLength = ConstU32<16384>;
	type WeightInfo = pallet_bounties::weights::SubstrateWeight<Runtime>;
	type ChildBountyManager = ();
}

type CouncilCollective = pallet_collective::Instance1;
impl pallet_collective::Config<CouncilCollective> for Runtime {
	type Origin = Origin;
	type Proposal = Call;
	type Event = Event;
	type MotionDuration = CouncilMotionDuration;
	type MaxProposals = ConstU32<100>;
	type MaxMembers = ConstU32<100>;
	type DefaultVote = pallet_collective::PrimeDefaultVote;
	type WeightInfo = pallet_collective::weights::SubstrateWeight<Runtime>;
}

parameter_types! {
	pub TechnicalMotionDuration: BlockNumber = 4 * MINUTES;
}

type TechnicalCollective = pallet_collective::Instance2;
impl pallet_collective::Config<TechnicalCollective> for Runtime {
	type Origin = Origin;
	type Proposal = Call;
	type Event = Event;
	type MotionDuration = TechnicalMotionDuration;
	type MaxProposals = ConstU32<100>;
	type MaxMembers = ConstU32<100>;
	type DefaultVote = pallet_collective::PrimeDefaultVote;
	type WeightInfo = pallet_collective::weights::SubstrateWeight<Runtime>;
}

type MoreThanHalfCouncil = EnsureOneOf<
	EnsureRoot<AccountId>,
	pallet_collective::EnsureProportionMoreThan<AccountId, CouncilCollective, 1, 2>,
>;

impl pallet_membership::Config<pallet_membership::Instance1> for Runtime {
	type Event = Event;
	type AddOrigin = MoreThanHalfCouncil;
	type RemoveOrigin = MoreThanHalfCouncil;
	type SwapOrigin = MoreThanHalfCouncil;
	type ResetOrigin = MoreThanHalfCouncil;
	type PrimeOrigin = MoreThanHalfCouncil;
	type MembershipInitialized = TechnicalCommittee;
	type MembershipChanged = TechnicalCommittee;
	type MaxMembers = ConstU32<100>;
	type WeightInfo = pallet_membership::weights::SubstrateWeight<Runtime>;
}

impl pallet_sudo::Config for Runtime {
	type Event = Event;
	type Call = Call;
}

parameter_types! {
	pub const ProposalBond: Permill = Permill::from_percent(5);
	pub const ProposalBondMinimum: Balance = 1 * DOLLAR;
	pub const ProposalBondMaximum: Balance = 5 * DOLLAR;
	pub const SpendPeriod: BlockNumber = 1 * DAYS;
	pub const Burn: Permill = Permill::from_percent(0);
	pub const TipCountdown: BlockNumber = 1 * DAYS;
	pub const TipFindersFee: Percent = Percent::from_percent(20);
	pub const TipReportDepositBase: Balance = 1 * UNIT;
	pub const DataDepositPerByte: Balance = 1 * CENT;
	pub const BountyDepositBase: Balance = 1 * UNIT;
	pub const BountyDepositPayoutDelay: BlockNumber = 1 * DAYS;
	pub const TreasuryPalletId: PalletId = PalletId(*b"py/trsry");
	pub const BountyUpdatePeriod: BlockNumber = 14 * DAYS;
	pub const CuratorDepositMultiplier: Permill = Permill::from_percent(50);
	pub CuratorDepositMin: Balance = DOLLAR;
	pub CuratorDepositMax: Balance = 100 * DOLLAR;
	pub const BountyValueMinimum: Balance = 5 * UNIT;
}

impl pallet_treasury::Config for Runtime {
	type PalletId = TreasuryPalletId;
	type Currency = Balances;
	type ApproveOrigin = EnsureOneOf<
		EnsureRoot<AccountId>,
		pallet_collective::EnsureProportionAtLeast<AccountId, CouncilCollective, 3, 5>,
	>;
	type RejectOrigin = EnsureOneOf<
		EnsureRoot<AccountId>,
		pallet_collective::EnsureProportionMoreThan<AccountId, CouncilCollective, 1, 2>,
	>;
	type Event = Event;
	type OnSlash = Treasury;
	type ProposalBond = ProposalBond;
	type ProposalBondMinimum = ProposalBondMinimum;
	type ProposalBondMaximum = ProposalBondMaximum;
	type SpendPeriod = SpendPeriod;
	type Burn = Burn;
	type BurnDestination = ();
	type SpendFunds = Bounties;
	type WeightInfo = pallet_treasury::weights::SubstrateWeight<Runtime>;
	type MaxApprovals = ConstU32<100>;
}

parameter_types! {
	pub const PreimageMaxSize: u32 = 4096 * 1024;
	pub const PreimageBaseDeposit: Balance = deposit(2, 64);
	pub const PreimageByteDeposit: Balance = deposit(0, 1);
}

impl pallet_preimage::Config for Runtime {
	type WeightInfo = pallet_preimage::weights::SubstrateWeight<Runtime>;
	type Event = Event;
	type Currency = Balances;
	type ManagerOrigin = EnsureRoot<AccountId>;
	type MaxSize = PreimageMaxSize;
	type BaseDeposit = PreimageBaseDeposit;
	type ByteDeposit = PreimageByteDeposit;
}

parameter_types! {
	pub MaximumSchedulerWeight: Weight = Perbill::from_percent(10) * RuntimeBlockWeights::get().max_block;
	pub const NoPreimagePostponement: Option<u32> = Some(10);
}

type ScheduleOrigin = EnsureOneOf<
	EnsureRoot<AccountId>,
	pallet_collective::EnsureProportionAtLeast<AccountId, CouncilCollective, 1, 2>,
>;

/// Used the compare the privilege of an origin inside the scheduler.
pub struct OriginPrivilegeCmp;

impl PrivilegeCmp<OriginCaller> for OriginPrivilegeCmp {
	fn cmp_privilege(left: &OriginCaller, right: &OriginCaller) -> Option<Ordering> {
		if left == right {
			return Some(Ordering::Equal)
		}

		match (left, right) {
			// Root is greater than anything.
			(OriginCaller::system(frame_system::RawOrigin::Root), _) => Some(Ordering::Greater),
			// Check which one has more yes votes.
			(
				OriginCaller::Council(pallet_collective::RawOrigin::Members(l_yes_votes, l_count)),
				OriginCaller::Council(pallet_collective::RawOrigin::Members(r_yes_votes, r_count)),
			) => Some((l_yes_votes * r_count).cmp(&(r_yes_votes * l_count))),
			// For every other origin we don't care, as they are not used for `ScheduleOrigin`.
			_ => None,
		}
	}
}

impl pallet_scheduler::Config for Runtime {
	type Event = Event;
	type Origin = Origin;
	type PalletsOrigin = OriginCaller;
	type Call = Call;
	type MaximumWeight = MaximumSchedulerWeight;
	type ScheduleOrigin = ScheduleOrigin;
	type MaxScheduledPerBlock = ConstU32<50>;
	type WeightInfo = pallet_scheduler::weights::SubstrateWeight<Runtime>;
	type OriginPrivilegeCmp = OriginPrivilegeCmp;
	type PreimageProvider = Preimage;
	type NoPreimagePostponement = NoPreimagePostponement;
}

parameter_types! {
	pub const LaunchPeriod: BlockNumber = 5 * MINUTES;
	pub const VotingPeriod: BlockNumber = 5 * MINUTES;
	pub const FastTrackVotingPeriod: BlockNumber = 3 * MINUTES;
	pub const MinimumDeposit: Balance = 100 * CENT;
	pub const EnactmentPeriod: BlockNumber = 2 * MINUTES;
	pub const CooloffPeriod: BlockNumber = 7 * MINUTES;
	pub const VoteLockingPeriod: BlockNumber = 7 * MINUTES;
	pub const InstantAllowed: bool = true;
}

impl pallet_democracy::Config for Runtime {
	type Proposal = Call;
	type Event = Event;
	type Currency = Balances;
	type EnactmentPeriod = EnactmentPeriod;
	type VoteLockingPeriod = VoteLockingPeriod;
	type LaunchPeriod = LaunchPeriod;
	type VotingPeriod = VotingPeriod;
	type MinimumDeposit = MinimumDeposit;
	/// A straight majority of the council can decide what their next motion is.
	type ExternalOrigin =
		pallet_collective::EnsureProportionAtLeast<AccountId, CouncilCollective, 1, 2>;
	/// A majority can have the next scheduled referendum be a straight majority-carries vote.
	type ExternalMajorityOrigin =
		pallet_collective::EnsureProportionAtLeast<AccountId, CouncilCollective, 1, 2>;
	/// A unanimous council can have the next scheduled referendum be a straight default-carries
	/// (NTB) vote.
	type ExternalDefaultOrigin =
		pallet_collective::EnsureProportionAtLeast<AccountId, CouncilCollective, 1, 1>;
	/// Two thirds of the technical committee can have an `ExternalMajority/ExternalDefault` vote
	/// be tabled immediately and with a shorter voting/enactment period.
	type FastTrackOrigin =
		pallet_collective::EnsureProportionAtLeast<AccountId, TechnicalCollective, 2, 3>;
	type InstantOrigin =
		pallet_collective::EnsureProportionAtLeast<AccountId, TechnicalCollective, 1, 1>;
	type InstantAllowed = InstantAllowed;
	type FastTrackVotingPeriod = FastTrackVotingPeriod;
	// To cancel a proposal which has been passed, 2/3 of the council must agree to it.
	type CancellationOrigin = EnsureOneOf<
		EnsureRoot<AccountId>,
		pallet_collective::EnsureProportionAtLeast<AccountId, CouncilCollective, 2, 3>,
	>;
	type BlacklistOrigin = EnsureRoot<AccountId>;
	// To cancel a proposal before it has been passed, the technical committee must be unanimous or
	// Root must agree.
	type CancelProposalOrigin = EnsureOneOf<
		EnsureRoot<AccountId>,
		pallet_collective::EnsureProportionAtLeast<AccountId, TechnicalCollective, 1, 1>,
	>;
	// Any single technical committee member may veto a coming council proposal, however they can
	// only do it once and it lasts only for the cooloff period.
	type VetoOrigin = pallet_collective::EnsureMember<AccountId, TechnicalCollective>;
	type CooloffPeriod = CooloffPeriod;
	type PreimageByteDeposit = PreimageByteDeposit;
	type OperationalPreimageOrigin = pallet_collective::EnsureMember<AccountId, CouncilCollective>;
	type Slash = Treasury;
	type Scheduler = Scheduler;
	type PalletsOrigin = OriginCaller;
	type MaxVotes = ConstU32<100>;
	type WeightInfo = pallet_democracy::weights::SubstrateWeight<Runtime>;
	type MaxProposals = ConstU32<100>;
}

parameter_types! {
	pub const MaxScheduleSeconds: u64 = 7 * 24 * 60 * 60;
	pub const MaxBlockWeight: Weight = MAXIMUM_BLOCK_WEIGHT;
	pub const MaxWeightPercentage: Perbill = SCHEDULED_TASKS_INITIALIZE_RATIO;
	pub const UpdateQueueRatio: Perbill = Perbill::from_percent(50);
	pub const SecondsPerBlock: u64 = MILLISECS_PER_BLOCK / 1000;
	pub const ExecutionWeightFee: Balance = 12;
}
pub struct DealWithExecutionFees<R>(sp_std::marker::PhantomData<R>);
impl<R> OnUnbalanced<NegativeImbalance<R>> for DealWithExecutionFees<R>
where
	R: pallet_balances::Config + pallet_treasury::Config,
	pallet_treasury::Pallet<R>: OnUnbalanced<NegativeImbalance<R>>,
{
	fn on_unbalanceds<B>(mut fees: impl Iterator<Item = NegativeImbalance<R>>) {
		if let Some(fees) = fees.next() {
			// 20% burned, 80% to the treasury
			let (_, to_treasury) = fees.ration(20, 80);
			// Balances pallet automatically burns dropped Negative Imbalances by decreasing
			// total_supply accordingly
			<pallet_treasury::Pallet<R> as OnUnbalanced<_>>::on_unbalanced(to_treasury);
		}
	}
}

impl pallet_automation_time::Config for Runtime {
	type Event = Event;
	type MaxTasksPerSlot = ConstU32<576>;
	type MaxExecutionTimes = ConstU32<24>;
	type MaxScheduleSeconds = MaxScheduleSeconds;
	type MaxBlockWeight = MaxBlockWeight;
	type MaxWeightPercentage = MaxWeightPercentage;
	type UpdateQueueRatio = UpdateQueueRatio;
	type SecondsPerBlock = SecondsPerBlock;
	type WeightInfo = pallet_automation_time::weights::AutomationWeight<Runtime>;
	type ExecutionWeightFee = ExecutionWeightFee;
	type Currency = Balances;
	type FeeHandler = pallet_automation_time::FeeHandler<DealWithExecutionFees<Runtime>>;
	type Origin = Origin;
	type XcmSender = xcm_config::XcmRouter;
	type DelegatorActions = ParachainStaking;
}

impl pallet_automation_price::Config for Runtime {
	type Event = Event;
	type MaxTasksPerSlot = MaxTasksPerSlot;
	type MaxExecutionTimes = MaxExecutionTimes;
	type MaxScheduleSeconds = MaxScheduleSeconds;
	type MaxBlockWeight = MaxBlockWeight;
	type MaxWeightPercentage = MaxWeightPercentage;
	type UpdateQueueRatio = UpdateQueueRatio;
	type SecondsPerBlock = SecondsPerBlock;
	type WeightInfo = pallet_automation_price::weights::AutomationWeight<Runtime>;
	type ExecutionWeightFee = ExecutionWeightFee;
	type NativeTokenExchange =
		pallet_automation_price::CurrencyAdapter<Balances, DealWithExecutionFees<Runtime>>;
	type Origin = Origin;
	type XcmSender = xcm_config::XcmRouter;
}

pub struct ClosedCallFilter;
impl Contains<Call> for ClosedCallFilter {
	fn contains(c: &Call) -> bool {
		match c {
			Call::AutomationTime(_) => false,
			Call::Balances(_) => false,
			Call::Bounties(_) => false,
			Call::ParachainStaking(_) => false,
			Call::Treasury(_) => false,
			_ => true,
		}
	}
}

impl pallet_valve::Config for Runtime {
	type Event = Event;
	type WeightInfo = pallet_valve::weights::ValveWeight<Runtime>;
	type ClosedCallFilter = ClosedCallFilter;
}

impl pallet_vesting::Config for Runtime {
	type Event = Event;
	type WeightInfo = pallet_vesting::weights::VestingWeight<Runtime>;
	type Currency = Balances;
}

// Create the runtime by composing the FRAME pallets that were previously configured.
construct_runtime!(
	pub enum Runtime where
		Block = Block,
		NodeBlock = opaque::Block,
		UncheckedExtrinsic = UncheckedExtrinsic,
	{
		// System support stuff.
		System: frame_system::{Pallet, Call, Config, Storage, Event<T>} = 0,
		ParachainSystem: cumulus_pallet_parachain_system::{
			Pallet, Call, Config, Storage, Inherent, Event<T>, ValidateUnsigned,
		} = 1,
		Timestamp: pallet_timestamp::{Pallet, Call, Storage, Inherent} = 2,
		ParachainInfo: parachain_info::{Pallet, Storage, Config} = 3,

		// Monetary stuff.
		Balances: pallet_balances::{Pallet, Call, Storage, Config<T>, Event<T>} = 10,
		Tokens: orml_tokens::{Pallet, Storage, Event<T>, Config<T>} = 11,
		Currencies: orml_currencies::{Pallet, Call} = 12,
		TransactionPayment: pallet_transaction_payment::{Pallet, Storage} = 13,

		// Collator support. The order of these 4 are important and shall not change.
		Authorship: pallet_authorship::{Pallet, Call, Storage} = 20,
		Session: pallet_session::{Pallet, Call, Storage, Event, Config<T>} = 21,
		ParachainStaking: pallet_parachain_staking::{Pallet, Call, Storage, Event<T>, Config<T>} = 22,
		Aura: pallet_aura::{Pallet, Storage, Config<T>} = 23,
		AuraExt: cumulus_pallet_aura_ext::{Pallet, Storage, Config} = 24,

		// Utilities
		Valve: pallet_valve::{Pallet, Call, Config, Storage, Event<T>} = 30,
		Identity: pallet_identity::{Pallet, Call, Storage, Event<T>} = 31,
		Proxy: pallet_proxy::{Pallet, Call, Storage, Event<T>} = 32,

		// XCM helpers.
		XcmpQueue: cumulus_pallet_xcmp_queue::{Pallet, Call, Storage, Event<T>} = 40,
		PolkadotXcm: pallet_xcm::{Pallet, Call, Event<T>, Origin, Config} = 41,
		CumulusXcm: cumulus_pallet_xcm::{Pallet, Event<T>, Origin} = 42,
		DmpQueue: cumulus_pallet_dmp_queue::{Pallet, Call, Storage, Event<T>} = 43,
		XTokens: orml_xtokens::{Pallet, Storage, Call, Event<T>} = 44,
		UnknownTokens: orml_unknown_tokens::{Pallet, Storage, Event} = 45,

		// Support pallets.
		Sudo: pallet_sudo::{Pallet, Call, Storage, Event<T>, Config<T>} = 50,
		Treasury: pallet_treasury::{Pallet, Call, Storage, Config, Event<T>} = 51,
		Council: pallet_collective::<Instance1>::{Pallet, Call, Storage, Event<T>, Origin<T>, Config<T>} = 52,
		TechnicalCommittee: pallet_collective::<Instance2>::{Pallet, Call, Storage, Event<T>, Origin<T>, Config<T>} = 53,
		TechnicalMembership: pallet_membership::<Instance1>::{Pallet, Call, Storage, Event<T>, Config<T>} = 54,
		Bounties: pallet_bounties::{Pallet, Call, Storage, Event<T>} = 55,
		Preimage: pallet_preimage::{Pallet, Call, Storage, Event<T>} = 56,
		Scheduler: pallet_scheduler::{Pallet, Call, Storage, Event<T>} = 57,
		Democracy: pallet_democracy::{Pallet, Call, Storage, Config<T>, Event<T>} = 58,

		//custom pallets
		AutomationTime: pallet_automation_time::{Pallet, Call, Storage, Event<T>} = 60,
		Vesting: pallet_vesting::{Pallet, Storage, Config<T>, Event<T>} = 61,
<<<<<<< HEAD
		AutomationPrice: pallet_automation_price::{Pallet, Call, Storage, Event<T>} = 62,
=======
		XcmpHandler: pallet_xcmp_handler::{Pallet, Call, Storage, Event<T>} = 62,
>>>>>>> 0ce2046a
	}
);

impl_runtime_apis! {
	impl sp_consensus_aura::AuraApi<Block, AuraId> for Runtime {
		fn slot_duration() -> sp_consensus_aura::SlotDuration {
			sp_consensus_aura::SlotDuration::from_millis(Aura::slot_duration())
		}

		fn authorities() -> Vec<AuraId> {
			Aura::authorities().into_inner()
		}
	}

	impl sp_api::Core<Block> for Runtime {
		fn version() -> RuntimeVersion {
			VERSION
		}

		fn execute_block(block: Block) {
			Executive::execute_block(block)
		}

		fn initialize_block(header: &<Block as BlockT>::Header) {
			Executive::initialize_block(header)
		}
	}

	impl sp_api::Metadata<Block> for Runtime {
		fn metadata() -> OpaqueMetadata {
			OpaqueMetadata::new(Runtime::metadata().into())
		}
	}

	impl sp_block_builder::BlockBuilder<Block> for Runtime {
		fn apply_extrinsic(extrinsic: <Block as BlockT>::Extrinsic) -> ApplyExtrinsicResult {
			Executive::apply_extrinsic(extrinsic)
		}

		fn finalize_block() -> <Block as BlockT>::Header {
			Executive::finalize_block()
		}

		fn inherent_extrinsics(data: sp_inherents::InherentData) -> Vec<<Block as BlockT>::Extrinsic> {
			data.create_extrinsics()
		}

		fn check_inherents(
			block: Block,
			data: sp_inherents::InherentData,
		) -> sp_inherents::CheckInherentsResult {
			data.check_extrinsics(&block)
		}
	}

	impl sp_transaction_pool::runtime_api::TaggedTransactionQueue<Block> for Runtime {
		fn validate_transaction(
			source: TransactionSource,
			tx: <Block as BlockT>::Extrinsic,
			block_hash: <Block as BlockT>::Hash,
		) -> TransactionValidity {
			Executive::validate_transaction(source, tx, block_hash)
		}
	}

	impl sp_offchain::OffchainWorkerApi<Block> for Runtime {
		fn offchain_worker(header: &<Block as BlockT>::Header) {
			Executive::offchain_worker(header)
		}
	}

	impl sp_session::SessionKeys<Block> for Runtime {
		fn generate_session_keys(seed: Option<Vec<u8>>) -> Vec<u8> {
			SessionKeys::generate(seed)
		}

		fn decode_session_keys(
			encoded: Vec<u8>,
		) -> Option<Vec<(Vec<u8>, KeyTypeId)>> {
			SessionKeys::decode_into_raw_public_keys(&encoded)
		}
	}

	impl frame_system_rpc_runtime_api::AccountNonceApi<Block, AccountId, Index> for Runtime {
		fn account_nonce(account: AccountId) -> Index {
			System::account_nonce(account)
		}
	}

	impl pallet_transaction_payment_rpc_runtime_api::TransactionPaymentApi<Block, Balance> for Runtime {
		fn query_info(
			uxt: <Block as BlockT>::Extrinsic,
			len: u32,
		) -> pallet_transaction_payment_rpc_runtime_api::RuntimeDispatchInfo<Balance> {
			TransactionPayment::query_info(uxt, len)
		}
		fn query_fee_details(
			uxt: <Block as BlockT>::Extrinsic,
			len: u32,
		) -> pallet_transaction_payment::FeeDetails<Balance> {
			TransactionPayment::query_fee_details(uxt, len)
		}
	}

	impl pallet_automation_time_rpc_runtime_api::AutomationTimeApi<Block, AccountId, Hash, Balance> for Runtime {
		fn generate_task_id(account_id: AccountId, provided_id: Vec<u8>) -> Hash {
			AutomationTime::generate_task_id(account_id, provided_id)
		}
		/**
		 * The get_time_automation_fees RPC function is used to get the execution fee of scheduling a time-automation task.
		 * This function requires the action type and the number of executions in order to generate an estimate.
		 * However, the AutomationTime::calculate_execution_fee requires an Action enum from the automation time pallet,
		 * which requires more information than is necessary for this calculation.
		 * Therefore, for ease of use, this function will just require an integer representing the action type and an integer
		 * representing the number of executions. For all of the extraneous information, the function will provide faux inputs for it.
		 *
		 */
		 fn get_time_automation_fees(
			action: AutomationAction,
			executions: u32,
		) -> Balance {
			AutomationTime::calculate_execution_fee(&(action.into()), executions)
		}

		fn calculate_optimal_autostaking(
			principal: i128,
			collator: AccountId
		) -> Result<AutostakingResult, Vec<u8>> {
			let candidate_info = ParachainStaking::candidate_info(collator);
			let money_supply = Balances::total_issuance() + Vesting::total_unvested_allocation();

			let collator_stake =
				candidate_info.ok_or("collator does not exist")?.total_counted as i128;
			let fee = AutomationTime::calculate_execution_fee(&(AutomationAction::AutoCompoundDelegatedStake.into()), 1) as i128;

			let duration = 90;
			let total_collators = ParachainStaking::total_selected();
			let daily_collator_rewards =
				(money_supply as f64 * 0.025) as i128 / total_collators as i128 / 365;

			let res = pallet_automation_time::do_calculate_optimal_autostaking(
				principal,
				collator_stake,
				fee,
				duration,
				daily_collator_rewards,
			);

			Ok(AutostakingResult{period: res.0, apy: res.1})
		}

		fn get_auto_compound_delegated_stake_task_ids(account_id: AccountId) -> Vec<Hash> {
			ParachainStaking::delegator_state(account_id.clone())
				.map_or(vec![], |s| s.delegations.0).into_iter()
				.map(|d| d.owner)
				.map(|collator_id| {
					AutomationTime::generate_auto_compound_delegated_stake_provided_id(&account_id, &collator_id)
				})
				.map(|provided_id| {
					AutomationTime::generate_task_id(account_id.clone(), provided_id)
				})
				.filter(|task_id| {
					AutomationTime::get_task(task_id).is_some()
				}).collect()
		}
	}

	impl cumulus_primitives_core::CollectCollationInfo<Block> for Runtime {
		fn collect_collation_info(header: &<Block as BlockT>::Header) -> cumulus_primitives_core::CollationInfo {
			ParachainSystem::collect_collation_info(header)
		}
	}


	#[cfg(feature = "runtime-benchmarks")]
	impl frame_benchmarking::Benchmark<Block> for Runtime {
		fn benchmark_metadata(extra: bool) -> (
			Vec<frame_benchmarking::BenchmarkList>,
			Vec<frame_support::traits::StorageInfo>,
		) {
			use frame_benchmarking::{list_benchmark, Benchmarking, BenchmarkList};
			use frame_support::traits::StorageInfoTrait;
			use pallet_automation_time::Pallet as AutomationTime;
			use pallet_valve::Pallet as Valve;
			use pallet_vesting::Pallet as Vesting;
			use pallet_parachain_staking::Pallet as ParachainStaking;
			use pallet_xcmp_handler::Pallet as XcmpHandler;

			let mut list = Vec::<BenchmarkList>::new();

			list_benchmark!(list, extra, pallet_automation_time, AutomationTime::<Runtime>);
			list_benchmark!(list, extra, pallet_valve, Valve::<Runtime>);
			list_benchmark!(list, extra, pallet_vesting, Vesting::<Runtime>);
			list_benchmark!(list, extra, pallet_parachain_staking, ParachainStaking::<Runtime>);
			list_benchmark!(list, extra, pallet_xcmp_handler, XcmpHandler::<Runtime>);

			let storage_info = AllPalletsWithSystem::storage_info();

			return (list, storage_info)
		}

		fn dispatch_benchmark(
			config: frame_benchmarking::BenchmarkConfig
		) -> Result<Vec<frame_benchmarking::BenchmarkBatch>, sp_runtime::RuntimeString> {
			use hex_literal::hex;
			use frame_benchmarking::{Benchmarking, BenchmarkBatch, add_benchmark, TrackedStorageKey};

			use pallet_automation_time::Pallet as AutomationTime;
			use pallet_valve::Pallet as Valve;
			use pallet_vesting::Pallet as Vesting;
			use pallet_parachain_staking::Pallet as ParachainStaking;
			use pallet_xcmp_handler::Pallet as XcmpHandler;

			let whitelist: Vec<TrackedStorageKey> = vec![
				// Block Number
				hex!("26aa394eea5630e07c48ae0c9558cef702a5c1b19ab7a04f536c519aca4983ac").to_vec().into(),
				// Total Issuance
				hex!("c2261276cc9d1f8598ea4b6a74b15c2f57c875e4cff74148e4628f264b974c80").to_vec().into(),
				// Execution Phase
				hex!("26aa394eea5630e07c48ae0c9558cef7ff553b5a9862a516939d82b3d3d8661a").to_vec().into(),
				// Event Count
				hex!("26aa394eea5630e07c48ae0c9558cef70a98fdbe9ce6c55837576c60c7af3850").to_vec().into(),
				// System Events
				hex!("26aa394eea5630e07c48ae0c9558cef780d41e5e16056765bc8461851072c9d7").to_vec().into(),
			];

			let mut batches = Vec::<BenchmarkBatch>::new();
			let params = (&config, &whitelist);

			add_benchmark!(params, batches, pallet_automation_time, AutomationTime::<Runtime>);
			add_benchmark!(params, batches, pallet_valve, Valve::<Runtime>);
			add_benchmark!(params, batches, pallet_vesting, Vesting::<Runtime>);
			add_benchmark!(params, batches, pallet_parachain_staking, ParachainStaking::<Runtime>);
			add_benchmark!(params, batches, pallet_xcmp_handler, XcmpHandler::<Runtime>);


			if batches.is_empty() { return Err("Benchmark not found for this pallet.".into()) }
			Ok(batches)
		}
	}
}

struct CheckInherents;

impl cumulus_pallet_parachain_system::CheckInherents<Block> for CheckInherents {
	fn check_inherents(
		block: &Block,
		relay_state_proof: &cumulus_pallet_parachain_system::RelayChainStateProof,
	) -> sp_inherents::CheckInherentsResult {
		let relay_chain_slot = relay_state_proof
			.read_slot()
			.expect("Could not read the relay chain slot from the proof");

		let inherent_data =
			cumulus_primitives_timestamp::InherentDataProvider::from_relay_chain_slot_and_duration(
				relay_chain_slot,
				sp_std::time::Duration::from_secs(6),
			)
			.create_inherent_data()
			.expect("Could not create the timestamp inherent data");

		inherent_data.check_extrinsics(block)
	}
}

cumulus_pallet_parachain_system::register_validate_block! {
	Runtime = Runtime,
	BlockExecutor = cumulus_pallet_aura_ext::BlockExecutor::<Runtime, Executive>,
	CheckInherents = CheckInherents,
}<|MERGE_RESOLUTION|>--- conflicted
+++ resolved
@@ -1048,11 +1048,8 @@
 		//custom pallets
 		AutomationTime: pallet_automation_time::{Pallet, Call, Storage, Event<T>} = 60,
 		Vesting: pallet_vesting::{Pallet, Storage, Config<T>, Event<T>} = 61,
-<<<<<<< HEAD
-		AutomationPrice: pallet_automation_price::{Pallet, Call, Storage, Event<T>} = 62,
-=======
 		XcmpHandler: pallet_xcmp_handler::{Pallet, Call, Storage, Event<T>} = 62,
->>>>>>> 0ce2046a
+		AutomationPrice: pallet_automation_price::{Pallet, Call, Storage, Event<T>} = 63,
 	}
 );
 
