version: 0.2

env:
  secrets-manager:
    DOCKERHUB_PASS: "dockerhub/credentials:password"
    DOCKERHUB_USERNAME: "dockerhub/credentials:username"

phases:
  pre_build:
    commands:
      - echo Logging in to Docker hub...
      - docker login --username $DOCKERHUB_USERNAME --password $DOCKERHUB_PASS
  build:
    commands:
      - echo Build started on `date`
      - echo Building the Docker image...
      - docker build -f ./docker/neumann/Dockerfile -t oaknetwork/neumann:$IMAGE_TAG .
<<<<<<< HEAD
      - docker run oaknetwork/neumann:$IMAGE_TAG export-genesis-state --chain=dev > neumann-dev/genesis-state
      - docker run oaknetwork/neumann:$IMAGE_TAG export-genesis-state --chain=local > neumann-local/genesis-state
      - docker run oaknetwork/neumann:$IMAGE_TAG export-genesis-state --chain=neumann-staging >  neumann-staging/genesis-state
      - docker run oaknetwork/neumann:$IMAGE_TAG export-genesis-state --chain=neumann-latest > neumann-latest/genesis-state
      - docker run oaknetwork/neumann:$IMAGE_TAG export-genesis-wasm --chain=dev > neumann-dev/genesis-wasm
      - docker run oaknetwork/neumann:$IMAGE_TAG export-genesis-wasm --chain=local > neumann-local/genesis-wasm
      - docker run oaknetwork/neumann:$IMAGE_TAG export-genesis-wasm --chain=neumann-staging >  neumann-staging/genesis-wasm
      - docker run oaknetwork/neumann:$IMAGE_TAG export-genesis-wasm --chain=neumann-latest > neumann-latest/genesis-wasm
      - docker run --entrypoint cat oaknetwork/neumann:$IMAGE_TAG /tmp/neumann_runtime.compact.compressed.wasm > neumann_runtime.compact.compressed.wasm
      - docker run --entrypoint cat oaknetwork/neumann:$IMAGE_TAG /tmp/neumann_runtime.compact.wasm > neumann_runtime.compact.wasm
=======
      - docker build -f ./docker/neumann/Dockerfile.cat -t oaknetwork/neumann-cat .
      - docker run oaknetwork/neumann:$IMAGE_TAG export-genesis-state --chain=$CHAIN > genesis-state
      - docker run oaknetwork/neumann:$IMAGE_TAG export-genesis-wasm --chain=$CHAIN > genesis-wasm
      - docker run oaknetwork/neumann:$IMAGE_TAG build-spec --disable-default-bootnode --chain=$CHAIN --raw > $CHAIN.json
      - docker run oaknetwork/neumann-cat /oak/neumann_runtime.compact.compressed.wasm > neumann_runtime.compact.compressed.wasm
      - docker run oaknetwork/neumann-cat /oak/neumann_runtime.compact.wasm > neumann_runtime.compact.wasm
>>>>>>> bd5c17ee
      - echo Pushing the Docker image...
      - docker push oaknetwork/neumann:$IMAGE_TAG
  post_build:
    commands:
      - echo Build completed on `date`<|MERGE_RESOLUTION|>--- conflicted
+++ resolved
@@ -15,7 +15,6 @@
       - echo Build started on `date`
       - echo Building the Docker image...
       - docker build -f ./docker/neumann/Dockerfile -t oaknetwork/neumann:$IMAGE_TAG .
-<<<<<<< HEAD
       - docker run oaknetwork/neumann:$IMAGE_TAG export-genesis-state --chain=dev > neumann-dev/genesis-state
       - docker run oaknetwork/neumann:$IMAGE_TAG export-genesis-state --chain=local > neumann-local/genesis-state
       - docker run oaknetwork/neumann:$IMAGE_TAG export-genesis-state --chain=neumann-staging >  neumann-staging/genesis-state
@@ -24,16 +23,9 @@
       - docker run oaknetwork/neumann:$IMAGE_TAG export-genesis-wasm --chain=local > neumann-local/genesis-wasm
       - docker run oaknetwork/neumann:$IMAGE_TAG export-genesis-wasm --chain=neumann-staging >  neumann-staging/genesis-wasm
       - docker run oaknetwork/neumann:$IMAGE_TAG export-genesis-wasm --chain=neumann-latest > neumann-latest/genesis-wasm
-      - docker run --entrypoint cat oaknetwork/neumann:$IMAGE_TAG /tmp/neumann_runtime.compact.compressed.wasm > neumann_runtime.compact.compressed.wasm
-      - docker run --entrypoint cat oaknetwork/neumann:$IMAGE_TAG /tmp/neumann_runtime.compact.wasm > neumann_runtime.compact.wasm
-=======
       - docker build -f ./docker/neumann/Dockerfile.cat -t oaknetwork/neumann-cat .
-      - docker run oaknetwork/neumann:$IMAGE_TAG export-genesis-state --chain=$CHAIN > genesis-state
-      - docker run oaknetwork/neumann:$IMAGE_TAG export-genesis-wasm --chain=$CHAIN > genesis-wasm
-      - docker run oaknetwork/neumann:$IMAGE_TAG build-spec --disable-default-bootnode --chain=$CHAIN --raw > $CHAIN.json
       - docker run oaknetwork/neumann-cat /oak/neumann_runtime.compact.compressed.wasm > neumann_runtime.compact.compressed.wasm
       - docker run oaknetwork/neumann-cat /oak/neumann_runtime.compact.wasm > neumann_runtime.compact.wasm
->>>>>>> bd5c17ee
       - echo Pushing the Docker image...
       - docker push oaknetwork/neumann:$IMAGE_TAG
   post_build:
